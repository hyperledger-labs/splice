openapi: 3.0.3
info:
  title: JSON Ledger API HTTP endpoints
  version: 3.4.0-SNAPSHOT
paths:
  /v2/commands/submit-and-wait:
    post:
      description: Submit a batch of commands and wait for the completion details
      operationId: postV2CommandsSubmit-and-wait
      requestBody:
        content:
          application/json:
            schema:
              $ref: '#/components/schemas/JsCommands'
        required: true
      responses:
        '200':
          description: ''
          content:
            application/json:
              schema:
                $ref: '#/components/schemas/SubmitAndWaitResponse'
        '400':
          description: 'Invalid value for: body, Invalid value for: headers'
          content:
            text/plain:
              schema:
                type: string
        default:
          description: ''
          content:
            application/json:
              schema:
                $ref: '#/components/schemas/JsCantonError'
      security:
      - httpAuth: []
      - apiKeyAuth: []
  /v2/commands/submit-and-wait-for-transaction:
    post:
      description: Submit a batch of commands and wait for the transaction response
      operationId: postV2CommandsSubmit-and-wait-for-transaction
      requestBody:
        content:
          application/json:
            schema:
              $ref: '#/components/schemas/JsSubmitAndWaitForTransactionRequest'
        required: true
      responses:
        '200':
          description: ''
          content:
            application/json:
              schema:
                $ref: '#/components/schemas/JsSubmitAndWaitForTransactionResponse'
        '400':
          description: 'Invalid value for: body, Invalid value for: headers'
          content:
            text/plain:
              schema:
                type: string
        default:
          description: ''
          content:
            application/json:
              schema:
                $ref: '#/components/schemas/JsCantonError'
      security:
      - httpAuth: []
      - apiKeyAuth: []
  /v2/commands/submit-and-wait-for-reassignment:
    post:
      description: Submit a batch of reassignment commands and wait for the reassignment
        response
      operationId: postV2CommandsSubmit-and-wait-for-reassignment
      requestBody:
        content:
          application/json:
            schema:
              $ref: '#/components/schemas/SubmitAndWaitForReassignmentRequest'
        required: true
      responses:
        '200':
          description: ''
          content:
            application/json:
              schema:
                $ref: '#/components/schemas/JsSubmitAndWaitForReassignmentResponse'
        '400':
          description: 'Invalid value for: body, Invalid value for: headers'
          content:
            text/plain:
              schema:
                type: string
        default:
          description: ''
          content:
            application/json:
              schema:
                $ref: '#/components/schemas/JsCantonError'
      security:
      - httpAuth: []
      - apiKeyAuth: []
  /v2/commands/submit-and-wait-for-transaction-tree:
    post:
      description: Submit a batch of commands and wait for the transaction trees response
      operationId: postV2CommandsSubmit-and-wait-for-transaction-tree
      requestBody:
        content:
          application/json:
            schema:
              $ref: '#/components/schemas/JsCommands'
        required: true
      responses:
        '200':
          description: ''
          content:
            application/json:
              schema:
                $ref: '#/components/schemas/JsSubmitAndWaitForTransactionTreeResponse'
        '400':
          description: 'Invalid value for: body, Invalid value for: headers'
          content:
            text/plain:
              schema:
                type: string
        default:
          description: ''
          content:
            application/json:
              schema:
                $ref: '#/components/schemas/JsCantonError'
      security:
      - httpAuth: []
      - apiKeyAuth: []
  /v2/commands/async/submit:
    post:
      description: Submit a command asynchronously
      operationId: postV2CommandsAsyncSubmit
      requestBody:
        content:
          application/json:
            schema:
              $ref: '#/components/schemas/JsCommands'
        required: true
      responses:
        '200':
          description: ''
          content:
            application/json:
              schema:
                $ref: '#/components/schemas/SubmitResponse'
        '400':
          description: 'Invalid value for: body, Invalid value for: headers'
          content:
            text/plain:
              schema:
                type: string
        default:
          description: ''
          content:
            application/json:
              schema:
                $ref: '#/components/schemas/JsCantonError'
      security:
      - httpAuth: []
      - apiKeyAuth: []
  /v2/commands/async/submit-reassignment:
    post:
      description: Submit reassignment command asynchronously
      operationId: postV2CommandsAsyncSubmit-reassignment
      requestBody:
        content:
          application/json:
            schema:
              $ref: '#/components/schemas/SubmitReassignmentRequest'
        required: true
      responses:
        '200':
          description: ''
          content:
            application/json:
              schema:
                $ref: '#/components/schemas/SubmitReassignmentResponse'
        '400':
          description: 'Invalid value for: body, Invalid value for: headers'
          content:
            text/plain:
              schema:
                type: string
        default:
          description: ''
          content:
            application/json:
              schema:
                $ref: '#/components/schemas/JsCantonError'
      security:
      - httpAuth: []
      - apiKeyAuth: []
  /v2/commands/completions:
    post:
      description: |-
        Query completions list (blocking call)
        Notice: This endpoint should be used for small results set.
        When number of results exceeded node configuration limit (`http-list-max-elements-limit`)
        there will be an error (`413 Content Too Large`) returned.
        Increasing this limit may lead to performance issues and high memory consumption.
        Consider using websockets (asyncapi) for better efficiency with larger results.
      operationId: postV2CommandsCompletions
      parameters:
      - name: limit
        in: query
        description: maximum number of elements to return, this param is ignored if
          is bigger than server setting
        required: false
        schema:
          type: integer
          format: int64
      - name: stream_idle_timeout_ms
        in: query
        description: timeout to complete and send result if no new elements are received
          (for open ended streams)
        required: false
        schema:
          type: integer
          format: int64
      requestBody:
        content:
          application/json:
            schema:
              $ref: '#/components/schemas/CompletionStreamRequest'
        required: true
      responses:
        '200':
          description: ''
          content:
            application/json:
              schema:
                type: array
                items:
                  $ref: '#/components/schemas/CompletionStreamResponse'
        '400':
          description: 'Invalid value for: body, Invalid value for: query parameter
            limit, Invalid value for: query parameter stream_idle_timeout_ms, Invalid
            value for: headers'
          content:
            text/plain:
              schema:
                type: string
        default:
          description: ''
          content:
            application/json:
              schema:
                $ref: '#/components/schemas/JsCantonError'
      security:
      - httpAuth: []
      - apiKeyAuth: []
  /v2/events/events-by-contract-id:
    post:
      description: Get events by contract Id
      operationId: postV2EventsEvents-by-contract-id
      requestBody:
        content:
          application/json:
            schema:
              $ref: '#/components/schemas/GetEventsByContractIdRequest'
        required: true
      responses:
        '200':
          description: ''
          content:
            application/json:
              schema:
                $ref: '#/components/schemas/JsGetEventsByContractIdResponse'
        '400':
          description: 'Invalid value for: body, Invalid value for: headers'
          content:
            text/plain:
              schema:
                type: string
        default:
          description: ''
          content:
            application/json:
              schema:
                $ref: '#/components/schemas/JsCantonError'
      security:
      - httpAuth: []
      - apiKeyAuth: []
  /v2/version:
    get:
      description: Get the version details of the participant node
      operationId: getV2Version
      responses:
        '200':
          description: ''
          content:
            application/json:
              schema:
                $ref: '#/components/schemas/GetLedgerApiVersionResponse'
        '400':
          description: 'Invalid value for: headers'
          content:
            text/plain:
              schema:
                type: string
        default:
          description: ''
          content:
            application/json:
              schema:
                $ref: '#/components/schemas/JsCantonError'
      security:
      - httpAuth: []
      - apiKeyAuth: []
  /v2/packages:
    get:
      description: List all packages uploaded on the participant node
      operationId: getV2Packages
      responses:
        '200':
          description: ''
          content:
            application/json:
              schema:
                $ref: '#/components/schemas/ListPackagesResponse'
        '400':
          description: 'Invalid value for: headers'
          content:
            text/plain:
              schema:
                type: string
        default:
          description: ''
          content:
            application/json:
              schema:
                $ref: '#/components/schemas/JsCantonError'
      security:
      - httpAuth: []
      - apiKeyAuth: []
    post:
      description: Upload a DAR to the participant node
      operationId: postV2Packages
      requestBody:
        content:
          application/octet-stream:
            schema:
              type: string
              format: binary
        required: true
      responses:
        '200':
          description: ''
          content:
            application/json:
              schema:
                $ref: '#/components/schemas/UploadDarFileResponse'
        '400':
          description: 'Invalid value for: body, Invalid value for: headers'
          content:
            text/plain:
              schema:
                type: string
        default:
          description: ''
          content:
            application/json:
              schema:
                $ref: '#/components/schemas/JsCantonError'
      security:
      - httpAuth: []
      - apiKeyAuth: []
  /v2/packages/{package-id}:
    get:
      description: Download the package for the requested package-id
      operationId: getV2PackagesPackage-id
      parameters:
      - name: package-id
        in: path
        required: true
        schema:
          type: string
      responses:
        '200':
          description: ''
          headers:
            Canton-Package-Hash:
              required: true
              schema:
                type: string
          content:
            application/octet-stream:
              schema:
                type: string
                format: binary
        '400':
          description: 'Invalid value for: headers'
          content:
            text/plain:
              schema:
                type: string
        default:
          description: ''
          content:
            application/json:
              schema:
                $ref: '#/components/schemas/JsCantonError'
      security:
      - httpAuth: []
      - apiKeyAuth: []
  /v2/packages/{package-id}/status:
    get:
      description: Get package status
      operationId: getV2PackagesPackage-idStatus
      parameters:
      - name: package-id
        in: path
        required: true
        schema:
          type: string
      responses:
        '200':
          description: ''
          content:
            application/json:
              schema:
                $ref: '#/components/schemas/GetPackageStatusResponse'
        '400':
          description: 'Invalid value for: headers'
          content:
            text/plain:
              schema:
                type: string
        default:
          description: ''
          content:
            application/json:
              schema:
                $ref: '#/components/schemas/JsCantonError'
      security:
      - httpAuth: []
      - apiKeyAuth: []
  /v2/parties:
    get:
      description: List all known parties.
      operationId: getV2Parties
      parameters:
      - name: pageSize
        in: query
        description: maximum number of elements in a returned page
        required: false
        schema:
          type: integer
          format: int32
      - name: pageToken
        in: query
        description: token - to continue results from a given page, leave empty to
          start from the beginning of the list, obtain token from the result of previous
          page
        required: false
        schema:
          type: string
      responses:
        '200':
          description: ''
          content:
            application/json:
              schema:
                $ref: '#/components/schemas/ListKnownPartiesResponse'
        '400':
          description: 'Invalid value for: query parameter pageSize, Invalid value
            for: query parameter pageToken, Invalid value for: headers'
          content:
            text/plain:
              schema:
                type: string
        default:
          description: ''
          content:
            application/json:
              schema:
                $ref: '#/components/schemas/JsCantonError'
      security:
      - httpAuth: []
      - apiKeyAuth: []
    post:
      description: Allocate a new party to the participant node
      operationId: postV2Parties
      requestBody:
        content:
          application/json:
            schema:
              $ref: '#/components/schemas/AllocatePartyRequest'
        required: true
      responses:
        '200':
          description: ''
          content:
            application/json:
              schema:
                $ref: '#/components/schemas/AllocatePartyResponse'
        '400':
          description: 'Invalid value for: body, Invalid value for: headers'
          content:
            text/plain:
              schema:
                type: string
        default:
          description: ''
          content:
            application/json:
              schema:
                $ref: '#/components/schemas/JsCantonError'
      security:
      - httpAuth: []
      - apiKeyAuth: []
  /v2/parties/external/allocate:
    post:
      description: Allocate a new external party
      operationId: postV2PartiesExternalAllocate
      requestBody:
        content:
          application/json:
            schema:
              $ref: '#/components/schemas/AllocateExternalPartyRequest'
        required: true
      responses:
        '200':
          description: ''
          content:
            application/json:
              schema:
                $ref: '#/components/schemas/AllocateExternalPartyResponse'
        '400':
          description: 'Invalid value for: body, Invalid value for: headers'
          content:
            text/plain:
              schema:
                type: string
        default:
          description: ''
          content:
            application/json:
              schema:
                $ref: '#/components/schemas/JsCantonError'
      security:
      - httpAuth: []
      - apiKeyAuth: []
  /v2/parties/participant-id:
    get:
      description: Get participant id
      operationId: getV2PartiesParticipant-id
      responses:
        '200':
          description: ''
          content:
            application/json:
              schema:
                $ref: '#/components/schemas/GetParticipantIdResponse'
        '400':
          description: 'Invalid value for: headers'
          content:
            text/plain:
              schema:
                type: string
        default:
          description: ''
          content:
            application/json:
              schema:
                $ref: '#/components/schemas/JsCantonError'
      security:
      - httpAuth: []
      - apiKeyAuth: []
  /v2/parties/{party}:
    get:
      description: Get party details
      operationId: getV2PartiesParty
      parameters:
      - name: party
        in: path
        required: true
        schema:
          type: string
      - name: identity-provider-id
        in: query
        required: false
        schema:
          type: string
      - name: parties
        in: query
        required: false
        schema:
          type: array
          items:
            type: string
      responses:
        '200':
          description: ''
          content:
            application/json:
              schema:
                $ref: '#/components/schemas/GetPartiesResponse'
        '400':
          description: 'Invalid value for: query parameter identity-provider-id, Invalid
            value for: query parameter parties, Invalid value for: headers'
          content:
            text/plain:
              schema:
                type: string
        default:
          description: ''
          content:
            application/json:
              schema:
                $ref: '#/components/schemas/JsCantonError'
      security:
      - httpAuth: []
      - apiKeyAuth: []
    patch:
      description: Allocate a new party to the participant node
      operationId: patchV2PartiesParty
      parameters:
      - name: party
        in: path
        required: true
        schema:
          type: string
      requestBody:
        content:
          application/json:
            schema:
              $ref: '#/components/schemas/UpdatePartyDetailsRequest'
        required: true
      responses:
        '200':
          description: ''
          content:
            application/json:
              schema:
                $ref: '#/components/schemas/UpdatePartyDetailsResponse'
        '400':
          description: 'Invalid value for: body, Invalid value for: headers'
          content:
            text/plain:
              schema:
                type: string
        default:
          description: ''
          content:
            application/json:
              schema:
                $ref: '#/components/schemas/JsCantonError'
      security:
      - httpAuth: []
      - apiKeyAuth: []
  /v2/parties/external/generate-topology:
    post:
      description: Generate a topology for an external party
      operationId: postV2PartiesExternalGenerate-topology
      requestBody:
        content:
          application/json:
            schema:
              $ref: '#/components/schemas/GenerateExternalPartyTopologyRequest'
        required: true
      responses:
        '200':
          description: ''
          content:
            application/json:
              schema:
                $ref: '#/components/schemas/GenerateExternalPartyTopologyResponse'
        '400':
          description: 'Invalid value for: body, Invalid value for: headers'
          content:
            text/plain:
              schema:
                type: string
        default:
          description: ''
          content:
            application/json:
              schema:
                $ref: '#/components/schemas/JsCantonError'
      security:
      - httpAuth: []
      - apiKeyAuth: []
  /v2/state/active-contracts:
    post:
      description: |-
        Query active contracts list (blocking call).
        Querying active contracts is an expensive operation and if possible should not be repeated often.
        Consider querying active contracts initially (for a given offset)
        and then repeatedly call one of `/v2/updates/...`endpoints  to get subsequent modifications.
        You can also use websockets to get updates with better performance.

        Notice: This endpoint should be used for small results set.
        When number of results exceeded node configuration limit (`http-list-max-elements-limit`)
        there will be an error (`413 Content Too Large`) returned.
        Increasing this limit may lead to performance issues and high memory consumption.
        Consider using websockets (asyncapi) for better efficiency with larger results.
      operationId: postV2StateActive-contracts
      parameters:
      - name: limit
        in: query
        description: maximum number of elements to return, this param is ignored if
          is bigger than server setting
        required: false
        schema:
          type: integer
          format: int64
      - name: stream_idle_timeout_ms
        in: query
        description: timeout to complete and send result if no new elements are received
          (for open ended streams)
        required: false
        schema:
          type: integer
          format: int64
      requestBody:
        content:
          application/json:
            schema:
              $ref: '#/components/schemas/GetActiveContractsRequest'
        required: true
      responses:
        '200':
          description: ''
          content:
            application/json:
              schema:
                type: array
                items:
                  $ref: '#/components/schemas/JsGetActiveContractsResponse'
        '400':
          description: 'Invalid value for: body, Invalid value for: query parameter
            limit, Invalid value for: query parameter stream_idle_timeout_ms, Invalid
            value for: headers'
          content:
            text/plain:
              schema:
                type: string
        default:
          description: ''
          content:
            application/json:
              schema:
                $ref: '#/components/schemas/JsCantonError'
      security:
      - httpAuth: []
      - apiKeyAuth: []
  /v2/state/connected-synchronizers:
    get:
      description: Get connected synchronizers
      operationId: getV2StateConnected-synchronizers
      parameters:
      - name: party
        in: query
        required: false
        schema:
          type: string
      - name: participantId
        in: query
        required: false
        schema:
          type: string
      - name: identityProviderId
        in: query
        required: false
        schema:
          type: string
      responses:
        '200':
          description: ''
          content:
            application/json:
              schema:
                $ref: '#/components/schemas/GetConnectedSynchronizersResponse'
        '400':
          description: 'Invalid value for: query parameter party, Invalid value for:
            query parameter participantId, Invalid value for: query parameter identityProviderId,
            Invalid value for: headers'
          content:
            text/plain:
              schema:
                type: string
        default:
          description: ''
          content:
            application/json:
              schema:
                $ref: '#/components/schemas/JsCantonError'
      security:
      - httpAuth: []
      - apiKeyAuth: []
  /v2/state/ledger-end:
    get:
      description: Get ledger end
      operationId: getV2StateLedger-end
      responses:
        '200':
          description: ''
          content:
            application/json:
              schema:
                $ref: '#/components/schemas/GetLedgerEndResponse'
        '400':
          description: 'Invalid value for: headers'
          content:
            text/plain:
              schema:
                type: string
        default:
          description: ''
          content:
            application/json:
              schema:
                $ref: '#/components/schemas/JsCantonError'
      security:
      - httpAuth: []
      - apiKeyAuth: []
  /v2/state/latest-pruned-offsets:
    get:
      description: Get latest pruned offsets
      operationId: getV2StateLatest-pruned-offsets
      responses:
        '200':
          description: ''
          content:
            application/json:
              schema:
                $ref: '#/components/schemas/GetLatestPrunedOffsetsResponse'
        '400':
          description: 'Invalid value for: headers'
          content:
            text/plain:
              schema:
                type: string
        default:
          description: ''
          content:
            application/json:
              schema:
                $ref: '#/components/schemas/JsCantonError'
      security:
      - httpAuth: []
      - apiKeyAuth: []
  /v2/updates:
    post:
      description: |-
        Query updates list (blocking call)
        Notice: This endpoint should be used for small results set.
        When number of results exceeded node configuration limit (`http-list-max-elements-limit`)
        there will be an error (`413 Content Too Large`) returned.
        Increasing this limit may lead to performance issues and high memory consumption.
        Consider using websockets (asyncapi) for better efficiency with larger results.
      operationId: postV2Updates
      parameters:
      - name: limit
        in: query
        description: maximum number of elements to return, this param is ignored if
          is bigger than server setting
        required: false
        schema:
          type: integer
          format: int64
      - name: stream_idle_timeout_ms
        in: query
        description: timeout to complete and send result if no new elements are received
          (for open ended streams)
        required: false
        schema:
          type: integer
          format: int64
      requestBody:
        content:
          application/json:
            schema:
              $ref: '#/components/schemas/GetUpdatesRequest'
        required: true
      responses:
        '200':
          description: ''
          content:
            application/json:
              schema:
                type: array
                items:
                  $ref: '#/components/schemas/JsGetUpdatesResponse'
        '400':
          description: 'Invalid value for: body, Invalid value for: query parameter
            limit, Invalid value for: query parameter stream_idle_timeout_ms, Invalid
            value for: headers'
          content:
            text/plain:
              schema:
                type: string
        default:
          description: ''
          content:
            application/json:
              schema:
                $ref: '#/components/schemas/JsCantonError'
      security:
      - httpAuth: []
      - apiKeyAuth: []
  /v2/updates/flats:
    post:
      description: |-
<<<<<<< HEAD
        Query flat transactions update list (blocking call, deprecated: use v2/updates instead)
=======
        Query flat transactions update list (blocking call)
>>>>>>> 8229d914
        Notice: This endpoint should be used for small results set.
        When number of results exceeded node configuration limit (`http-list-max-elements-limit`)
        there will be an error (`413 Content Too Large`) returned.
        Increasing this limit may lead to performance issues and high memory consumption.
        Consider using websockets (asyncapi) for better efficiency with larger results.
      operationId: postV2UpdatesFlats
      parameters:
      - name: limit
        in: query
        description: maximum number of elements to return, this param is ignored if
          is bigger than server setting
        required: false
        schema:
          type: integer
          format: int64
      - name: stream_idle_timeout_ms
        in: query
        description: timeout to complete and send result if no new elements are received
          (for open ended streams)
        required: false
        schema:
          type: integer
          format: int64
      requestBody:
        content:
          application/json:
            schema:
              $ref: '#/components/schemas/GetUpdatesRequest'
        required: true
      responses:
        '200':
          description: ''
          content:
            application/json:
              schema:
                type: array
                items:
                  $ref: '#/components/schemas/JsGetUpdatesResponse'
        '400':
          description: 'Invalid value for: body, Invalid value for: query parameter
            limit, Invalid value for: query parameter stream_idle_timeout_ms, Invalid
            value for: headers'
          content:
            text/plain:
              schema:
                type: string
        default:
          description: ''
          content:
            application/json:
              schema:
                $ref: '#/components/schemas/JsCantonError'
      security:
      - httpAuth: []
      - apiKeyAuth: []
  /v2/updates/trees:
    post:
      description: |-
<<<<<<< HEAD
        Query update transactions tree list (blocking call, deprecated: use v2/updates instead)
=======
        Query update transactions tree list (blocking call)
>>>>>>> 8229d914
        Notice: This endpoint should be used for small results set.
        When number of results exceeded node configuration limit (`http-list-max-elements-limit`)
        there will be an error (`413 Content Too Large`) returned.
        Increasing this limit may lead to performance issues and high memory consumption.
        Consider using websockets (asyncapi) for better efficiency with larger results.
      operationId: postV2UpdatesTrees
      parameters:
      - name: limit
        in: query
        description: maximum number of elements to return, this param is ignored if
          is bigger than server setting
        required: false
        schema:
          type: integer
          format: int64
      - name: stream_idle_timeout_ms
        in: query
        description: timeout to complete and send result if no new elements are received
          (for open ended streams)
        required: false
        schema:
          type: integer
          format: int64
      requestBody:
        content:
          application/json:
            schema:
              $ref: '#/components/schemas/GetUpdatesRequest'
        required: true
      responses:
        '200':
          description: ''
          content:
            application/json:
              schema:
                type: array
                items:
                  $ref: '#/components/schemas/JsGetUpdateTreesResponse'
        '400':
          description: 'Invalid value for: body, Invalid value for: query parameter
            limit, Invalid value for: query parameter stream_idle_timeout_ms, Invalid
            value for: headers'
          content:
            text/plain:
              schema:
                type: string
        default:
          description: ''
          content:
            application/json:
              schema:
                $ref: '#/components/schemas/JsCantonError'
      security:
      - httpAuth: []
      - apiKeyAuth: []
  /v2/updates/transaction-tree-by-offset/{offset}:
    get:
      description: Get transaction tree by offset
      operationId: getV2UpdatesTransaction-tree-by-offsetOffset
      parameters:
      - name: offset
        in: path
        required: true
        schema:
          type: integer
          format: int64
      - name: parties
        in: query
        required: false
        schema:
          type: array
          items:
            type: string
      responses:
        '200':
          description: ''
          content:
            application/json:
              schema:
                $ref: '#/components/schemas/JsGetTransactionTreeResponse'
        '400':
          description: 'Invalid value for: path parameter offset, Invalid value for:
            query parameter parties, Invalid value for: headers'
          content:
            text/plain:
              schema:
                type: string
        default:
          description: ''
          content:
            application/json:
              schema:
                $ref: '#/components/schemas/JsCantonError'
      security:
      - httpAuth: []
      - apiKeyAuth: []
  /v2/updates/transaction-by-offset:
    post:
      description: Get transaction by offset
      operationId: postV2UpdatesTransaction-by-offset
      requestBody:
        content:
          application/json:
            schema:
              $ref: '#/components/schemas/GetTransactionByOffsetRequest'
        required: true
      responses:
        '200':
          description: ''
          content:
            application/json:
              schema:
                $ref: '#/components/schemas/JsGetTransactionResponse'
        '400':
          description: 'Invalid value for: body, Invalid value for: headers'
          content:
            text/plain:
              schema:
                type: string
        default:
          description: ''
          content:
            application/json:
              schema:
                $ref: '#/components/schemas/JsCantonError'
      security:
      - httpAuth: []
      - apiKeyAuth: []
  /v2/updates/update-by-offset:
    post:
      description: Get update by offset
      operationId: postV2UpdatesUpdate-by-offset
      requestBody:
        content:
          application/json:
            schema:
              $ref: '#/components/schemas/GetUpdateByOffsetRequest'
        required: true
      responses:
        '200':
          description: ''
          content:
            application/json:
              schema:
                $ref: '#/components/schemas/JsGetUpdateResponse'
        '400':
          description: 'Invalid value for: body, Invalid value for: headers'
          content:
            text/plain:
              schema:
                type: string
        default:
          description: ''
          content:
            application/json:
              schema:
                $ref: '#/components/schemas/JsCantonError'
      security:
      - httpAuth: []
      - apiKeyAuth: []
  /v2/updates/transaction-by-id:
    post:
      description: Get transaction by id
      operationId: postV2UpdatesTransaction-by-id
      requestBody:
        content:
          application/json:
            schema:
              $ref: '#/components/schemas/GetTransactionByIdRequest'
        required: true
      responses:
        '200':
          description: ''
          content:
            application/json:
              schema:
                $ref: '#/components/schemas/JsGetTransactionResponse'
        '400':
          description: 'Invalid value for: body, Invalid value for: headers'
          content:
            text/plain:
              schema:
                type: string
        default:
          description: ''
          content:
            application/json:
              schema:
                $ref: '#/components/schemas/JsCantonError'
      security:
      - httpAuth: []
      - apiKeyAuth: []
  /v2/updates/update-by-id:
    post:
      description: Get update by id
      operationId: postV2UpdatesUpdate-by-id
      requestBody:
        content:
          application/json:
            schema:
              $ref: '#/components/schemas/GetUpdateByIdRequest'
        required: true
      responses:
        '200':
          description: ''
          content:
            application/json:
              schema:
                $ref: '#/components/schemas/JsGetUpdateResponse'
        '400':
          description: 'Invalid value for: body, Invalid value for: headers'
          content:
            text/plain:
              schema:
                type: string
        default:
          description: ''
          content:
            application/json:
              schema:
                $ref: '#/components/schemas/JsCantonError'
      security:
      - httpAuth: []
      - apiKeyAuth: []
  /v2/updates/transaction-tree-by-id/{update-id}:
    get:
      description: Get transaction tree by  id
      operationId: getV2UpdatesTransaction-tree-by-idUpdate-id
      parameters:
      - name: update-id
        in: path
        required: true
        schema:
          type: string
      - name: parties
        in: query
        required: false
        schema:
          type: array
          items:
            type: string
      responses:
        '200':
          description: ''
          content:
            application/json:
              schema:
                $ref: '#/components/schemas/JsGetTransactionTreeResponse'
        '400':
          description: 'Invalid value for: query parameter parties, Invalid value
            for: headers'
          content:
            text/plain:
              schema:
                type: string
        default:
          description: ''
          content:
            application/json:
              schema:
                $ref: '#/components/schemas/JsCantonError'
      security:
      - httpAuth: []
      - apiKeyAuth: []
  /v2/users:
    get:
      description: List all users.
      operationId: getV2Users
      parameters:
      - name: pageSize
        in: query
        description: maximum number of elements in a returned page
        required: false
        schema:
          type: integer
          format: int32
      - name: pageToken
        in: query
        description: token - to continue results from a given page, leave empty to
          start from the beginning of the list, obtain token from the result of previous
          page
        required: false
        schema:
          type: string
      responses:
        '200':
          description: ''
          content:
            application/json:
              schema:
                $ref: '#/components/schemas/ListUsersResponse'
        '400':
          description: 'Invalid value for: query parameter pageSize, Invalid value
            for: query parameter pageToken, Invalid value for: headers'
          content:
            text/plain:
              schema:
                type: string
        default:
          description: ''
          content:
            application/json:
              schema:
                $ref: '#/components/schemas/JsCantonError'
      security:
      - httpAuth: []
      - apiKeyAuth: []
    post:
      description: Create user.
      operationId: postV2Users
      requestBody:
        content:
          application/json:
            schema:
              $ref: '#/components/schemas/CreateUserRequest'
        required: true
      responses:
        '200':
          description: ''
          content:
            application/json:
              schema:
                $ref: '#/components/schemas/CreateUserResponse'
        '400':
          description: 'Invalid value for: body, Invalid value for: headers'
          content:
            text/plain:
              schema:
                type: string
        default:
          description: ''
          content:
            application/json:
              schema:
                $ref: '#/components/schemas/JsCantonError'
      security:
      - httpAuth: []
      - apiKeyAuth: []
  /v2/users/{user-id}:
    get:
      description: Get user details.
      operationId: getV2UsersUser-id
      parameters:
      - name: user-id
        in: path
        required: true
        schema:
          type: string
      - name: identity-provider-id
        in: query
        required: false
        schema:
          type: string
      responses:
        '200':
          description: ''
          content:
            application/json:
              schema:
                $ref: '#/components/schemas/GetUserResponse'
        '400':
          description: 'Invalid value for: query parameter identity-provider-id, Invalid
            value for: headers'
          content:
            text/plain:
              schema:
                type: string
        default:
          description: ''
          content:
            application/json:
              schema:
                $ref: '#/components/schemas/JsCantonError'
      security:
      - httpAuth: []
      - apiKeyAuth: []
    delete:
      description: Delete user.
      operationId: deleteV2UsersUser-id
      parameters:
      - name: user-id
        in: path
        required: true
        schema:
          type: string
      responses:
        '200':
          description: ''
          content:
            application/json:
              schema:
                type: object
        '400':
          description: 'Invalid value for: headers'
          content:
            text/plain:
              schema:
                type: string
        default:
          description: ''
          content:
            application/json:
              schema:
                $ref: '#/components/schemas/JsCantonError'
      security:
      - httpAuth: []
      - apiKeyAuth: []
    patch:
      description: Update  user.
      operationId: patchV2UsersUser-id
      parameters:
      - name: user-id
        in: path
        required: true
        schema:
          type: string
      requestBody:
        content:
          application/json:
            schema:
              $ref: '#/components/schemas/UpdateUserRequest'
        required: true
      responses:
        '200':
          description: ''
          content:
            application/json:
              schema:
                $ref: '#/components/schemas/UpdateUserResponse'
        '400':
          description: 'Invalid value for: body, Invalid value for: headers'
          content:
            text/plain:
              schema:
                type: string
        default:
          description: ''
          content:
            application/json:
              schema:
                $ref: '#/components/schemas/JsCantonError'
      security:
      - httpAuth: []
      - apiKeyAuth: []
  /v2/authenticated-user:
    get:
      description: Get current user details (uses user for JWT).
      operationId: getV2Authenticated-user
      parameters:
      - name: identity-provider-id
        in: query
        required: false
        schema:
          type: string
      responses:
        '200':
          description: ''
          content:
            application/json:
              schema:
                $ref: '#/components/schemas/GetUserResponse'
        '400':
          description: 'Invalid value for: query parameter identity-provider-id, Invalid
            value for: headers'
          content:
            text/plain:
              schema:
                type: string
        default:
          description: ''
          content:
            application/json:
              schema:
                $ref: '#/components/schemas/JsCantonError'
      security:
      - httpAuth: []
      - apiKeyAuth: []
  /v2/users/{user-id}/rights:
    get:
      description: List user rights.
      operationId: getV2UsersUser-idRights
      parameters:
      - name: user-id
        in: path
        required: true
        schema:
          type: string
      responses:
        '200':
          description: ''
          content:
            application/json:
              schema:
                $ref: '#/components/schemas/ListUserRightsResponse'
        '400':
          description: 'Invalid value for: headers'
          content:
            text/plain:
              schema:
                type: string
        default:
          description: ''
          content:
            application/json:
              schema:
                $ref: '#/components/schemas/JsCantonError'
      security:
      - httpAuth: []
      - apiKeyAuth: []
    post:
      description: Grant user rights.
      operationId: postV2UsersUser-idRights
      parameters:
      - name: user-id
        in: path
        required: true
        schema:
          type: string
      requestBody:
        content:
          application/json:
            schema:
              $ref: '#/components/schemas/GrantUserRightsRequest'
        required: true
      responses:
        '200':
          description: ''
          content:
            application/json:
              schema:
                $ref: '#/components/schemas/GrantUserRightsResponse'
        '400':
          description: 'Invalid value for: body, Invalid value for: headers'
          content:
            text/plain:
              schema:
                type: string
        default:
          description: ''
          content:
            application/json:
              schema:
                $ref: '#/components/schemas/JsCantonError'
      security:
      - httpAuth: []
      - apiKeyAuth: []
    patch:
      description: Revoke user rights.
      operationId: patchV2UsersUser-idRights
      parameters:
      - name: user-id
        in: path
        required: true
        schema:
          type: string
      requestBody:
        content:
          application/json:
            schema:
              $ref: '#/components/schemas/RevokeUserRightsRequest'
        required: true
      responses:
        '200':
          description: ''
          content:
            application/json:
              schema:
                $ref: '#/components/schemas/RevokeUserRightsResponse'
        '400':
          description: 'Invalid value for: body, Invalid value for: headers'
          content:
            text/plain:
              schema:
                type: string
        default:
          description: ''
          content:
            application/json:
              schema:
                $ref: '#/components/schemas/JsCantonError'
      security:
      - httpAuth: []
      - apiKeyAuth: []
  /v2/users/{user-id}/identity-provider-id:
    patch:
      description: Update user identity provider.
      operationId: patchV2UsersUser-idIdentity-provider-id
      parameters:
      - name: user-id
        in: path
        required: true
        schema:
          type: string
      requestBody:
        content:
          application/json:
            schema:
              $ref: '#/components/schemas/UpdateUserIdentityProviderIdRequest'
        required: true
      responses:
        '200':
          description: ''
          content:
            application/json:
              schema:
                $ref: '#/components/schemas/UpdateUserIdentityProviderIdResponse'
        '400':
          description: 'Invalid value for: body, Invalid value for: headers'
          content:
            text/plain:
              schema:
                type: string
        default:
          description: ''
          content:
            application/json:
              schema:
                $ref: '#/components/schemas/JsCantonError'
      security:
      - httpAuth: []
      - apiKeyAuth: []
  /v2/idps:
    get:
      description: List all identity provider configs
      operationId: getV2Idps
      responses:
        '200':
          description: ''
          content:
            application/json:
              schema:
                $ref: '#/components/schemas/ListIdentityProviderConfigsResponse'
        '400':
          description: 'Invalid value for: headers'
          content:
            text/plain:
              schema:
                type: string
        default:
          description: ''
          content:
            application/json:
              schema:
                $ref: '#/components/schemas/JsCantonError'
      security:
      - httpAuth: []
      - apiKeyAuth: []
    post:
      description: Create identity provider configs
      operationId: postV2Idps
      requestBody:
        content:
          application/json:
            schema:
              $ref: '#/components/schemas/CreateIdentityProviderConfigRequest'
        required: true
      responses:
        '200':
          description: ''
          content:
            application/json:
              schema:
                $ref: '#/components/schemas/CreateIdentityProviderConfigResponse'
        '400':
          description: 'Invalid value for: body, Invalid value for: headers'
          content:
            text/plain:
              schema:
                type: string
        default:
          description: ''
          content:
            application/json:
              schema:
                $ref: '#/components/schemas/JsCantonError'
      security:
      - httpAuth: []
      - apiKeyAuth: []
  /v2/idps/{idp-id}:
    get:
      description: Get identity provider config
      operationId: getV2IdpsIdp-id
      parameters:
      - name: idp-id
        in: path
        required: true
        schema:
          type: string
      responses:
        '200':
          description: ''
          content:
            application/json:
              schema:
                $ref: '#/components/schemas/GetIdentityProviderConfigResponse'
        '400':
          description: 'Invalid value for: headers'
          content:
            text/plain:
              schema:
                type: string
        default:
          description: ''
          content:
            application/json:
              schema:
                $ref: '#/components/schemas/JsCantonError'
      security:
      - httpAuth: []
      - apiKeyAuth: []
    delete:
      description: Delete identity provider config
      operationId: deleteV2IdpsIdp-id
      parameters:
      - name: idp-id
        in: path
        required: true
        schema:
          type: string
      responses:
        '200':
          description: ''
          content:
            application/json:
              schema:
                $ref: '#/components/schemas/DeleteIdentityProviderConfigResponse'
        '400':
          description: 'Invalid value for: headers'
          content:
            text/plain:
              schema:
                type: string
        default:
          description: ''
          content:
            application/json:
              schema:
                $ref: '#/components/schemas/JsCantonError'
      security:
      - httpAuth: []
      - apiKeyAuth: []
    patch:
      description: Update identity provider config
      operationId: patchV2IdpsIdp-id
      parameters:
      - name: idp-id
        in: path
        required: true
        schema:
          type: string
      requestBody:
        content:
          application/json:
            schema:
              $ref: '#/components/schemas/UpdateIdentityProviderConfigRequest'
        required: true
      responses:
        '200':
          description: ''
          content:
            application/json:
              schema:
                $ref: '#/components/schemas/UpdateIdentityProviderConfigResponse'
        '400':
          description: 'Invalid value for: body, Invalid value for: headers'
          content:
            text/plain:
              schema:
                type: string
        default:
          description: ''
          content:
            application/json:
              schema:
                $ref: '#/components/schemas/JsCantonError'
      security:
      - httpAuth: []
      - apiKeyAuth: []
  /v2/interactive-submission/prepare:
    post:
      description: Prepare commands for signing
      operationId: postV2Interactive-submissionPrepare
      requestBody:
        content:
          application/json:
            schema:
              $ref: '#/components/schemas/JsPrepareSubmissionRequest'
        required: true
      responses:
        '200':
          description: ''
          content:
            application/json:
              schema:
                $ref: '#/components/schemas/JsPrepareSubmissionResponse'
        '400':
          description: 'Invalid value for: body, Invalid value for: headers'
          content:
            text/plain:
              schema:
                type: string
        default:
          description: ''
          content:
            application/json:
              schema:
                $ref: '#/components/schemas/JsCantonError'
      security:
      - httpAuth: []
      - apiKeyAuth: []
  /v2/interactive-submission/execute:
    post:
      description: Execute a signed transaction
      operationId: postV2Interactive-submissionExecute
      requestBody:
        content:
          application/json:
            schema:
              $ref: '#/components/schemas/JsExecuteSubmissionRequest'
        required: true
      responses:
        '200':
          description: ''
          content:
            application/json:
              schema:
                $ref: '#/components/schemas/ExecuteSubmissionResponse'
        '400':
          description: 'Invalid value for: body, Invalid value for: headers'
          content:
            text/plain:
              schema:
                type: string
        default:
          description: ''
          content:
            application/json:
              schema:
                $ref: '#/components/schemas/JsCantonError'
      security:
      - httpAuth: []
      - apiKeyAuth: []
  /v2/interactive-submission/executeAndWait:
    post:
      description: Execute a signed transaction and wait for its completion
      operationId: postV2Interactive-submissionExecuteandwait
      requestBody:
        content:
          application/json:
            schema:
              $ref: '#/components/schemas/JsExecuteSubmissionAndWaitRequest'
        required: true
      responses:
        '200':
          description: ''
          content:
            application/json:
              schema:
                $ref: '#/components/schemas/ExecuteSubmissionAndWaitResponse'
        '400':
          description: 'Invalid value for: body, Invalid value for: headers'
          content:
            text/plain:
              schema:
                type: string
        default:
          description: ''
          content:
            application/json:
              schema:
                $ref: '#/components/schemas/JsCantonError'
      security:
      - httpAuth: []
      - apiKeyAuth: []
  /v2/interactive-submission/executeAndWaitForTransaction:
    post:
      description: Execute a signed transaction and wait for the transaction response
      operationId: postV2Interactive-submissionExecuteandwaitfortransaction
      requestBody:
        content:
          application/json:
            schema:
              $ref: '#/components/schemas/JsExecuteSubmissionAndWaitForTransactionRequest'
        required: true
      responses:
        '200':
          description: ''
          content:
            application/json:
              schema:
                $ref: '#/components/schemas/JsExecuteSubmissionAndWaitForTransactionResponse'
        '400':
          description: 'Invalid value for: body, Invalid value for: headers'
          content:
            text/plain:
              schema:
                type: string
        default:
          description: ''
          content:
            application/json:
              schema:
                $ref: '#/components/schemas/JsCantonError'
      security:
      - httpAuth: []
      - apiKeyAuth: []
  /v2/interactive-submission/preferred-package-version:
    get:
      description: Get the preferred package version for constructing a command submission
      operationId: getV2Interactive-submissionPreferred-package-version
      parameters:
      - name: parties
        in: query
        required: false
        schema:
          type: array
          items:
            type: string
      - name: package-name
        in: query
        required: true
        schema:
          type: string
      - name: vetting_valid_at
        in: query
        required: false
        schema:
          type: string
          format: date-time
      - name: synchronizer-id
        in: query
        required: false
        schema:
          type: string
      responses:
        '200':
          description: ''
          content:
            application/json:
              schema:
                $ref: '#/components/schemas/GetPreferredPackageVersionResponse'
        '400':
          description: 'Invalid value for: query parameter parties, Invalid value
            for: query parameter package-name, Invalid value for: query parameter
            vetting_valid_at, Invalid value for: query parameter synchronizer-id,
            Invalid value for: headers'
          content:
            text/plain:
              schema:
                type: string
        default:
          description: ''
          content:
            application/json:
              schema:
                $ref: '#/components/schemas/JsCantonError'
      security:
      - httpAuth: []
      - apiKeyAuth: []
  /v2/interactive-submission/preferred-packages:
    post:
      description: Get the version of preferred packages for constructing a command
        submission
      operationId: postV2Interactive-submissionPreferred-packages
      requestBody:
        content:
          application/json:
            schema:
              $ref: '#/components/schemas/GetPreferredPackagesRequest'
        required: true
      responses:
        '200':
          description: ''
          content:
            application/json:
              schema:
                $ref: '#/components/schemas/GetPreferredPackagesResponse'
        '400':
          description: 'Invalid value for: body, Invalid value for: headers'
          content:
            text/plain:
              schema:
                type: string
        default:
          description: ''
          content:
            application/json:
              schema:
                $ref: '#/components/schemas/JsCantonError'
      security:
      - httpAuth: []
      - apiKeyAuth: []
components:
  schemas:
    AllocateExternalPartyRequest:
      title: AllocateExternalPartyRequest
      description: 'Required authorization: ``HasRight(ParticipantAdmin) OR IsAuthenticatedIdentityProviderAdmin(identity_provider_id)``'
      type: object
      required:
      - synchronizer
      - identityProviderId
      properties:
        synchronizer:
          description: |-
            TODO(#27670) support synchronizer aliases
            Synchronizer ID on which to onboard the party
            Required
          type: string
        onboardingTransactions:
          description: |-
            TopologyTransactions to onboard the external party
            Can contain:
            - A namespace for the party.
            This can be either a single NamespaceDelegation,
            or DecentralizedNamespaceDefinition along with its authorized namespace owners in the form of NamespaceDelegations.
            May be provided, if so it must be fully authorized by the signatures in this request combined with the existing topology state.
            - A PartyToKeyMapping to register the party's signing keys.
            May be provided, if so it must be fully authorized by the signatures in this request combined with the existing topology state.
            - A PartyToParticipant to register the hosting relationship of the party.
            Must be provided.
            Required
          type: array
          items:
            $ref: '#/components/schemas/SignedTransaction'
        multiHashSignatures:
          description: |-
            Optional signatures of the combined hash of all onboarding_transactions
            This may be used instead of providing signatures on each individual transaction
          type: array
          items:
            $ref: '#/components/schemas/Signature'
        identityProviderId:
          description: |-
            The id of the ``Identity Provider``
            If not set, assume the party is managed by the default identity provider.
            Optional
          type: string
    AllocateExternalPartyResponse:
      title: AllocateExternalPartyResponse
      type: object
      required:
      - partyId
      properties:
        partyId:
          description: ''
          type: string
    AllocatePartyRequest:
      title: AllocatePartyRequest
      description: 'Required authorization: ``HasRight(ParticipantAdmin) OR IsAuthenticatedIdentityProviderAdmin(identity_provider_id)``'
      type: object
      required:
      - partyIdHint
      - identityProviderId
      - synchronizerId
      - userId
      properties:
        partyIdHint:
          description: |-
            A hint to the participant which party ID to allocate. It can be
            ignored.
            Must be a valid PartyIdString (as described in ``value.proto``).
            Optional
          type: string
        localMetadata:
          $ref: '#/components/schemas/ObjectMeta'
          description: |-
            Formerly "display_name"
            Participant-local metadata to be stored in the ``PartyDetails`` of this newly allocated party.
            Optional
        identityProviderId:
          description: |-
            The id of the ``Identity Provider``
            Optional, if not set, assume the party is managed by the default identity provider or party is not hosted by the participant.
          type: string
        synchronizerId:
          description: |-
            The synchronizer, on which the party should be allocated.
            For backwards compatibility, this field may be omitted, if the participant is connected to only one synchronizer.
            Otherwise a synchronizer must be specified.
            Optional
          type: string
        userId:
          description: |-
            The user who will get the act_as rights to the newly allocated party.
            If set to an empty string (the default), no user will get rights to the party.
            Optional
          type: string
    AllocatePartyResponse:
      title: AllocatePartyResponse
      type: object
      properties:
        partyDetails:
          $ref: '#/components/schemas/PartyDetails'
          description: ''
    ArchivedEvent:
      title: ArchivedEvent
      description: Records that a contract has been archived, and choices may no longer
        be exercised on it.
      type: object
      required:
      - offset
      - nodeId
      - contractId
      - templateId
      - packageName
      properties:
        offset:
          description: |-
            The offset of origin.
            Offsets are managed by the participant nodes.
            Transactions can thus NOT be assumed to have the same offsets on different participant nodes.
            Required, it is a valid absolute offset (positive integer)
          type: integer
          format: int64
        nodeId:
          description: |-
            The position of this event in the originating transaction or reassignment.
            Node IDs are not necessarily equal across participants,
            as these may see different projections/parts of transactions.
            Required, must be valid node ID (non-negative integer)
          type: integer
          format: int32
        contractId:
          description: |-
            The ID of the archived contract.
            Must be a valid LedgerString (as described in ``value.proto``).
            Required
          type: string
        templateId:
          description: |-
            Identifies the template that defines the choice that archived the contract.
            This template's package-id may differ from the target contract's package-id
            if the target contract has been upgraded or downgraded.

            The identifier uses the package-id reference format.

            Required
          type: string
        witnessParties:
          description: |-
            The parties that are notified of this event. For an ``ArchivedEvent``,
            these are the intersection of the stakeholders of the contract in
            question and the parties specified in the ``TransactionFilter``. The
            stakeholders are the union of the signatories and the observers of
            the contract.
            Each one of its elements must be a valid PartyIdString (as described
            in ``value.proto``).
            Required
          type: array
          items:
            type: string
        packageName:
          description: |-
            The package name of the contract.
            Required
          type: string
        implementedInterfaces:
          description: |-
            The interfaces implemented by the target template that have been
            matched from the interface filter query.
            Populated only in case interface filters with include_interface_view set.

            If defined, the identifier uses the package-id reference format.

            Optional
          type: array
          items:
            type: string
    AssignCommand:
      title: AssignCommand
      description: Assign a contract
      type: object
      required:
      - value
      properties:
        value:
          $ref: '#/components/schemas/AssignCommand1'
    AssignCommand1:
      title: AssignCommand
      description: Assign a contract
      type: object
      required:
      - reassignmentId
      - source
      - target
      properties:
        reassignmentId:
          description: |-
            The ID from the unassigned event to be completed by this assignment.
            Must be a valid LedgerString (as described in ``value.proto``).
            Required
          type: string
        source:
          description: |-
            The ID of the source synchronizer
            Must be a valid synchronizer id
            Required
          type: string
        target:
          description: |-
            The ID of the target synchronizer
            Must be a valid synchronizer id
            Required
          type: string
    CanActAs:
      title: CanActAs
      type: object
      required:
      - value
      properties:
        value:
          $ref: '#/components/schemas/CanActAs1'
    CanActAs1:
      title: CanActAs
      type: object
      required:
      - party
      properties:
        party:
          type: string
    CanExecuteAs:
      title: CanExecuteAs
      type: object
      required:
      - value
      properties:
        value:
          $ref: '#/components/schemas/CanExecuteAs1'
    CanExecuteAs1:
      title: CanExecuteAs
      type: object
      required:
      - party
      properties:
        party:
          type: string
    CanExecuteAsAnyParty:
      title: CanExecuteAsAnyParty
      type: object
      required:
      - value
      properties:
        value:
          $ref: '#/components/schemas/CanExecuteAsAnyParty1'
    CanExecuteAsAnyParty1:
      title: CanExecuteAsAnyParty
      type: object
    CanReadAs:
      title: CanReadAs
      type: object
      required:
      - value
      properties:
        value:
          $ref: '#/components/schemas/CanReadAs1'
    CanReadAs1:
      title: CanReadAs
      type: object
      required:
      - party
      properties:
        party:
          type: string
    CanReadAsAnyParty:
      title: CanReadAsAnyParty
      type: object
      required:
      - value
      properties:
        value:
          $ref: '#/components/schemas/CanReadAsAnyParty1'
    CanReadAsAnyParty1:
      title: CanReadAsAnyParty
      type: object
    Command:
      title: Command
      description: A command can either create a new contract or exercise a choice
        on an existing contract.
      oneOf:
      - type: object
        required:
        - CreateAndExerciseCommand
        properties:
          CreateAndExerciseCommand:
            $ref: '#/components/schemas/CreateAndExerciseCommand'
      - type: object
        required:
        - CreateCommand
        properties:
          CreateCommand:
            $ref: '#/components/schemas/CreateCommand'
      - type: object
        required:
        - ExerciseByKeyCommand
        properties:
          ExerciseByKeyCommand:
            $ref: '#/components/schemas/ExerciseByKeyCommand'
      - type: object
        required:
        - ExerciseCommand
        properties:
          ExerciseCommand:
            $ref: '#/components/schemas/ExerciseCommand'
    Command1:
      title: Command
      description: A command can either create a new contract or exercise a choice
        on an existing contract.
      oneOf:
      - type: object
        required:
        - AssignCommand
        properties:
          AssignCommand:
            $ref: '#/components/schemas/AssignCommand'
      - type: object
        required:
        - Empty
        properties:
          Empty:
            $ref: '#/components/schemas/Empty2'
      - type: object
        required:
        - UnassignCommand
        properties:
          UnassignCommand:
            $ref: '#/components/schemas/UnassignCommand'
    Completion:
      title: Completion
      description: 'A completion represents the status of a submitted command on the
        ledger: it can be successful or failed.'
      type: object
      required:
      - value
      properties:
        value:
          $ref: '#/components/schemas/Completion1'
    Completion1:
      title: Completion
      description: 'A completion represents the status of a submitted command on the
        ledger: it can be successful or failed.'
      type: object
      required:
      - commandId
      - updateId
      - userId
      - submissionId
      - deduplicationPeriod
      - offset
      properties:
        commandId:
          description: |-
            The ID of the succeeded or failed command.
            Must be a valid LedgerString (as described in ``value.proto``).
            Required
          type: string
        status:
          $ref: '#/components/schemas/JsStatus'
          description: |-
            Identifies the exact type of the error.
            It uses the same format of conveying error details as it is used for the RPC responses of the APIs.
            Optional
        updateId:
          description: |-
            The update_id of the transaction or reassignment that resulted from the command with command_id.
            Only set for successfully executed commands.
            Must be a valid LedgerString (as described in ``value.proto``).
          type: string
        userId:
          description: |-
            The user-id that was used for the submission, as described in ``commands.proto``.
            Must be a valid UserIdString (as described in ``value.proto``).
            Optional for historic completions where this data is not available.
          type: string
        actAs:
          description: |-
            The set of parties on whose behalf the commands were executed.
            Contains the ``act_as`` parties from ``commands.proto``
            filtered to the requesting parties in CompletionStreamRequest.
            The order of the parties need not be the same as in the submission.
            Each element must be a valid PartyIdString (as described in ``value.proto``).
            Optional for historic completions where this data is not available.
          type: array
          items:
            type: string
        submissionId:
          description: |-
            The submission ID this completion refers to, as described in ``commands.proto``.
            Must be a valid LedgerString (as described in ``value.proto``).
            Optional
          type: string
        deduplicationPeriod:
          $ref: '#/components/schemas/DeduplicationPeriod1'
        traceContext:
          $ref: '#/components/schemas/TraceContext'
          description: |-
            Optional; ledger API trace context

            The trace context transported in this message corresponds to the trace context supplied
            by the client application in a HTTP2 header of the original command submission.
            We typically use a header to transfer this type of information. Here we use message
            body, because it is used in gRPC streams which do not support per message headers.
            This field will be populated with the trace context contained in the original submission.
            If that was not provided, a unique ledger-api-server generated trace context will be used
            instead.
        offset:
          description: |-
            May be used in a subsequent CompletionStreamRequest to resume the consumption of this stream at a later time.
            Required, must be a valid absolute offset (positive integer).
          type: integer
          format: int64
        synchronizerTime:
          $ref: '#/components/schemas/SynchronizerTime'
          description: |-
            The synchronizer along with its record time.
            The synchronizer id provided, in case of

            - successful/failed transactions: identifies the synchronizer of the transaction
            - for successful/failed unassign commands: identifies the source synchronizer
            - for successful/failed assign commands: identifies the target synchronizer

            Required
    CompletionResponse:
      title: CompletionResponse
      oneOf:
      - type: object
        required:
        - Completion
        properties:
          Completion:
            $ref: '#/components/schemas/Completion'
      - type: object
        required:
        - Empty
        properties:
          Empty:
            $ref: '#/components/schemas/Empty4'
      - type: object
        required:
        - OffsetCheckpoint
        properties:
          OffsetCheckpoint:
            $ref: '#/components/schemas/OffsetCheckpoint'
    CompletionStreamRequest:
      title: CompletionStreamRequest
      type: object
      required:
      - userId
      - beginExclusive
      properties:
        userId:
          description: |-
            Only completions of commands submitted with the same user_id will be visible in the stream.
            Must be a valid UserIdString (as described in ``value.proto``).
            Required unless authentication is used with a user token.
            In that case, the token's user-id will be used for the request's user_id.
          type: string
        parties:
          description: |-
            Non-empty list of parties whose data should be included.
            The stream shows only completions of commands for which at least one of the ``act_as`` parties is in the given set of parties.
            Must be a valid PartyIdString (as described in ``value.proto``).
            Required
          type: array
          items:
            type: string
        beginExclusive:
          description: |-
            This optional field indicates the minimum offset for completions. This can be used to resume an earlier completion stream.
            If not set the ledger uses the ledger begin offset instead.
            If specified, it must be a valid absolute offset (positive integer) or zero (ledger begin offset).
            If the ledger has been pruned, this parameter must be specified and greater than the pruning offset.
          type: integer
          format: int64
    CompletionStreamResponse:
      title: CompletionStreamResponse
      type: object
      required:
      - completionResponse
      properties:
        completionResponse:
          $ref: '#/components/schemas/CompletionResponse'
    ConnectedSynchronizer:
      title: ConnectedSynchronizer
      type: object
      required:
      - synchronizerAlias
      - synchronizerId
      - permission
      properties:
        synchronizerAlias:
          type: string
        synchronizerId:
          type: string
        permission:
          type: string
          enum:
          - PARTICIPANT_PERMISSION_UNSPECIFIED
          - PARTICIPANT_PERMISSION_SUBMISSION
          - PARTICIPANT_PERMISSION_CONFIRMATION
          - PARTICIPANT_PERMISSION_OBSERVATION
    CreateAndExerciseCommand:
      title: CreateAndExerciseCommand
      description: Create a contract and exercise a choice on it in the same transaction.
      type: object
      required:
      - templateId
      - createArguments
      - choice
      - choiceArgument
      properties:
        templateId:
          description: |-
            The template of the contract the client wants to create.
            Both package-name and package-id reference identifier formats for the template-id are supported.
            Note: The package-id reference identifier format is deprecated. We plan to end support for this format in version 3.4.

            Required
          type: string
        createArguments:
          description: |-
            The arguments required for creating a contract from this template.
            Required
        choice:
          description: |-
            The name of the choice the client wants to exercise.
            Must be a valid NameString (as described in ``value.proto``).
            Required
          type: string
        choiceArgument:
          description: |-
            The argument for this choice.
            Required
    CreateCommand:
      title: CreateCommand
      description: Create a new contract instance based on a template.
      type: object
      required:
      - templateId
      - createArguments
      properties:
        templateId:
          description: |-
            The template of contract the client wants to create.
            Both package-name and package-id reference identifier formats for the template-id are supported.
            Note: The package-id reference identifier format is deprecated. We plan to end support for this format in version 3.4.

            Required
          type: string
        createArguments:
          description: |-
            The arguments required for creating a contract from this template.
            Required
    CreateIdentityProviderConfigRequest:
      title: CreateIdentityProviderConfigRequest
      type: object
      properties:
        identityProviderConfig:
          $ref: '#/components/schemas/IdentityProviderConfig'
          description: Required
    CreateIdentityProviderConfigResponse:
      title: CreateIdentityProviderConfigResponse
      type: object
      properties:
        identityProviderConfig:
          $ref: '#/components/schemas/IdentityProviderConfig'
          description: ''
    CreateUserRequest:
      title: CreateUserRequest
      description: |2-
         RPC requests and responses
        ///////////////////////////
         Required authorization: ``HasRight(ParticipantAdmin) OR IsAuthenticatedIdentityProviderAdmin(user.identity_provider_id)``
      type: object
      properties:
        user:
          $ref: '#/components/schemas/User'
          description: |-
            The user to create.
            Required
        rights:
          description: |-
            The rights to be assigned to the user upon creation,
            which SHOULD include appropriate rights for the ``user.primary_party``.
            Optional
          type: array
          items:
            $ref: '#/components/schemas/Right'
    CreateUserResponse:
      title: CreateUserResponse
      type: object
      properties:
        user:
          $ref: '#/components/schemas/User'
          description: Created user.
    CreatedEvent:
      title: CreatedEvent
      description: Records that a contract has been created, and choices may now be
        exercised on it.
      type: object
      required:
      - offset
      - nodeId
      - contractId
      - templateId
      - createdEventBlob
      - createdAt
      - packageName
      - acsDelta
      properties:
        offset:
          description: |-
            The offset of origin, which has contextual meaning, please see description at messages that include a CreatedEvent.
            Offsets are managed by the participant nodes.
            Transactions can thus NOT be assumed to have the same offsets on different participant nodes.
            Required, it is a valid absolute offset (positive integer)
          type: integer
          format: int64
        nodeId:
          description: |-
            The position of this event in the originating transaction or reassignment.
            The origin has contextual meaning, please see description at messages that include a CreatedEvent.
            Node IDs are not necessarily equal across participants,
            as these may see different projections/parts of transactions.
            Required, must be valid node ID (non-negative integer)
          type: integer
          format: int32
        contractId:
          description: |-
            The ID of the created contract.
            Must be a valid LedgerString (as described in ``value.proto``).
            Required
          type: string
        templateId:
          description: |-
            The template of the created contract.
            The identifier uses the package-id reference format.

            Required
          type: string
        contractKey:
          description: |-
            The key of the created contract.
            This will be set if and only if ``template_id`` defines a contract key.
            Optional
        createArgument: {}
        createdEventBlob:
          description: |-
            Opaque representation of contract create event payload intended for forwarding
            to an API server as a contract disclosed as part of a command
            submission.
            Optional
          type: string
        interfaceViews:
          description: |-
            Interface views specified in the transaction filter.
            Includes an ``InterfaceView`` for each interface for which there is a ``InterfaceFilter`` with

            - its party in the ``witness_parties`` of this event,
            - and which is implemented by the template of this event,
            - and which has ``include_interface_view`` set.

            Optional
          type: array
          items:
            $ref: '#/components/schemas/JsInterfaceView'
        witnessParties:
          description: |-
            The parties that are notified of this event. When a ``CreatedEvent``
            is returned as part of a transaction tree or ledger-effects transaction, this will include all
            the parties specified in the ``TransactionFilter`` that are witnesses  of the event
            (the stakeholders of the contract and all informees of all the ancestors
            of this create action that this participant knows about).
            If served as part of a ACS delta transaction those will
            be limited to all parties specified in the ``TransactionFilter`` that
            are stakeholders of the contract (i.e. either signatories or observers).
            If the ``CreatedEvent`` is returned as part of an AssignedEvent,
            ActiveContract or IncompleteUnassigned (so the event is related to
            an assignment or unassignment): this will include all parties of the
            ``TransactionFilter`` that are stakeholders of the contract.

            The behavior of reading create events visible to parties not hosted
            on the participant node serving the Ledger API is undefined. Concretely,
            there is neither a guarantee that the participant node will serve all their
            create events on the ACS stream, nor is there a guarantee that matching archive
            events are delivered for such create events.

            For most clients this is not a problem, as they only read events for parties
            that are hosted on the participant node. If you need to read events
            for parties that may not be hosted at all times on the participant node,
            subscribe to the ``TopologyEvent``s for that party by setting a corresponding
            ``UpdateFormat``.  Using these events, query the ACS as-of an offset where the
            party is hosted on the participant node, and ignore create events at offsets
            where the party is not hosted on the participant node.
            Required
          type: array
          items:
            type: string
        signatories:
          description: |-
            The signatories for this contract as specified by the template.
            Required
          type: array
          items:
            type: string
        observers:
          description: |-
            The observers for this contract as specified explicitly by the template or implicitly as choice controllers.
            This field never contains parties that are signatories.
            Required
          type: array
          items:
            type: string
        createdAt:
          description: |-
            Ledger effective time of the transaction that created the contract.
            Required
          type: string
        packageName:
          description: |-
            The package name of the created contract.
            Required
          type: string
        acsDelta:
          description: |-
            Whether this event would be part of respective ACS_DELTA shaped stream,
            and should therefore considered when tracking contract activeness on the client-side.
            Required
          type: boolean
    CreatedTreeEvent:
      title: CreatedTreeEvent
      type: object
      required:
      - value
      properties:
        value:
          $ref: '#/components/schemas/CreatedEvent'
    CumulativeFilter:
      title: CumulativeFilter
      description: |-
        A filter that matches all contracts that are either an instance of one of
        the ``template_filters`` or that match one of the ``interface_filters``.
      type: object
      required:
      - identifierFilter
      properties:
        identifierFilter:
          $ref: '#/components/schemas/IdentifierFilter'
    DeduplicationDuration:
      title: DeduplicationDuration
      type: object
      required:
      - value
      properties:
        value:
          $ref: '#/components/schemas/Duration'
    DeduplicationDuration1:
      title: DeduplicationDuration
      type: object
      required:
      - value
      properties:
        value:
          $ref: '#/components/schemas/Duration'
    DeduplicationDuration2:
      title: DeduplicationDuration
      type: object
      required:
      - value
      properties:
        value:
          $ref: '#/components/schemas/Duration'
    DeduplicationOffset:
      title: DeduplicationOffset
      type: object
      required:
      - value
      properties:
        value:
          type: integer
          format: int64
    DeduplicationOffset1:
      title: DeduplicationOffset
      type: object
      required:
      - value
      properties:
        value:
          type: integer
          format: int64
    DeduplicationOffset2:
      title: DeduplicationOffset
      type: object
      required:
      - value
      properties:
        value:
          type: integer
          format: int64
    DeduplicationPeriod:
      title: DeduplicationPeriod
      description: |-
        Specifies the deduplication period for the change ID.
        If omitted, the participant will assume the configured maximum deduplication time.
      oneOf:
      - type: object
        required:
        - DeduplicationDuration
        properties:
          DeduplicationDuration:
            $ref: '#/components/schemas/DeduplicationDuration'
      - type: object
        required:
        - DeduplicationOffset
        properties:
          DeduplicationOffset:
            $ref: '#/components/schemas/DeduplicationOffset'
      - type: object
        required:
        - Empty
        properties:
          Empty:
            $ref: '#/components/schemas/Empty'
    DeduplicationPeriod1:
      title: DeduplicationPeriod
      description: |-
        The actual deduplication window used for the submission, which is derived from
        ``Commands.deduplication_period``. The ledger may convert the deduplication period into other
        descriptions and extend the period in implementation-specified ways.

        Used to audit the deduplication guarantee described in ``commands.proto``.

        Optional; the deduplication guarantee applies even if the completion omits this field.
      oneOf:
      - type: object
        required:
        - DeduplicationDuration
        properties:
          DeduplicationDuration:
            $ref: '#/components/schemas/DeduplicationDuration1'
      - type: object
        required:
        - DeduplicationOffset
        properties:
          DeduplicationOffset:
            $ref: '#/components/schemas/DeduplicationOffset1'
      - type: object
        required:
        - Empty
        properties:
          Empty:
            $ref: '#/components/schemas/Empty3'
    DeduplicationPeriod2:
      title: DeduplicationPeriod
      oneOf:
      - type: object
        required:
        - DeduplicationDuration
        properties:
          DeduplicationDuration:
            $ref: '#/components/schemas/DeduplicationDuration2'
      - type: object
        required:
        - DeduplicationOffset
        properties:
          DeduplicationOffset:
            $ref: '#/components/schemas/DeduplicationOffset2'
      - type: object
        required:
        - Empty
        properties:
          Empty:
            $ref: '#/components/schemas/Empty8'
    DeleteIdentityProviderConfigResponse:
      title: DeleteIdentityProviderConfigResponse
      description: Does not (yet) contain any data.
      type: object
    DisclosedContract:
      title: DisclosedContract
      description: |-
        An additional contract that is used to resolve
        contract & contract key lookups.
      type: object
      required:
      - contractId
      - createdEventBlob
      - synchronizerId
      properties:
        templateId:
          description: |-
            The template id of the contract.
            The identifier uses the package-id reference format.

            Required
          type: string
        contractId:
          description: |-
            The contract id
            Required
          type: string
        createdEventBlob:
          description: |-
            Opaque byte string containing the complete payload required by the Daml engine
            to reconstruct a contract not known to the receiving participant.
            Required
          type: string
        synchronizerId:
          description: |-
            The ID of the synchronizer where the contract is currently assigned
            Optional
          type: string
    Duration:
      title: Duration
      type: object
      required:
      - seconds
      - nanos
      properties:
        seconds:
          type: integer
          format: int64
        nanos:
          type: integer
          format: int32
        unknownFields:
          $ref: '#/components/schemas/UnknownFieldSet'
          description: This field is automatically added as part of protobuf to json
            mapping
    Empty:
      title: Empty
      type: object
    Empty1:
      title: Empty
      type: object
    Empty2:
      title: Empty
      type: object
    Empty3:
      title: Empty
      type: object
    Empty4:
      title: Empty
      type: object
    Empty5:
      title: Empty
      type: object
    Empty6:
      title: Empty
      type: object
    Empty7:
      title: Empty
      type: object
    Empty8:
      title: Empty
      type: object
    Event:
      title: Event
      description: |-
        Events in transactions can have two primary shapes:

        - ACS delta: events can be CreatedEvent or ArchivedEvent
        - ledger effects: events can be CreatedEvent or ExercisedEvent

        In the update service the events are restricted to the events
        visible for the parties specified in the transaction filter. Each
        event message type below contains a ``witness_parties`` field which
        indicates the subset of the requested parties that can see the event
        in question.
      oneOf:
      - type: object
        required:
        - ArchivedEvent
        properties:
          ArchivedEvent:
            $ref: '#/components/schemas/ArchivedEvent'
      - type: object
        required:
        - CreatedEvent
        properties:
          CreatedEvent:
            $ref: '#/components/schemas/CreatedEvent'
      - type: object
        required:
        - ExercisedEvent
        properties:
          ExercisedEvent:
            $ref: '#/components/schemas/ExercisedEvent'
    EventFormat:
      title: EventFormat
      description: |-
        A format for events which defines both which events should be included
        and what data should be computed and included for them.

        Note that some of the filtering behavior depends on the `TransactionShape`,
        which is expected to be specified alongside usages of `EventFormat`.
      type: object
      required:
      - filtersByParty
      - verbose
      properties:
        filtersByParty:
          $ref: '#/components/schemas/Map_Filters'
          description: |-
            Each key must be a valid PartyIdString (as described in ``value.proto``).
            The interpretation of the filter depends on the transaction-shape being filtered:

            1. For **ledger-effects** create and exercise events are returned, for which the witnesses include at least one of
               the listed parties and match the per-party filter.
            2. For **transaction and active-contract-set streams** create and archive events are returned for all contracts whose
               stakeholders include at least one of the listed parties and match the per-party filter.

            Optional
        filtersForAnyParty:
          $ref: '#/components/schemas/Filters'
          description: |-
            Wildcard filters that apply to all the parties existing on the participant. The interpretation of the filters is the same
            with the per-party filter as described above.
            Optional
        verbose:
          description: |-
            If enabled, values served over the API will contain more information than strictly necessary to interpret the data.
            In particular, setting the verbose flag to true triggers the ledger to include labels for record fields.
            Optional
          type: boolean
    ExecuteSubmissionAndWaitResponse:
      title: ExecuteSubmissionAndWaitResponse
      type: object
      required:
      - updateId
      - completionOffset
      properties:
        updateId:
          description: |-
            The id of the transaction that resulted from the submitted command.
            Must be a valid LedgerString (as described in ``value.proto``).
            Required
          type: string
        completionOffset:
          description: |-
            The details of the offset field are described in ``community/ledger-api/README.md``.
            Required
          type: integer
          format: int64
    ExecuteSubmissionResponse:
      title: ExecuteSubmissionResponse
      type: object
    ExerciseByKeyCommand:
      title: ExerciseByKeyCommand
      description: Exercise a choice on an existing contract specified by its key.
      type: object
      required:
      - templateId
      - contractKey
      - choice
      - choiceArgument
      properties:
        templateId:
          description: |-
            The template of contract the client wants to exercise.
            Both package-name and package-id reference identifier formats for the template-id are supported.
            Note: The package-id reference identifier format is deprecated. We plan to end support for this format in version 3.4.

            Required
          type: string
        contractKey:
          description: |-
            The key of the contract the client wants to exercise upon.
            Required
        choice:
          description: |-
            The name of the choice the client wants to exercise.
            Must be a valid NameString (as described in ``value.proto``)
            Required
          type: string
        choiceArgument:
          description: |-
            The argument for this choice.
            Required
    ExerciseCommand:
      title: ExerciseCommand
      description: Exercise a choice on an existing contract.
      type: object
      required:
      - templateId
      - contractId
      - choice
      - choiceArgument
      properties:
        templateId:
          description: |-
            The template or interface of the contract the client wants to exercise.
            Both package-name and package-id reference identifier formats for the template-id are supported.
            Note: The package-id reference identifier format is deprecated. We plan to end support for this format in version 3.4.
            To exercise a choice on an interface, specify the interface identifier in the template_id field.

            Required
          type: string
        contractId:
          description: |-
            The ID of the contract the client wants to exercise upon.
            Must be a valid LedgerString (as described in ``value.proto``).
            Required
          type: string
        choice:
          description: |-
            The name of the choice the client wants to exercise.
            Must be a valid NameString (as described in ``value.proto``)
            Required
          type: string
        choiceArgument:
          description: |-
            The argument for this choice.
            Required
    ExercisedEvent:
      title: ExercisedEvent
      description: Records that a choice has been exercised on a target contract.
      type: object
      required:
      - offset
      - nodeId
      - contractId
      - templateId
      - choice
      - choiceArgument
      - consuming
      - lastDescendantNodeId
      - exerciseResult
      - packageName
      - acsDelta
      properties:
        offset:
          description: |-
            The offset of origin.
            Offsets are managed by the participant nodes.
            Transactions can thus NOT be assumed to have the same offsets on different participant nodes.
            Required, it is a valid absolute offset (positive integer)
          type: integer
          format: int64
        nodeId:
          description: |-
            The position of this event in the originating transaction or reassignment.
            Node IDs are not necessarily equal across participants,
            as these may see different projections/parts of transactions.
            Required, must be valid node ID (non-negative integer)
          type: integer
          format: int32
        contractId:
          description: |-
            The ID of the target contract.
            Must be a valid LedgerString (as described in ``value.proto``).
            Required
          type: string
        templateId:
          description: |-
            Identifies the template that defines the executed choice.
            This template's package-id may differ from the target contract's package-id
            if the target contract has been upgraded or downgraded.

            The identifier uses the package-id reference format.

            Required
          type: string
        interfaceId:
          description: |-
            The interface where the choice is defined, if inherited.
            If defined, the identifier uses the package-id reference format.

            Optional
          type: string
        choice:
          description: |-
            The choice that was exercised on the target contract.
            Must be a valid NameString (as described in ``value.proto``).
            Required
          type: string
        choiceArgument:
          description: |-
            The argument of the exercised choice.
            Required
        actingParties:
          description: |-
            The parties that exercised the choice.
            Each element must be a valid PartyIdString (as described in ``value.proto``).
            Required
          type: array
          items:
            type: string
        consuming:
          description: |-
            If true, the target contract may no longer be exercised.
            Required
          type: boolean
        witnessParties:
          description: |-
            The parties that are notified of this event. The witnesses of an exercise
            node will depend on whether the exercise was consuming or not.
            If consuming, the witnesses are the union of the stakeholders,
            the actors and all informees of all the ancestors of this event this
            participant knows about.
            If not consuming, the witnesses are the union of the signatories,
            the actors and all informees of all the ancestors of this event this
            participant knows about.
            In both cases the witnesses are limited to the querying parties, or not
            limited in case anyParty filters are used.
            Note that the actors might not necessarily be observers
            and thus stakeholders. This is the case when the controllers of a
            choice are specified using "flexible controllers", using the
            ``choice ... controller`` syntax, and said controllers are not
            explicitly marked as observers.
            Each element must be a valid PartyIdString (as described in ``value.proto``).
            Required
          type: array
          items:
            type: string
        lastDescendantNodeId:
          description: |-
            Specifies the upper boundary of the node ids of the events in the same transaction that appeared as a result of
            this ``ExercisedEvent``. This allows unambiguous identification of all the members of the subtree rooted at this
            node. A full subtree can be constructed when all descendant nodes are present in the stream. If nodes are heavily
            filtered, it is only possible to determine if a node is in a consequent subtree or not.
            Required
          type: integer
          format: int32
        exerciseResult:
          description: |-
            The result of exercising the choice.
            Required
        packageName:
          description: |-
            The package name of the contract.
            Required
          type: string
        implementedInterfaces:
          description: |-
            If the event is consuming, the interfaces implemented by the target template that have been
            matched from the interface filter query.
            Populated only in case interface filters with include_interface_view set.

            The identifier uses the package-id reference format.

            Optional
          type: array
          items:
            type: string
        acsDelta:
          description: |-
            Whether this event would be part of respective ACS_DELTA shaped stream,
            and should therefore considered when tracking contract activeness on the client-side.
            Required
          type: boolean
    ExercisedTreeEvent:
      title: ExercisedTreeEvent
      type: object
      required:
      - value
      properties:
        value:
          $ref: '#/components/schemas/ExercisedEvent'
    ExperimentalCommandInspectionService:
      title: ExperimentalCommandInspectionService
      description: Whether the Ledger API supports command inspection service
      type: object
      required:
      - supported
      properties:
        supported:
          description: ''
          type: boolean
    ExperimentalFeatures:
      title: ExperimentalFeatures
      description: See the feature message definitions for descriptions.
      type: object
      properties:
        staticTime:
          $ref: '#/components/schemas/ExperimentalStaticTime'
          description: ''
        commandInspectionService:
          $ref: '#/components/schemas/ExperimentalCommandInspectionService'
          description: ''
    ExperimentalStaticTime:
      title: ExperimentalStaticTime
      description: Ledger is in the static time mode and exposes a time service.
      type: object
      required:
      - supported
      properties:
        supported:
          description: ''
          type: boolean
    FeaturesDescriptor:
      title: FeaturesDescriptor
      type: object
      properties:
        experimental:
          $ref: '#/components/schemas/ExperimentalFeatures'
          description: |-
            Features under development or features that are used
            for ledger implementation testing purposes only.

            Daml applications SHOULD not depend on these in production.
        userManagement:
          $ref: '#/components/schemas/UserManagementFeature'
          description: |-
            If set, then the Ledger API server supports user management.
            It is recommended that clients query this field to gracefully adjust their behavior for
            ledgers that do not support user management.
        partyManagement:
          $ref: '#/components/schemas/PartyManagementFeature'
          description: |-
            If set, then the Ledger API server supports party management configurability.
            It is recommended that clients query this field to gracefully adjust their behavior to
            maximum party page size.
        offsetCheckpoint:
          $ref: '#/components/schemas/OffsetCheckpointFeature'
          description: It contains the timeouts related to the periodic offset checkpoint
            emission
    Field:
      title: Field
      type: object
      properties:
        varint:
          type: array
          items:
            type: integer
            format: int64
        fixed64:
          type: array
          items:
            type: integer
            format: int64
        fixed32:
          type: array
          items:
            type: integer
            format: int32
        lengthDelimited:
          type: array
          items:
            type: string
    FieldMask:
      title: FieldMask
      type: object
      required:
      - unknownFields
      properties:
        paths:
          type: array
          items:
            type: string
        unknownFields:
          $ref: '#/components/schemas/UnknownFieldSet'
    Filters:
      title: Filters
      description: The union of a set of template filters, interface filters, or a
        wildcard.
      type: object
      properties:
        cumulative:
          description: |-
            Every filter in the cumulative list expands the scope of the resulting stream. Each interface,
            template or wildcard filter means additional events that will match the query.
            The impact of include_interface_view and include_created_event_blob fields in the filters will
            also be accumulated.
            A template or an interface SHOULD NOT appear twice in the accumulative field.
            A wildcard filter SHOULD NOT be defined more than once in the accumulative field.
            Optional, if no ``CumulativeFilter`` defined, the default of a single ``WildcardFilter`` with
            include_created_event_blob unset is used.
          type: array
          items:
            $ref: '#/components/schemas/CumulativeFilter'
    GenerateExternalPartyTopologyRequest:
      title: GenerateExternalPartyTopologyRequest
      type: object
      required:
      - synchronizer
      - partyHint
      - localParticipantObservationOnly
      - confirmationThreshold
      properties:
        synchronizer:
          description: |-
            TODO(#27670) support synchronizer aliases
            Required: synchronizer-id for which we are building this request.
          type: string
        partyHint:
          description: 'Required: the actual party id will be constructed from this
            hint and a fingerprint of the public key'
          type: string
        publicKey:
          $ref: '#/components/schemas/SigningPublicKey'
          description: 'Required: public key'
        localParticipantObservationOnly:
          description: 'Optional: if true, then the local participant will only be
            observing, not confirming. Default false.'
          type: boolean
        otherConfirmingParticipantUids:
          description: 'Optional: other participant ids which should be confirming
            for this party'
          type: array
          items:
            type: string
        confirmationThreshold:
          description: 'Optional: Confirmation threshold >= 1 for the party. Defaults
            to all available confirmers (or if set to 0).'
          type: integer
          format: int32
        observingParticipantUids:
          description: 'Optional: other observing participant ids for this party'
          type: array
          items:
            type: string
    GenerateExternalPartyTopologyResponse:
      title: GenerateExternalPartyTopologyResponse
      description: Response message with topology transactions and the multi-hash
        to be signed.
      type: object
      required:
      - partyId
      - publicKeyFingerprint
      - multiHash
      properties:
        partyId:
          description: the generated party id
          type: string
        publicKeyFingerprint:
          description: the fingerprint of the supplied public key
          type: string
        topologyTransactions:
          description: |-
            The serialized topology transactions which need to be signed and submitted as part of the allocate party process
            Note that the serialization includes the versioning information. Therefore, the transaction here is serialized
            as an `UntypedVersionedMessage` which in turn contains the serialized `TopologyTransaction` in the version
            supported by the synchronizer.
          type: array
          items:
            type: string
        multiHash:
          description: the multi-hash which may be signed instead of each individual
            transaction
          type: string
    GetActiveContractsRequest:
      title: GetActiveContractsRequest
      description: |-
        If the given offset is different than the ledger end, and there are (un)assignments in-flight at the given offset,
        the snapshot may fail with "FAILED_PRECONDITION/PARTICIPANT_PRUNED_DATA_ACCESSED".
        Note that it is ok to request acs snapshots for party migration with offsets other than ledger end, because party
        migration is not concerned with incomplete (un)assignments.
      type: object
      required:
      - verbose
      - activeAtOffset
      properties:
        filter:
          $ref: '#/components/schemas/TransactionFilter'
          description: |-
            Provided for backwards compatibility, it will be removed in the Canton version 3.4.0.
            Templates to include in the served snapshot, per party.
            Optional, if specified event_format must be unset, if not specified event_format must be set.
        verbose:
          description: |-
            Provided for backwards compatibility, it will be removed in the Canton version 3.4.0.
            If enabled, values served over the API will contain more information than strictly necessary to interpret the data.
            In particular, setting the verbose flag to true triggers the ledger to include labels for record fields.
            Optional, if specified event_format must be unset.
          type: boolean
        activeAtOffset:
          description: |-
            The offset at which the snapshot of the active contracts will be computed.
            Must be no greater than the current ledger end offset.
            Must be greater than or equal to the last pruning offset.
            Required, must be a valid absolute offset (positive integer) or ledger begin offset (zero).
            If zero, the empty set will be returned.
          type: integer
          format: int64
        eventFormat:
          $ref: '#/components/schemas/EventFormat'
          description: |-
            Format of the contract_entries in the result. In case of CreatedEvent the presentation will be of
            TRANSACTION_SHAPE_ACS_DELTA.
            Optional for backwards compatibility, defaults to an EventFormat where:

            - filters_by_party is the filter.filters_by_party from this request
            - filters_for_any_party is the filter.filters_for_any_party from this request
            - verbose is the verbose field from this request
    GetConnectedSynchronizersResponse:
      title: GetConnectedSynchronizersResponse
      type: object
      properties:
        connectedSynchronizers:
          description: ''
          type: array
          items:
            $ref: '#/components/schemas/ConnectedSynchronizer'
    GetEventsByContractIdRequest:
      title: GetEventsByContractIdRequest
      type: object
      required:
      - contractId
      properties:
        contractId:
          description: |-
            The contract id being queried.
            Required
          type: string
        eventFormat:
          $ref: '#/components/schemas/EventFormat'
          description: |-
            Format of the events in the result, the presentation will be of TRANSACTION_SHAPE_ACS_DELTA.
            Required
    GetIdentityProviderConfigResponse:
      title: GetIdentityProviderConfigResponse
      type: object
      properties:
        identityProviderConfig:
          $ref: '#/components/schemas/IdentityProviderConfig'
          description: ''
    GetLatestPrunedOffsetsResponse:
      title: GetLatestPrunedOffsetsResponse
      type: object
      required:
      - participantPrunedUpToInclusive
      - allDivulgedContractsPrunedUpToInclusive
      properties:
        participantPrunedUpToInclusive:
          description: |-
            It will always be a non-negative integer.
            If positive, the absolute offset up to which the ledger has been pruned,
            disregarding the state of all divulged contracts pruning.
            If zero, the ledger has not been pruned yet.
          type: integer
          format: int64
        allDivulgedContractsPrunedUpToInclusive:
          description: |-
            It will always be a non-negative integer.
            If positive, the absolute offset up to which all divulged events have been pruned on the ledger.
            It can be at or before the ``participant_pruned_up_to_inclusive`` offset.
            For more details about all divulged events pruning,
            see ``PruneRequest.prune_all_divulged_contracts`` in ``participant_pruning_service.proto``.
            If zero, the divulged events have not been pruned yet.
          type: integer
          format: int64
    GetLedgerApiVersionResponse:
      title: GetLedgerApiVersionResponse
      type: object
      required:
      - version
      properties:
        version:
          description: The version of the ledger API.
          type: string
        features:
          $ref: '#/components/schemas/FeaturesDescriptor'
          description: |-
            The features supported by this Ledger API endpoint.

            Daml applications CAN use the feature descriptor on top of
            version constraints on the Ledger API version to determine
            whether a given Ledger API endpoint supports the features
            required to run the application.

            See the feature descriptions themselves for the relation between
            Ledger API versions and feature presence.
    GetLedgerEndResponse:
      title: GetLedgerEndResponse
      type: object
      required:
      - offset
      properties:
        offset:
          description: |-
            It will always be a non-negative integer.
            If zero, the participant view of the ledger is empty.
            If positive, the absolute offset of the ledger as viewed by the participant.
          type: integer
          format: int64
    GetPackageStatusResponse:
      title: GetPackageStatusResponse
      type: object
      required:
      - packageStatus
      properties:
        packageStatus:
          description: The status of the package.
          type: string
          enum:
          - PACKAGE_STATUS_UNSPECIFIED
          - PACKAGE_STATUS_REGISTERED
    GetParticipantIdResponse:
      title: GetParticipantIdResponse
      type: object
      required:
      - participantId
      properties:
        participantId:
          description: |-
            Identifier of the participant, which SHOULD be globally unique.
            Must be a valid LedgerString (as describe in ``value.proto``).
          type: string
    GetPartiesResponse:
      title: GetPartiesResponse
      type: object
      properties:
        partyDetails:
          description: |-
            The details of the requested Daml parties by the participant, if known.
            The party details may not be in the same order as requested.
            Required
          type: array
          items:
            $ref: '#/components/schemas/PartyDetails'
    GetPreferredPackageVersionResponse:
      title: GetPreferredPackageVersionResponse
      type: object
      properties:
        packagePreference:
          $ref: '#/components/schemas/PackagePreference'
          description: |-
            Not populated when no preferred package is found
            Optional
    GetPreferredPackagesRequest:
      title: GetPreferredPackagesRequest
      type: object
      required:
      - synchronizerId
      properties:
        packageVettingRequirements:
          description: |-
            The package-name vetting requirements for which the preferred packages should be resolved.

            Generally it is enough to provide the requirements for the intended command's root package-names.
            Additional package-name requirements can be provided when additional Daml transaction informees need to use
            package dependencies of the command's root packages.

            Required
          type: array
          items:
            $ref: '#/components/schemas/PackageVettingRequirement'
        synchronizerId:
          description: |-
            The synchronizer whose vetting state should be used for resolving this query.
            If not specified, the vetting states of all synchronizers to which the participant is connected are used.
            Optional
          type: string
        vettingValidAt:
          description: |-
            The timestamp at which the package vetting validity should be computed
            on the latest topology snapshot as seen by the participant.
            If not provided, the participant's current clock time is used.
            Optional
          type: string
    GetPreferredPackagesResponse:
      title: GetPreferredPackagesResponse
      type: object
      required:
      - synchronizerId
      properties:
        packageReferences:
          description: |-
            The package references of the preferred packages.
            Must contain one package reference for each requested package-name.

            If you build command submissions whose content depends on the returned
            preferred packages, then we recommend submitting the preferred package-ids
            in the ``package_id_selection_preference`` of the command submission to
            avoid race conditions with concurrent changes of the on-ledger package vetting state.

            Required
          type: array
          items:
            $ref: '#/components/schemas/PackageReference'
        synchronizerId:
          description: |-
            The synchronizer for which the package preferences are computed.
            If the synchronizer_id was specified in the request, then it matches the request synchronizer_id.
            Required
          type: string
    GetTransactionByIdRequest:
      title: GetTransactionByIdRequest
      description: Provided for backwards compatibility, it will be removed in the
        Canton version 3.4.0.
      type: object
      required:
      - updateId
      properties:
        updateId:
          description: |-
            The ID of a particular transaction.
            Must be a valid LedgerString (as described in ``value.proto``).
            Required
          type: string
        requestingParties:
          description: |-
            Provided for backwards compatibility, it will be removed in the Canton version 3.4.0.
            The parties whose events the client expects to see.
            Events that are not visible for the parties in this collection will not be present in the response.
            Each element must be a valid PartyIdString (as described in ``value.proto``).
            Must be set for GetTransactionTreeById request.
            Optional for backwards compatibility for GetTransactionById request: if defined transaction_format must be
            unset (falling back to defaults).
          type: array
          items:
            type: string
        transactionFormat:
          $ref: '#/components/schemas/TransactionFormat'
          description: |-
            Must be unset for GetTransactionTreeById request.
            Optional for GetTransactionById request for backwards compatibility: defaults to a transaction_format, where:

            - event_format.filters_by_party will have template-wildcard filters for all the requesting_parties
            - event_format.filters_for_any_party is unset
            - event_format.verbose = true
            - transaction_shape = TRANSACTION_SHAPE_ACS_DELTA
    GetTransactionByOffsetRequest:
      title: GetTransactionByOffsetRequest
      description: Provided for backwards compatibility, it will be removed in the
        Canton version 3.4.0.
      type: object
      required:
      - offset
      properties:
        offset:
          description: |-
            The offset of the transaction being looked up.
            Must be a valid absolute offset (positive integer).
            Required
          type: integer
          format: int64
        requestingParties:
          description: |-
            Provided for backwards compatibility, it will be removed in the Canton version 3.4.0.
            The parties whose events the client expects to see.
            Events that are not visible for the parties in this collection will not be present in the response.
            Each element must be a valid PartyIdString (as described in ``value.proto``).
            Must be set for GetTransactionTreeByOffset request.
            Optional for backwards compatibility for GetTransactionByOffset request: if defined transaction_format must be
            unset (falling back to defaults).
          type: array
          items:
            type: string
        transactionFormat:
          $ref: '#/components/schemas/TransactionFormat'
          description: |-
            Must be unset for GetTransactionTreeByOffset request.
            Optional for GetTransactionByOffset request for backwards compatibility: defaults to a TransactionFormat, where:

            - event_format.filters_by_party will have template-wildcard filters for all the requesting_parties
            - event_format.filters_for_any_party is unset
            - event_format.verbose = true
            - transaction_shape = TRANSACTION_SHAPE_ACS_DELTA
    GetUpdateByIdRequest:
      title: GetUpdateByIdRequest
      type: object
      required:
      - updateId
      properties:
        updateId:
          description: |-
            The ID of a particular update.
            Must be a valid LedgerString (as described in ``value.proto``).
            Required
          type: string
        updateFormat:
          $ref: '#/components/schemas/UpdateFormat'
          description: |-
            The format for the update.
            Required
    GetUpdateByOffsetRequest:
      title: GetUpdateByOffsetRequest
      type: object
      required:
      - offset
      properties:
        offset:
          description: |-
            The offset of the update being looked up.
            Must be a valid absolute offset (positive integer).
            Required
          type: integer
          format: int64
        updateFormat:
          $ref: '#/components/schemas/UpdateFormat'
          description: |-
            The format for the update.
            Required
    GetUpdatesRequest:
      title: GetUpdatesRequest
      type: object
      required:
      - beginExclusive
      - verbose
      properties:
        beginExclusive:
          description: |-
            Beginning of the requested ledger section (non-negative integer).
            The response will only contain transactions whose offset is strictly greater than this.
            If zero, the stream will start from the beginning of the ledger.
            If positive, the streaming will start after this absolute offset.
            If the ledger has been pruned, this parameter must be specified and be greater than the pruning offset.
          type: integer
          format: int64
        endInclusive:
          description: |-
            End of the requested ledger section.
            The response will only contain transactions whose offset is less than or equal to this.
            Optional, if empty, the stream will not terminate.
            If specified, the stream will terminate after this absolute offset (positive integer) is reached.
          type: integer
          format: int64
        filter:
          $ref: '#/components/schemas/TransactionFilter'
          description: |-
            Provided for backwards compatibility, it will be removed in the Canton version 3.5.0.
            Requesting parties with template filters.
            Template filters must be empty for GetUpdateTrees requests.
            Optional for backwards compatibility, if defined update_format must be unset
        verbose:
          description: |-
            Provided for backwards compatibility, it will be removed in the Canton version 3.5.0.
            If enabled, values served over the API will contain more information than strictly necessary to interpret the data.
            In particular, setting the verbose flag to true triggers the ledger to include labels, record and variant type ids
            for record fields.
            Optional for backwards compatibility, if defined update_format must be unset
          type: boolean
        updateFormat:
          $ref: '#/components/schemas/UpdateFormat'
          description: |-
            Must be unset for GetUpdateTrees request.
            Optional for backwards compatibility for GetUpdates request: defaults to an UpdateFormat where:

            - include_transactions.event_format.filters_by_party = the filter.filters_by_party on this request
            - include_transactions.event_format.filters_for_any_party = the filter.filters_for_any_party on this request
            - include_transactions.event_format.verbose = the same flag specified on this request
            - include_transactions.transaction_shape = TRANSACTION_SHAPE_ACS_DELTA
            - include_reassignments.filter = the same filter specified on this request
            - include_reassignments.verbose = the same flag specified on this request
            - include_topology_events.include_participant_authorization_events.parties = all the parties specified in filter
    GetUserResponse:
      title: GetUserResponse
      type: object
      properties:
        user:
          $ref: '#/components/schemas/User'
          description: Retrieved user.
    GrantUserRightsRequest:
      title: GrantUserRightsRequest
      description: |-
        Add the rights to the set of rights granted to the user.

        Required authorization: ``HasRight(ParticipantAdmin) OR IsAuthenticatedIdentityProviderAdmin(identity_provider_id)``
      type: object
      required:
      - userId
      - identityProviderId
      properties:
        userId:
          description: |-
            The user to whom to grant rights.
            Required
          type: string
        rights:
          description: |-
            The rights to grant.
            Optional
          type: array
          items:
            $ref: '#/components/schemas/Right'
        identityProviderId:
          description: |-
            The id of the ``Identity Provider``
            Optional, if not set, assume the user is managed by the default identity provider.
          type: string
    GrantUserRightsResponse:
      title: GrantUserRightsResponse
      type: object
      properties:
        newlyGrantedRights:
          description: The rights that were newly granted by the request.
          type: array
          items:
            $ref: '#/components/schemas/Right'
    Identifier:
      title: Identifier
      type: object
      required:
      - packageId
      - moduleName
      - entityName
      properties:
        packageId:
          type: string
        moduleName:
          type: string
        entityName:
          type: string
    IdentifierFilter:
      title: IdentifierFilter
      oneOf:
      - type: object
        required:
        - Empty
        properties:
          Empty:
            $ref: '#/components/schemas/Empty1'
      - type: object
        required:
        - InterfaceFilter
        properties:
          InterfaceFilter:
            $ref: '#/components/schemas/InterfaceFilter'
      - type: object
        required:
        - TemplateFilter
        properties:
          TemplateFilter:
            $ref: '#/components/schemas/TemplateFilter'
      - type: object
        required:
        - WildcardFilter
        properties:
          WildcardFilter:
            $ref: '#/components/schemas/WildcardFilter'
    IdentityProviderAdmin:
      title: IdentityProviderAdmin
      type: object
      required:
      - value
      properties:
        value:
          $ref: '#/components/schemas/IdentityProviderAdmin1'
    IdentityProviderAdmin1:
      title: IdentityProviderAdmin
      type: object
    IdentityProviderConfig:
      title: IdentityProviderConfig
      type: object
      required:
      - identityProviderId
      - isDeactivated
      - issuer
      - jwksUrl
      - audience
      properties:
        identityProviderId:
          description: |-
            The identity provider identifier
            Must be a valid LedgerString (as describe in ``value.proto``).
            Required
          type: string
        isDeactivated:
          description: |-
            When set, the callers using JWT tokens issued by this identity provider are denied all access
            to the Ledger API.
            Optional,
            Modifiable
          type: boolean
        issuer:
          description: |-
            Specifies the issuer of the JWT token.
            The issuer value is a case sensitive URL using the https scheme that contains scheme, host,
            and optionally, port number and path components and no query or fragment components.
            Required
            Modifiable
          type: string
        jwksUrl:
          description: |-
            The JWKS (JSON Web Key Set) URL.
            The Ledger API uses JWKs (JSON Web Keys) from the provided URL to verify that the JWT has been
            signed with the loaded JWK. Only RS256 (RSA Signature with SHA-256) signing algorithm is supported.
            Required
            Modifiable
          type: string
        audience:
          description: |-
            Specifies the audience of the JWT token.
            When set, the callers using JWT tokens issued by this identity provider are allowed to get an access
            only if the "aud" claim includes the string specified here
            Optional,
            Modifiable
          type: string
    InterfaceFilter:
      title: InterfaceFilter
      description: This filter matches contracts that implement a specific interface.
      type: object
      required:
      - value
      properties:
        value:
          $ref: '#/components/schemas/InterfaceFilter1'
    InterfaceFilter1:
      title: InterfaceFilter
      description: This filter matches contracts that implement a specific interface.
      type: object
      required:
      - includeInterfaceView
      - includeCreatedEventBlob
      properties:
        interfaceId:
          description: |-
            The interface that a matching contract must implement.
            The ``interface_id`` needs to be valid: corresponding interface should be defined in
            one of the available packages at the time of the query.
            Both package-name and package-id reference formats for the identifier are supported.
            Note: The package-id reference identifier format is deprecated. We plan to end support for this format in version 3.4.

            Required
          type: string
        includeInterfaceView:
          description: |-
            Whether to include the interface view on the contract in the returned ``CreatedEvent``.
            Use this to access contract data in a uniform manner in your API client.
            Optional
          type: boolean
        includeCreatedEventBlob:
          description: |-
            Whether to include a ``created_event_blob`` in the returned ``CreatedEvent``.
            Use this to access the contract create event payload in your API client
            for submitting it as a disclosed contract with future commands.
            Optional
          type: boolean
    JsActiveContract:
      title: JsActiveContract
      type: object
      required:
      - createdEvent
      - synchronizerId
      - reassignmentCounter
      properties:
        createdEvent:
          $ref: '#/components/schemas/CreatedEvent'
          description: |-
            Required
            The event as it appeared in the context of its last update (i.e. daml transaction or
            reassignment). In particular, the last offset, node_id pair is preserved.
            The last update is the most recent update created or assigned this contract on synchronizer_id synchronizer.
            The offset of the CreatedEvent might point to an already pruned update, therefore it cannot necessarily be used
            for lookups.
        synchronizerId:
          description: |-
            A valid synchronizer id
            Required
          type: string
        reassignmentCounter:
          description: |-
            Each corresponding assigned and unassigned event has the same reassignment_counter. This strictly increases
            with each unassign command for the same contract. Creation of the contract corresponds to reassignment_counter
            equals zero.
            This field will be the reassignment_counter of the latest observable activation event on this synchronizer, which is
            before the active_at_offset.
            Required
          type: integer
          format: int64
    JsArchived:
      title: JsArchived
      type: object
      required:
      - archivedEvent
      - synchronizerId
      properties:
        archivedEvent:
          $ref: '#/components/schemas/ArchivedEvent'
          description: Required
        synchronizerId:
          description: |-
            Required
            The synchronizer which sequenced the archival of the contract
          type: string
    JsAssignedEvent:
      title: JsAssignedEvent
      description: Records that a contract has been assigned, and it can be used on
        the target synchronizer.
      type: object
      required:
      - source
      - target
      - reassignmentId
      - submitter
      - reassignmentCounter
      - createdEvent
      properties:
        source:
          description: |-
            The ID of the source synchronizer.
            Must be a valid synchronizer id.
            Required
          type: string
        target:
          description: |-
            The ID of the target synchronizer.
            Must be a valid synchronizer id.
            Required
          type: string
        reassignmentId:
          description: |-
            The ID from the unassigned event.
            For correlation capabilities.
            Must be a valid LedgerString (as described in ``value.proto``).
            Required
          type: string
        submitter:
          description: |-
            Party on whose behalf the assign command was executed.
            Empty if the assignment happened offline via the repair service.
            Must be a valid PartyIdString (as described in ``value.proto``).
            Optional
          type: string
        reassignmentCounter:
          description: |-
            Each corresponding assigned and unassigned event has the same reassignment_counter. This strictly increases
            with each unassign command for the same contract. Creation of the contract corresponds to reassignment_counter
            equals zero.
            Required
          type: integer
          format: int64
        createdEvent:
          $ref: '#/components/schemas/CreatedEvent'
          description: |-
            Required
            The offset of this event refers to the offset of the assignment,
            while the node_id is the index of within the batch.
    JsAssignmentEvent:
      title: JsAssignmentEvent
      type: object
      required:
      - source
      - target
      - reassignmentId
      - submitter
      - reassignmentCounter
      - createdEvent
      properties:
        source:
          type: string
        target:
          type: string
        reassignmentId:
          type: string
        submitter:
          type: string
        reassignmentCounter:
          type: integer
          format: int64
        createdEvent:
          $ref: '#/components/schemas/CreatedEvent'
    JsCantonError:
      title: JsCantonError
      type: object
      required:
      - code
      - cause
      - context
      - errorCategory
      properties:
        code:
          type: string
        cause:
          type: string
        correlationId:
          type: string
        traceId:
          type: string
        context:
          $ref: '#/components/schemas/Map_String'
        resources:
          type: array
          items:
            $ref: '#/components/schemas/Tuple2_String_String'
        errorCategory:
          type: integer
          format: int32
        grpcCodeValue:
          type: integer
          format: int32
        retryInfo:
          type: string
        definiteAnswer:
          type: boolean
    JsCommands:
      title: JsCommands
      description: A composite command that groups multiple commands together.
      type: object
      required:
      - commandId
      properties:
        commands:
          description: |-
            Individual elements of this atomic command. Must be non-empty.
            Required
          type: array
          items:
            $ref: '#/components/schemas/Command'
        commandId:
          description: |-
            Uniquely identifies the command.
            The triple (user_id, act_as, command_id) constitutes the change ID for the intended ledger change,
            where act_as is interpreted as a set of party names.
            The change ID can be used for matching the intended ledger changes with all their completions.
            Must be a valid LedgerString (as described in ``value.proto``).
            Required
          type: string
        actAs:
          description: |-
            Set of parties on whose behalf the command should be executed.
            If ledger API authorization is enabled, then the authorization metadata must authorize the sender of the request
            to act on behalf of each of the given parties.
            Each element must be a valid PartyIdString (as described in ``value.proto``).
            Required, must be non-empty.
          type: array
          items:
            type: string
        userId:
          description: |-
            Uniquely identifies the participant user that issued the command.
            Must be a valid UserIdString (as described in ``value.proto``).
            Required unless authentication is used with a user token.
            In that case, the token's user-id will be used for the request's user_id.
          type: string
        readAs:
          description: |-
            Set of parties on whose behalf (in addition to all parties listed in ``act_as``) contracts can be retrieved.
            This affects Daml operations such as ``fetch``, ``fetchByKey``, ``lookupByKey``, ``exercise``, and ``exerciseByKey``.
            Note: A participant node of a Daml network can host multiple parties. Each contract present on the participant
            node is only visible to a subset of these parties. A command can only use contracts that are visible to at least
            one of the parties in ``act_as`` or ``read_as``. This visibility check is independent from the Daml authorization
            rules for fetch operations.
            If ledger API authorization is enabled, then the authorization metadata must authorize the sender of the request
            to read contract data on behalf of each of the given parties.
            Optional
          type: array
          items:
            type: string
        workflowId:
          description: |-
            Identifier of the on-ledger workflow that this command is a part of.
            Must be a valid LedgerString (as described in ``value.proto``).
            Optional
          type: string
        deduplicationPeriod:
          $ref: '#/components/schemas/DeduplicationPeriod'
        minLedgerTimeAbs:
          description: |-
            Lower bound for the ledger time assigned to the resulting transaction.
            Note: The ledger time of a transaction is assigned as part of command interpretation.
            Use this property if you expect that command interpretation will take a considerate amount of time, such that by
            the time the resulting transaction is sequenced, its assigned ledger time is not valid anymore.
            Must not be set at the same time as min_ledger_time_rel.
            Optional
          type: string
        minLedgerTimeRel:
          $ref: '#/components/schemas/Duration'
          description: |-
            Same as min_ledger_time_abs, but specified as a duration, starting from the time the command is received by the server.
            Must not be set at the same time as min_ledger_time_abs.
            Optional
        submissionId:
          description: |-
            A unique identifier to distinguish completions for different submissions with the same change ID.
            Typically a random UUID. Applications are expected to use a different UUID for each retry of a submission
            with the same change ID.
            Must be a valid LedgerString (as described in ``value.proto``).

            If omitted, the participant or the committer may set a value of their choice.
            Optional
          type: string
        disclosedContracts:
          description: |-
            Additional contracts used to resolve contract & contract key lookups.
            Optional
          type: array
          items:
            $ref: '#/components/schemas/DisclosedContract'
        synchronizerId:
          description: |-
            Must be a valid synchronizer id
            Optional
          type: string
        packageIdSelectionPreference:
          description: |-
            The package-id selection preference of the client for resolving
            package names and interface instances in command submission and interpretation
          type: array
          items:
            type: string
        prefetchContractKeys:
          description: |-
            Fetches the contract keys into the caches to speed up the command processing.
            Should only contain contract keys that are expected to be resolved during interpretation of the commands.
            Keys of disclosed contracts do not need prefetching.

            Optional
          type: array
          items:
            $ref: '#/components/schemas/PrefetchContractKey'
    JsContractEntry:
      title: JsContractEntry
      description: |-
        For a contract there could be multiple contract_entry-s in the entire snapshot. These together define
        the state of one contract in the snapshot.
        A contract_entry is included in the result, if and only if there is at least one stakeholder party of the contract
        that is hosted on the synchronizer at the time of the event and the party satisfies the
        ``TransactionFilter`` in the query.
      oneOf:
      - type: object
        required:
        - JsActiveContract
        properties:
          JsActiveContract:
            $ref: '#/components/schemas/JsActiveContract'
      - type: object
        required:
        - JsEmpty
        properties:
          JsEmpty:
            $ref: '#/components/schemas/JsEmpty'
      - type: object
        required:
        - JsIncompleteAssigned
        properties:
          JsIncompleteAssigned:
            $ref: '#/components/schemas/JsIncompleteAssigned'
      - type: object
        required:
        - JsIncompleteUnassigned
        properties:
          JsIncompleteUnassigned:
            $ref: '#/components/schemas/JsIncompleteUnassigned'
    JsCreated:
      title: JsCreated
      type: object
      required:
      - createdEvent
      - synchronizerId
      properties:
        createdEvent:
          $ref: '#/components/schemas/CreatedEvent'
          description: |-
            Required
            The event as it appeared in the context of its original update (i.e. daml transaction or
            reassignment) on this participant node. You can use its offset and node_id to find the
            corresponding update and the node within it.
        synchronizerId:
          description: |-
            The synchronizer which sequenced the creation of the contract
            Required
          type: string
    JsEmpty:
      title: JsEmpty
      type: object
    JsExecuteSubmissionAndWaitForTransactionRequest:
      title: JsExecuteSubmissionAndWaitForTransactionRequest
      type: object
      required:
      - deduplicationPeriod
      - submissionId
      - userId
      - hashingSchemeVersion
      properties:
        preparedTransaction:
          description: |-
            the prepared transaction
            Typically this is the value of the `prepared_transaction` field in `PrepareSubmissionResponse`
            obtained from calling `prepareSubmission`.
            Required
          type: string
        partySignatures:
          $ref: '#/components/schemas/PartySignatures'
          description: |-
            The party(ies) signatures that authorize the prepared submission to be executed by this node.
            Each party can provide one or more signatures..
            and one or more parties can sign.
            Note that currently, only single party submissions are supported.
            Required
        deduplicationPeriod:
          $ref: '#/components/schemas/DeduplicationPeriod2'
        submissionId:
          description: |-
            A unique identifier to distinguish completions for different submissions with the same change ID.
            Typically a random UUID. Applications are expected to use a different UUID for each retry of a submission
            with the same change ID.
            Must be a valid LedgerString (as described in ``value.proto``).

            Required
          type: string
        userId:
          description: |-
            See [PrepareSubmissionRequest.user_id]
            Optional
          type: string
        hashingSchemeVersion:
          description: |-
            The hashing scheme version used when building the hash
            Required
          type: string
          enum:
          - HASHING_SCHEME_VERSION_UNSPECIFIED
          - HASHING_SCHEME_VERSION_V2
        minLedgerTime:
          $ref: '#/components/schemas/MinLedgerTime'
          description: |-
            If set will influence the chosen ledger effective time but will not result in a submission delay so any override
            should be scheduled to executed within the window allowed by synchronizer.
            Optional
        transactionFormat:
          $ref: '#/components/schemas/TransactionFormat'
          description: |-
            If no ``transaction_format`` is provided, a default will be used where ``transaction_shape`` is set to
            TRANSACTION_SHAPE_ACS_DELTA, ``event_format`` is defined with ``filters_by_party`` containing wildcard-template
            filter for all original ``act_as`` and ``read_as`` parties and the ``verbose`` flag is set.
            When the ``transaction_shape`` TRANSACTION_SHAPE_ACS_DELTA shape is used (explicitly or is defaulted to as explained above),
            events will only be returned if the submitting party is hosted on this node.
            Optional
    JsExecuteSubmissionAndWaitForTransactionResponse:
      title: JsExecuteSubmissionAndWaitForTransactionResponse
      type: object
      required:
      - transaction
      properties:
        transaction:
          $ref: '#/components/schemas/JsTransaction'
          description: |-
            The transaction that resulted from the submitted command.
            The transaction might contain no events (request conditions result in filtering out all of them).
            Required
    JsExecuteSubmissionAndWaitRequest:
      title: JsExecuteSubmissionAndWaitRequest
      type: object
      required:
      - deduplicationPeriod
      - submissionId
      - userId
      - hashingSchemeVersion
      properties:
        preparedTransaction:
          description: |-
            the prepared transaction
            Typically this is the value of the `prepared_transaction` field in `PrepareSubmissionResponse`
            obtained from calling `prepareSubmission`.
            Required
          type: string
        partySignatures:
          $ref: '#/components/schemas/PartySignatures'
          description: |-
            The party(ies) signatures that authorize the prepared submission to be executed by this node.
            Each party can provide one or more signatures..
            and one or more parties can sign.
            Note that currently, only single party submissions are supported.
            Required
        deduplicationPeriod:
          $ref: '#/components/schemas/DeduplicationPeriod2'
        submissionId:
          description: |-
            A unique identifier to distinguish completions for different submissions with the same change ID.
            Typically a random UUID. Applications are expected to use a different UUID for each retry of a submission
            with the same change ID.
            Must be a valid LedgerString (as described in ``value.proto``).

            Required
          type: string
        userId:
          description: |-
            See [PrepareSubmissionRequest.user_id]
            Optional
          type: string
        hashingSchemeVersion:
          description: |-
            The hashing scheme version used when building the hash
            Required
          type: string
          enum:
          - HASHING_SCHEME_VERSION_UNSPECIFIED
          - HASHING_SCHEME_VERSION_V2
        minLedgerTime:
          $ref: '#/components/schemas/MinLedgerTime'
          description: |-
            If set will influence the chosen ledger effective time but will not result in a submission delay so any override
            should be scheduled to executed within the window allowed by synchronizer.
            Optional
    JsExecuteSubmissionRequest:
      title: JsExecuteSubmissionRequest
      type: object
      required:
      - deduplicationPeriod
      - submissionId
      - userId
      - hashingSchemeVersion
      properties:
        preparedTransaction:
          description: |-
            the prepared transaction
            Typically this is the value of the `prepared_transaction` field in `PrepareSubmissionResponse`
            obtained from calling `prepareSubmission`.
            Required
          type: string
        partySignatures:
          $ref: '#/components/schemas/PartySignatures'
          description: |-
            The party(ies) signatures that authorize the prepared submission to be executed by this node.
            Each party can provide one or more signatures..
            and one or more parties can sign.
            Note that currently, only single party submissions are supported.
            Required
        deduplicationPeriod:
          $ref: '#/components/schemas/DeduplicationPeriod2'
        submissionId:
          description: |-
            A unique identifier to distinguish completions for different submissions with the same change ID.
            Typically a random UUID. Applications are expected to use a different UUID for each retry of a submission
            with the same change ID.
            Must be a valid LedgerString (as described in ``value.proto``).

            Required
          type: string
        userId:
          description: |-
            See [PrepareSubmissionRequest.user_id]
            Optional
          type: string
        hashingSchemeVersion:
          description: |-
            The hashing scheme version used when building the hash
            Required
          type: string
          enum:
          - HASHING_SCHEME_VERSION_UNSPECIFIED
          - HASHING_SCHEME_VERSION_V2
        minLedgerTime:
          $ref: '#/components/schemas/MinLedgerTime'
          description: |-
            If set will influence the chosen ledger effective time but will not result in a submission delay so any override
            should be scheduled to executed within the window allowed by synchronizer.
            Optional
    JsGetActiveContractsResponse:
      title: JsGetActiveContractsResponse
      type: object
      required:
      - workflowId
      - contractEntry
      properties:
        workflowId:
          description: |-
            The workflow ID used in command submission which corresponds to the contract_entry. Only set if
            the ``workflow_id`` for the command was set.
            Must be a valid LedgerString (as described in ``value.proto``).
            Optional
          type: string
        contractEntry:
          $ref: '#/components/schemas/JsContractEntry'
    JsGetEventsByContractIdResponse:
      title: JsGetEventsByContractIdResponse
      type: object
      properties:
        created:
          $ref: '#/components/schemas/JsCreated'
          description: |-
            The create event for the contract with the ``contract_id`` given in the request
            provided it exists and has not yet been pruned.
            Optional
        archived:
          $ref: '#/components/schemas/JsArchived'
          description: |-
            The archive event for the contract with the ``contract_id`` given in the request
            provided such an archive event exists and it has not yet been pruned.
            Optional
    JsGetTransactionResponse:
      title: JsGetTransactionResponse
      description: Provided for backwards compatibility, it will be removed in the
        Canton version 3.4.0.
      type: object
      required:
      - transaction
      properties:
        transaction:
          $ref: '#/components/schemas/JsTransaction'
          description: Required
    JsGetTransactionTreeResponse:
      title: JsGetTransactionTreeResponse
      description: Provided for backwards compatibility, it will be removed in the
        Canton version 3.4.0.
      type: object
      required:
      - transaction
      properties:
        transaction:
          $ref: '#/components/schemas/JsTransactionTree'
          description: Required
    JsGetUpdateResponse:
      title: JsGetUpdateResponse
      type: object
      required:
      - update
      properties:
        update:
          $ref: '#/components/schemas/Update'
    JsGetUpdateTreesResponse:
      title: JsGetUpdateTreesResponse
      description: Provided for backwards compatibility, it will be removed in the
        Canton version 3.4.0.
      type: object
      required:
      - update
      properties:
        update:
          $ref: '#/components/schemas/Update1'
    JsGetUpdatesResponse:
      title: JsGetUpdatesResponse
      type: object
      required:
      - update
      properties:
        update:
          $ref: '#/components/schemas/Update'
    JsIncompleteAssigned:
      title: JsIncompleteAssigned
      type: object
      required:
      - assignedEvent
      properties:
        assignedEvent:
          $ref: '#/components/schemas/JsAssignedEvent'
          description: Required
    JsIncompleteUnassigned:
      title: JsIncompleteUnassigned
      type: object
      required:
      - createdEvent
      - unassignedEvent
      properties:
        createdEvent:
          $ref: '#/components/schemas/CreatedEvent'
          description: |-
            Required
            The event as it appeared in the context of its last activation update (i.e. daml transaction or
            reassignment). In particular, the last activation offset, node_id pair is preserved.
            The last activation update is the most recent update created or assigned this contract on synchronizer_id synchronizer before
            the unassigned_event.
            The offset of the CreatedEvent might point to an already pruned update, therefore it cannot necessarily be used
            for lookups.
        unassignedEvent:
          $ref: '#/components/schemas/UnassignedEvent'
          description: Required
    JsInterfaceView:
      title: JsInterfaceView
      description: View of a create event matched by an interface filter.
      type: object
      required:
      - interfaceId
      - viewStatus
      properties:
        interfaceId:
          description: |-
            The interface implemented by the matched event.
            The identifier uses the package-id reference format.

            Required
          type: string
        viewStatus:
          $ref: '#/components/schemas/JsStatus'
          description: |-
            Whether the view was successfully computed, and if not,
            the reason for the error. The error is reported using the same rules
            for error codes and messages as the errors returned for API requests.
            Required
        viewValue:
          description: |-
            The value of the interface's view method on this event.
            Set if it was requested in the ``InterfaceFilter`` and it could be
            successfully computed.
            Optional
    JsPrepareSubmissionRequest:
      title: JsPrepareSubmissionRequest
      type: object
      required:
      - userId
      - commandId
      - synchronizerId
      - verboseHashing
      properties:
        userId:
          description: |-
            Uniquely identifies the participant user that prepares the transaction.
            Must be a valid UserIdString (as described in ``value.proto``).
            Required unless authentication is used with a user token.
            In that case, the token's user-id will be used for the request's user_id.
            Optional
          type: string
        commandId:
          description: |-
            Uniquely identifies the command.
            The triple (user_id, act_as, command_id) constitutes the change ID for the intended ledger change,
            where act_as is interpreted as a set of party names.
            The change ID can be used for matching the intended ledger changes with all their completions.
            Must be a valid LedgerString (as described in ``value.proto``).
            Required
          type: string
        commands:
          description: |-
            Individual elements of this atomic command. Must be non-empty.
            Limitation: Only single command transaction are currently supported by the API.
            The field is marked as repeated in preparation for future support of multiple commands.
            Required
          type: array
          items:
            $ref: '#/components/schemas/Command'
        minLedgerTime:
          $ref: '#/components/schemas/MinLedgerTime'
          description: Optional
        actAs:
          description: |-
            Set of parties on whose behalf the command should be executed, if submitted.
            If ledger API authorization is enabled, then the authorization metadata must authorize the sender of the request
            to **read** (not act) on behalf of each of the given parties. This is because this RPC merely prepares a transaction
            and does not execute it. Therefore read authorization is sufficient even for actAs parties.
            Note: This may change, and more specific authorization scope may be introduced in the future.
            Each element must be a valid PartyIdString (as described in ``value.proto``).
            Required, must be non-empty.
          type: array
          items:
            type: string
        readAs:
          description: |-
            Set of parties on whose behalf (in addition to all parties listed in ``act_as``) contracts can be retrieved.
            This affects Daml operations such as ``fetch``, ``fetchByKey``, ``lookupByKey``, ``exercise``, and ``exerciseByKey``.
            Note: A command can only use contracts that are visible to at least
            one of the parties in ``act_as`` or ``read_as``. This visibility check is independent from the Daml authorization
            rules for fetch operations.
            If ledger API authorization is enabled, then the authorization metadata must authorize the sender of the request
            to read contract data on behalf of each of the given parties.
            Optional
          type: array
          items:
            type: string
        disclosedContracts:
          description: |-
            Additional contracts used to resolve contract & contract key lookups.
            Optional
          type: array
          items:
            $ref: '#/components/schemas/DisclosedContract'
        synchronizerId:
          description: |-
            Must be a valid synchronizer id
            Required
          type: string
        packageIdSelectionPreference:
          description: |-
            The package-id selection preference of the client for resolving
            package names and interface instances in command submission and interpretation
            Optional
          type: array
          items:
            type: string
        verboseHashing:
          description: |-
            When true, the response will contain additional details on how the transaction was encoded and hashed
            This can be useful for troubleshooting of hash mismatches. Should only be used for debugging.
            Optional, default to false
          type: boolean
<<<<<<< HEAD
        prefetchContractKeys:
          description: |-
            Fetches the contract keys into the caches to speed up the command processing.
            Should only contain contract keys that are expected to be resolved during interpretation of the commands.
            Keys of disclosed contracts do not need prefetching.

            Optional
          type: array
          items:
            $ref: '#/components/schemas/PrefetchContractKey'
=======
        maxRecordTime:
          description: |-
            Maximum timestamp at which the transaction can be recorded onto the ledger via the synchronizer specified in the `PrepareSubmissionResponse`.
            If submitted after it will be rejected even if otherwise valid, in which case it needs to be prepared and signed again
            with a new valid max_record_time.
            Use this to limit the time-to-life of a prepared transaction,
            which is useful to know when it can definitely not be accepted
            anymore and resorting to preparing another transaction for the same
            intent is safe again.
            Optional
          type: string
>>>>>>> 8229d914
    JsPrepareSubmissionResponse:
      title: JsPrepareSubmissionResponse
      description: '[docs-entry-end: HashingSchemeVersion]'
      type: object
      required:
      - preparedTransactionHash
      - hashingSchemeVersion
      properties:
        preparedTransaction:
          description: |-
            The interpreted transaction, it represents the ledger changes necessary to execute the commands specified in the request.
            Clients MUST display the content of the transaction to the user for them to validate before signing the hash if the preparing participant is not trusted.
          type: string
        preparedTransactionHash:
          description: |-
            Hash of the transaction, this is what needs to be signed by the party to authorize the transaction.
            Only provided for convenience, clients MUST recompute the hash from the raw transaction if the preparing participant is not trusted.
            May be removed in future versions
          type: string
        hashingSchemeVersion:
          description: The hashing scheme version used when building the hash
          type: string
          enum:
          - HASHING_SCHEME_VERSION_UNSPECIFIED
          - HASHING_SCHEME_VERSION_V2
        hashingDetails:
          description: |-
            Optional additional details on how the transaction was encoded and hashed. Only set if verbose_hashing = true in the request
            Note that there are no guarantees on the stability of the format or content of this field.
            Its content should NOT be parsed and should only be used for troubleshooting purposes.
          type: string
    JsReassignment:
      title: JsReassignment
      description: Complete view of an on-ledger reassignment.
      type: object
      required:
      - updateId
      - commandId
      - workflowId
      - offset
      - recordTime
      - synchronizerId
      properties:
        updateId:
          description: |-
            Assigned by the server. Useful for correlating logs.
            Must be a valid LedgerString (as described in ``value.proto``).
            Required
          type: string
        commandId:
          description: |-
            The ID of the command which resulted in this reassignment. Missing for everyone except the submitting party on the submitting participant.
            Must be a valid LedgerString (as described in ``value.proto``).
            Optional
          type: string
        workflowId:
          description: |-
            The workflow ID used in reassignment command submission. Only set if the ``workflow_id`` for the command was set.
            Must be a valid LedgerString (as described in ``value.proto``).
            Optional
          type: string
        offset:
          description: |-
            The participant's offset. The details of this field are described in ``community/ledger-api/README.md``.
            Required, must be a valid absolute offset (positive integer).
          type: integer
          format: int64
        events:
          description: The collection of reassignment events. Required.
          type: array
          items:
            $ref: '#/components/schemas/JsReassignmentEvent'
        traceContext:
          $ref: '#/components/schemas/TraceContext'
          description: |-
            Optional; ledger API trace context

            The trace context transported in this message corresponds to the trace context supplied
            by the client application in a HTTP2 header of the original command submission.
            We typically use a header to transfer this type of information. Here we use message
            body, because it is used in gRPC streams which do not support per message headers.
            This field will be populated with the trace context contained in the original submission.
            If that was not provided, a unique ledger-api-server generated trace context will be used
            instead.
        recordTime:
          description: |-
            The time at which the reassignment was recorded. The record time refers to the source/target
            synchronizer for an unassign/assign event respectively.
            Required
          type: string
        synchronizerId:
          description: |-
            A valid synchronizer id.
            Identifies the synchronizer that synchronized this Reassignment.
            Required
          type: string
    JsReassignmentEvent:
      title: JsReassignmentEvent
      oneOf:
      - type: object
        required:
        - JsAssignmentEvent
        properties:
          JsAssignmentEvent:
            $ref: '#/components/schemas/JsAssignmentEvent'
      - type: object
        required:
        - JsUnassignedEvent
        properties:
          JsUnassignedEvent:
            $ref: '#/components/schemas/JsUnassignedEvent'
    JsStatus:
      title: JsStatus
      type: object
      required:
      - code
      - message
      properties:
        code:
          type: integer
          format: int32
        message:
          type: string
        details:
          type: array
          items:
            $ref: '#/components/schemas/ProtoAny'
    JsSubmitAndWaitForReassignmentResponse:
      title: JsSubmitAndWaitForReassignmentResponse
      type: object
      required:
      - reassignment
      properties:
        reassignment:
          $ref: '#/components/schemas/JsReassignment'
          description: |-
            The reassignment that resulted from the submitted reassignment command.
            The reassignment might contain no events (request conditions result in filtering out all of them).
            Required
    JsSubmitAndWaitForTransactionRequest:
      title: JsSubmitAndWaitForTransactionRequest
      description: These commands are executed as a single atomic transaction.
      type: object
      required:
      - commands
      properties:
        commands:
          $ref: '#/components/schemas/JsCommands'
          description: |-
            The commands to be submitted.
            Required
        transactionFormat:
          $ref: '#/components/schemas/TransactionFormat'
          description: |-
            If no ``transaction_format`` is provided, a default will be used where ``transaction_shape`` is set to
            TRANSACTION_SHAPE_ACS_DELTA, ``event_format`` is defined with ``filters_by_party`` containing wildcard-template
            filter for all original ``act_as`` and ``read_as`` parties and the ``verbose`` flag is set.
            Optional
    JsSubmitAndWaitForTransactionResponse:
      title: JsSubmitAndWaitForTransactionResponse
      type: object
      required:
      - transaction
      properties:
        transaction:
          $ref: '#/components/schemas/JsTransaction'
          description: |-
            The transaction that resulted from the submitted command.
            The transaction might contain no events (request conditions result in filtering out all of them).
            Required
    JsSubmitAndWaitForTransactionTreeResponse:
      title: JsSubmitAndWaitForTransactionTreeResponse
      description: Provided for backwards compatibility, it will be removed in the
        Canton version 3.4.0.
      type: object
      required:
      - transactionTree
      properties:
        transactionTree:
          $ref: '#/components/schemas/JsTransactionTree'
    JsTopologyTransaction:
      title: JsTopologyTransaction
      type: object
      required:
      - updateId
      - offset
      - synchronizerId
      properties:
        updateId:
          description: |-
            Assigned by the server. Useful for correlating logs.
            Must be a valid LedgerString (as described in ``value.proto``).
            Required
          type: string
        offset:
          description: |-
            The absolute offset. The details of this field are described in ``community/ledger-api/README.md``.
            Required, it is a valid absolute offset (positive integer).
          type: integer
          format: int64
        synchronizerId:
          description: |-
            A valid synchronizer id.
            Identifies the synchronizer that synchronized the topology transaction.
            Required
          type: string
        recordTime:
          description: |-
            The time at which the changes in the topology transaction become effective. There is a small delay between a
            topology transaction being sequenced and the changes it contains becoming effective. Topology transactions appear
            in order relative to a synchronizer based on their effective time rather than their sequencing time.
            Required
          type: string
        events:
          description: |-
            A non-empty list of topology events.
            Required
          type: array
          items:
            $ref: '#/components/schemas/TopologyEvent'
        traceContext:
          $ref: '#/components/schemas/TraceContext'
          description: |-
            Optional; ledger API trace context

            The trace context transported in this message corresponds to the trace context supplied
            by the client application in a HTTP2 header of the original command submission.
            We typically use a header to transfer this type of information. Here we use message
            body, because it is used in gRPC streams which do not support per message headers.
            This field will be populated with the trace context contained in the original submission.
            If that was not provided, a unique ledger-api-server generated trace context will be used
            instead.
    JsTransaction:
      title: JsTransaction
      description: Filtered view of an on-ledger transaction's create and archive
        events.
      type: object
      required:
      - updateId
      - commandId
      - workflowId
      - effectiveAt
      - offset
      - synchronizerId
      - recordTime
      properties:
        updateId:
          description: |-
            Assigned by the server. Useful for correlating logs.
            Must be a valid LedgerString (as described in ``value.proto``).
            Required
          type: string
        commandId:
          description: |-
            The ID of the command which resulted in this transaction. Missing for everyone except the submitting party.
            Must be a valid LedgerString (as described in ``value.proto``).
            Optional
          type: string
        workflowId:
          description: |-
            The workflow ID used in command submission.
            Must be a valid LedgerString (as described in ``value.proto``).
            Optional
          type: string
        effectiveAt:
          description: |-
            Ledger effective time.
            Required
          type: string
        events:
          description: |-
            The collection of events.
            Contains:

            - ``CreatedEvent`` or ``ArchivedEvent`` in case of ACS_DELTA transaction shape
            - ``CreatedEvent`` or ``ExercisedEvent`` in case of LEDGER_EFFECTS transaction shape

            Required
          type: array
          items:
            $ref: '#/components/schemas/Event'
        offset:
          description: |-
            The absolute offset. The details of this field are described in ``community/ledger-api/README.md``.
            Required, it is a valid absolute offset (positive integer).
          type: integer
          format: int64
        synchronizerId:
          description: |-
            A valid synchronizer id.
            Identifies the synchronizer that synchronized the transaction.
            Required
          type: string
        traceContext:
          $ref: '#/components/schemas/TraceContext'
          description: |-
            Optional; ledger API trace context

            The trace context transported in this message corresponds to the trace context supplied
            by the client application in a HTTP2 header of the original command submission.
            We typically use a header to transfer this type of information. Here we use message
            body, because it is used in gRPC streams which do not support per message headers.
            This field will be populated with the trace context contained in the original submission.
            If that was not provided, a unique ledger-api-server generated trace context will be used
            instead.
        recordTime:
          description: |-
            The time at which the transaction was recorded. The record time refers to the synchronizer
            which synchronized the transaction.
            Required
          type: string
        externalTransactionHash:
          description: |-
            For transaction externally signed, contains the external transaction hash
            signed by the external party. Can be used to correlate an external submission with a committed transaction.
            Optional
          type: string
    JsTransactionTree:
      title: JsTransactionTree
      description: |-
        Provided for backwards compatibility, it will be removed in the Canton version 3.4.0.
        Complete view of an on-ledger transaction.
      type: object
      required:
      - updateId
      - commandId
      - workflowId
      - offset
      - eventsById
      - synchronizerId
      - recordTime
      properties:
        updateId:
          description: |-
            Assigned by the server. Useful for correlating logs.
            Must be a valid LedgerString (as described in ``value.proto``).
            Required
          type: string
        commandId:
          description: |-
            The ID of the command which resulted in this transaction. Missing for everyone except the submitting party.
            Must be a valid LedgerString (as described in ``value.proto``).
            Optional
          type: string
        workflowId:
          description: |-
            The workflow ID used in command submission. Only set if the ``workflow_id`` for the command was set.
            Must be a valid LedgerString (as described in ``value.proto``).
            Optional
          type: string
        effectiveAt:
          description: |-
            Ledger effective time.
            Required
          type: string
        offset:
          description: |-
            The absolute offset. The details of this field are described in ``community/ledger-api/README.md``.
            Required, it is a valid absolute offset (positive integer).
          type: integer
          format: int64
        eventsById:
          $ref: '#/components/schemas/Map_Int_TreeEvent'
          description: |-
            Changes to the ledger that were caused by this transaction. Nodes of the transaction tree.
            Each key must be a valid node ID (non-negative integer).
            Required
        synchronizerId:
          description: |-
            A valid synchronizer id.
            Identifies the synchronizer that synchronized the transaction.
            Required
          type: string
        traceContext:
          $ref: '#/components/schemas/TraceContext'
          description: |-
            Optional; ledger API trace context

            The trace context transported in this message corresponds to the trace context supplied
            by the client application in a HTTP2 header of the original command submission.
            We typically use a header to transfer this type of information. Here we use message
            body, because it is used in gRPC streams which do not support per message headers.
            This field will be populated with the trace context contained in the original submission.
            If that was not provided, a unique ledger-api-server generated trace context will be used
            instead.
        recordTime:
          description: |-
            The time at which the transaction was recorded. The record time refers to the synchronizer
            which synchronized the transaction.
            Required
          type: string
    JsUnassignedEvent:
      title: JsUnassignedEvent
      description: Records that a contract has been unassigned, and it becomes unusable
        on the source synchronizer
      type: object
      required:
      - value
      properties:
        value:
          $ref: '#/components/schemas/UnassignedEvent'
    Kind:
      title: Kind
      description: Required
      oneOf:
      - type: object
        required:
        - CanActAs
        properties:
          CanActAs:
            $ref: '#/components/schemas/CanActAs'
      - type: object
        required:
        - CanExecuteAs
        properties:
          CanExecuteAs:
            $ref: '#/components/schemas/CanExecuteAs'
      - type: object
        required:
        - CanExecuteAsAnyParty
        properties:
          CanExecuteAsAnyParty:
            $ref: '#/components/schemas/CanExecuteAsAnyParty'
      - type: object
        required:
        - CanReadAs
        properties:
          CanReadAs:
            $ref: '#/components/schemas/CanReadAs'
      - type: object
        required:
        - CanReadAsAnyParty
        properties:
          CanReadAsAnyParty:
            $ref: '#/components/schemas/CanReadAsAnyParty'
      - type: object
        required:
        - Empty
        properties:
          Empty:
            $ref: '#/components/schemas/Empty6'
      - type: object
        required:
        - IdentityProviderAdmin
        properties:
          IdentityProviderAdmin:
            $ref: '#/components/schemas/IdentityProviderAdmin'
      - type: object
        required:
        - ParticipantAdmin
        properties:
          ParticipantAdmin:
            $ref: '#/components/schemas/ParticipantAdmin'
    ListIdentityProviderConfigsResponse:
      title: ListIdentityProviderConfigsResponse
      type: object
      properties:
        identityProviderConfigs:
          description: ''
          type: array
          items:
            $ref: '#/components/schemas/IdentityProviderConfig'
    ListKnownPartiesResponse:
      title: ListKnownPartiesResponse
      type: object
      required:
      - nextPageToken
      properties:
        partyDetails:
          description: |-
            The details of all Daml parties known by the participant.
            Required
          type: array
          items:
            $ref: '#/components/schemas/PartyDetails'
        nextPageToken:
          description: |-
            Pagination token to retrieve the next page.
            Empty, if there are no further results.
          type: string
    ListPackagesResponse:
      title: ListPackagesResponse
      type: object
      properties:
        packageIds:
          description: |-
            The IDs of all Daml-LF packages supported by the server.
            Each element must be a valid PackageIdString (as described in ``value.proto``).
            Required
          type: array
          items:
            type: string
    ListUserRightsResponse:
      title: ListUserRightsResponse
      type: object
      properties:
        rights:
          description: All rights of the user.
          type: array
          items:
            $ref: '#/components/schemas/Right'
    ListUsersResponse:
      title: ListUsersResponse
      type: object
      required:
      - nextPageToken
      properties:
        users:
          description: A subset of users of the participant node that fit into this
            page.
          type: array
          items:
            $ref: '#/components/schemas/User'
        nextPageToken:
          description: |-
            Pagination token to retrieve the next page.
            Empty, if there are no further results.
          type: string
    Map_Filters:
      title: Map_Filters
      type: object
      additionalProperties:
        $ref: '#/components/schemas/Filters'
    Map_Int_Field:
      title: Map_Int_Field
      type: object
      additionalProperties:
        $ref: '#/components/schemas/Field'
    Map_Int_TreeEvent:
      title: Map_Int_TreeEvent
      type: object
      additionalProperties:
        $ref: '#/components/schemas/TreeEvent'
    Map_String:
      title: Map_String
      type: object
      additionalProperties:
        type: string
    MinLedgerTime:
      title: MinLedgerTime
      type: object
      required:
      - time
      properties:
        time:
          $ref: '#/components/schemas/Time'
    MinLedgerTimeAbs:
      title: MinLedgerTimeAbs
      type: object
      required:
      - value
      properties:
        value:
          type: string
    MinLedgerTimeRel:
      title: MinLedgerTimeRel
      type: object
      required:
      - value
      properties:
        value:
          $ref: '#/components/schemas/Duration'
    ObjectMeta:
      title: ObjectMeta
      description: |-
        Represents metadata corresponding to a participant resource (e.g. a participant user or participant local information about a party).

        Based on ``ObjectMeta`` meta used in Kubernetes API.
        See https://github.com/kubernetes/apimachinery/blob/master/pkg/apis/meta/v1/generated.proto#L640
      type: object
      required:
      - resourceVersion
      - annotations
      properties:
        resourceVersion:
          description: |-
            An opaque, non-empty value, populated by a participant server which represents the internal version of the resource
            this ``ObjectMeta`` message is attached to. The participant server will change it to a unique value each time the corresponding resource is updated.
            You must not rely on the format of resource version. The participant server might change it without notice.
            You can obtain the newest resource version value by issuing a read request.
            You may use it for concurrent change detection by passing it back unmodified in an update request.
            The participant server will then compare the passed value with the value maintained by the system to determine
            if any other updates took place since you had read the resource version.
            Upon a successful update you are guaranteed that no other update took place during your read-modify-write sequence.
            However, if another update took place during your read-modify-write sequence then your update will fail with an appropriate error.
            Concurrent change control is optional. It will be applied only if you include a resource version in an update request.
            When creating a new instance of a resource you must leave the resource version empty.
            Its value will be populated by the participant server upon successful resource creation.
            Optional
          type: string
        annotations:
          $ref: '#/components/schemas/Map_String'
          description: |-
            A set of modifiable key-value pairs that can be used to represent arbitrary, client-specific metadata.
            Constraints:

            1. The total size over all keys and values cannot exceed 256kb in UTF-8 encoding.
            2. Keys are composed of an optional prefix segment and a required name segment such that:

               - key prefix, when present, must be a valid DNS subdomain with at most 253 characters, followed by a '/' (forward slash) character,
               - name segment must have at most 63 characters that are either alphanumeric ([a-z0-9A-Z]), or a '.' (dot), '-' (dash) or '_' (underscore);
                 and it must start and end with an alphanumeric character.

            3. Values can be any non-empty strings.

            Keys with empty prefix are reserved for end-users.
            Properties set by external tools or internally by the participant server must use non-empty key prefixes.
            Duplicate keys are disallowed by the semantics of the protobuf3 maps.
            See: https://developers.google.com/protocol-buffers/docs/proto3#maps
            Annotations may be a part of a modifiable resource.
            Use the resource's update RPC to update its annotations.
            In order to add a new annotation or update an existing one using an update RPC, provide the desired annotation in the update request.
            In order to remove an annotation using an update RPC, provide the target annotation's key but set its value to the empty string in the update request.
            Optional
            Modifiable
    OffsetCheckpoint:
      title: OffsetCheckpoint
      description: |-
        OffsetCheckpoints may be used to:

        - detect time out of commands.
        - provide an offset which can be used to restart consumption.
      type: object
      required:
      - value
      properties:
        value:
          $ref: '#/components/schemas/OffsetCheckpoint1'
    OffsetCheckpoint1:
      title: OffsetCheckpoint
      description: |-
        OffsetCheckpoints may be used to:

        - detect time out of commands.
        - provide an offset which can be used to restart consumption.
      type: object
      required:
      - offset
      properties:
        offset:
          description: |-
            The participant's offset, the details of the offset field are described in ``community/ledger-api/README.md``.
            Required, must be a valid absolute offset (positive integer).
          type: integer
          format: int64
        synchronizerTimes:
          description: ''
          type: array
          items:
            $ref: '#/components/schemas/SynchronizerTime'
    OffsetCheckpoint2:
      title: OffsetCheckpoint
      description: |-
        OffsetCheckpoints may be used to:

        - detect time out of commands.
        - provide an offset which can be used to restart consumption.
      type: object
      required:
      - value
      properties:
        value:
          $ref: '#/components/schemas/OffsetCheckpoint1'
    OffsetCheckpoint3:
      title: OffsetCheckpoint
      description: |-
        OffsetCheckpoints may be used to:

        - detect time out of commands.
        - provide an offset which can be used to restart consumption.
      type: object
      required:
      - value
      properties:
        value:
          $ref: '#/components/schemas/OffsetCheckpoint1'
    OffsetCheckpointFeature:
      title: OffsetCheckpointFeature
      type: object
      properties:
        maxOffsetCheckpointEmissionDelay:
          $ref: '#/components/schemas/Duration'
          description: The maximum delay to emmit a new OffsetCheckpoint if it exists
    PackagePreference:
      title: PackagePreference
      type: object
      required:
      - synchronizerId
      properties:
        packageReference:
          $ref: '#/components/schemas/PackageReference'
          description: |-
            The package reference of the preferred package.
            Required
        synchronizerId:
          description: |-
            The synchronizer for which the preferred package was computed.
            If the synchronizer_id was specified in the request, then it matches the request synchronizer_id.
            Required
          type: string
    PackageReference:
      title: PackageReference
      type: object
      required:
      - packageId
      - packageName
      - packageVersion
      properties:
        packageId:
          description: Required
          type: string
        packageName:
          description: Required
          type: string
        packageVersion:
          description: Required
          type: string
    PackageVettingRequirement:
      title: PackageVettingRequirement
      description: Defines a package-name for which the commonly vetted package with
        the highest version must be found.
      type: object
      required:
      - packageName
      properties:
        parties:
          description: |-
            The parties whose participants' vetting state should be considered when resolving the preferred package.
            Required
          type: array
          items:
            type: string
        packageName:
          description: |-
            The package-name for which the preferred package should be resolved.
            Required
          type: string
    ParticipantAdmin:
      title: ParticipantAdmin
      type: object
      required:
      - value
      properties:
        value:
          $ref: '#/components/schemas/ParticipantAdmin1'
    ParticipantAdmin1:
      title: ParticipantAdmin
      type: object
    ParticipantAuthorizationAdded:
      title: ParticipantAuthorizationAdded
      type: object
      required:
      - value
      properties:
        value:
          $ref: '#/components/schemas/ParticipantAuthorizationAdded1'
    ParticipantAuthorizationAdded1:
      title: ParticipantAuthorizationAdded
      type: object
      required:
      - partyId
      - participantId
      - participantPermission
      properties:
        partyId:
          description: Required
          type: string
        participantId:
          description: Required
          type: string
        participantPermission:
          description: Required
          type: string
          enum:
          - PARTICIPANT_PERMISSION_UNSPECIFIED
          - PARTICIPANT_PERMISSION_SUBMISSION
          - PARTICIPANT_PERMISSION_CONFIRMATION
          - PARTICIPANT_PERMISSION_OBSERVATION
    ParticipantAuthorizationChanged:
      title: ParticipantAuthorizationChanged
      type: object
      required:
      - value
      properties:
        value:
          $ref: '#/components/schemas/ParticipantAuthorizationChanged1'
    ParticipantAuthorizationChanged1:
      title: ParticipantAuthorizationChanged
      type: object
      required:
      - partyId
      - participantId
      - participantPermission
      properties:
        partyId:
          description: Required
          type: string
        participantId:
          description: Required
          type: string
        participantPermission:
          description: Required
          type: string
          enum:
          - PARTICIPANT_PERMISSION_UNSPECIFIED
          - PARTICIPANT_PERMISSION_SUBMISSION
          - PARTICIPANT_PERMISSION_CONFIRMATION
          - PARTICIPANT_PERMISSION_OBSERVATION
    ParticipantAuthorizationRevoked:
      title: ParticipantAuthorizationRevoked
      type: object
      required:
      - value
      properties:
        value:
          $ref: '#/components/schemas/ParticipantAuthorizationRevoked1'
    ParticipantAuthorizationRevoked1:
      title: ParticipantAuthorizationRevoked
      type: object
      required:
      - partyId
      - participantId
      properties:
        partyId:
          description: Required
          type: string
        participantId:
          description: Required
          type: string
    ParticipantAuthorizationTopologyFormat:
      title: ParticipantAuthorizationTopologyFormat
      description: A format specifying which participant authorization topology transactions
        to include and how to render them.
      type: object
      properties:
        parties:
          description: |-
            List of parties for which the topology transactions should be sent.
            Empty means: for all parties.
          type: array
          items:
            type: string
    PartyDetails:
      title: PartyDetails
      type: object
      required:
      - party
      - isLocal
      - identityProviderId
      properties:
        party:
          description: |-
            The stable unique identifier of a Daml party.
            Must be a valid PartyIdString (as described in ``value.proto``).
            Required
          type: string
        isLocal:
          description: |-
            true if party is hosted by the participant and the party shares the same identity provider as the user issuing the request.
            Optional
          type: boolean
        localMetadata:
          $ref: '#/components/schemas/ObjectMeta'
          description: |-
            Participant-local metadata of this party.
            Optional,
            Modifiable
        identityProviderId:
          description: |-
            The id of the ``Identity Provider``
            Optional, if not set, there could be 3 options:

            1. the party is managed by the default identity provider.
            2. party is not hosted by the participant.
            3. party is hosted by the participant, but is outside of the user's identity provider.
          type: string
    PartyManagementFeature:
      title: PartyManagementFeature
      type: object
      required:
      - maxPartiesPageSize
      properties:
        maxPartiesPageSize:
          description: The maximum number of parties the server can return in a single
            response (page).
          type: integer
          format: int32
    PartySignatures:
      title: PartySignatures
      description: Additional signatures provided by the submitting parties
      type: object
      properties:
        signatures:
          description: |-
            Additional signatures provided by all individual parties
            Required
          type: array
          items:
            $ref: '#/components/schemas/SinglePartySignatures'
    PrefetchContractKey:
      title: PrefetchContractKey
      description: Preload contracts
      type: object
      required:
      - contractKey
      properties:
        templateId:
          description: |-
            The template of contract the client wants to prefetch.
            Both package-name and package-id reference identifier formats for the template-id are supported.
            Note: The package-id reference identifier format is deprecated. We plan to end support for this format in version 3.4.

            Required
          type: string
        contractKey:
          description: |-
            The key of the contract the client wants to prefetch.
            Required
    ProtoAny:
      title: ProtoAny
      type: object
      required:
      - typeUrl
      - value
      - unknownFields
      properties:
        typeUrl:
          type: string
        value:
          type: string
        unknownFields:
          $ref: '#/components/schemas/UnknownFieldSet'
    Reassignment:
      title: Reassignment
      description: Complete view of an on-ledger reassignment.
      type: object
      required:
      - value
      properties:
        value:
          $ref: '#/components/schemas/JsReassignment'
    Reassignment1:
      title: Reassignment
      description: Complete view of an on-ledger reassignment.
      type: object
      required:
      - value
      properties:
        value:
          $ref: '#/components/schemas/JsReassignment'
    ReassignmentCommand:
      title: ReassignmentCommand
      type: object
      required:
      - command
      properties:
        command:
          $ref: '#/components/schemas/Command1'
    ReassignmentCommands:
      title: ReassignmentCommands
      type: object
      required:
      - workflowId
      - userId
      - commandId
      - submitter
      - submissionId
      properties:
        workflowId:
          description: |-
            Identifier of the on-ledger workflow that this command is a part of.
            Must be a valid LedgerString (as described in ``value.proto``).
            Optional
          type: string
        userId:
          description: |-
            Uniquely identifies the participant user that issued the command.
            Must be a valid UserIdString (as described in ``value.proto``).
            Required unless authentication is used with a user token.
            In that case, the token's user-id will be used for the request's user_id.
          type: string
        commandId:
          description: |-
            Uniquely identifies the command.
            The triple (user_id, submitter, command_id) constitutes the change ID for the intended ledger change.
            The change ID can be used for matching the intended ledger changes with all their completions.
            Must be a valid LedgerString (as described in ``value.proto``).
            Required
          type: string
        submitter:
          description: |-
            Party on whose behalf the command should be executed.
            If ledger API authorization is enabled, then the authorization metadata must authorize the sender of the request
            to act on behalf of the given party.
            Must be a valid PartyIdString (as described in ``value.proto``).
            Required
          type: string
        submissionId:
          description: |-
            A unique identifier to distinguish completions for different submissions with the same change ID.
            Typically a random UUID. Applications are expected to use a different UUID for each retry of a submission
            with the same change ID.
            Must be a valid LedgerString (as described in ``value.proto``).

            If omitted, the participant or the committer may set a value of their choice.
            Optional
          type: string
        commands:
          description: Individual elements of this reassignment. Must be non-empty.
          type: array
          items:
            $ref: '#/components/schemas/ReassignmentCommand'
    RevokeUserRightsRequest:
      title: RevokeUserRightsRequest
      description: |-
        Remove the rights from the set of rights granted to the user.

        Required authorization: ``HasRight(ParticipantAdmin) OR IsAuthenticatedIdentityProviderAdmin(identity_provider_id)``
      type: object
      required:
      - userId
      - identityProviderId
      properties:
        userId:
          description: |-
            The user from whom to revoke rights.
            Required
          type: string
        rights:
          description: |-
            The rights to revoke.
            Optional
          type: array
          items:
            $ref: '#/components/schemas/Right'
        identityProviderId:
          description: |-
            The id of the ``Identity Provider``
            Optional, if not set, assume the user is managed by the default identity provider.
          type: string
    RevokeUserRightsResponse:
      title: RevokeUserRightsResponse
      type: object
      properties:
        newlyRevokedRights:
          description: The rights that were actually revoked by the request.
          type: array
          items:
            $ref: '#/components/schemas/Right'
    Right:
      title: Right
      description: A right granted to a user.
      type: object
      required:
      - kind
      properties:
        kind:
          $ref: '#/components/schemas/Kind'
    Signature:
      title: Signature
      type: object
      required:
      - format
      - signature
      - signedBy
      - signingAlgorithmSpec
      properties:
        format:
          description: ''
          type: string
          enum:
          - SIGNATURE_FORMAT_UNSPECIFIED
          - SIGNATURE_FORMAT_RAW
          - SIGNATURE_FORMAT_DER
          - SIGNATURE_FORMAT_CONCAT
          - SIGNATURE_FORMAT_SYMBOLIC
        signature:
          description: ''
          type: string
        signedBy:
          description: The fingerprint/id of the keypair used to create this signature
            and needed to verify.
          type: string
        signingAlgorithmSpec:
          description: The signing algorithm specification used to produce this signature
          type: string
<<<<<<< HEAD
          enum:
          - SIGNING_ALGORITHM_SPEC_UNSPECIFIED
          - SIGNING_ALGORITHM_SPEC_ED25519
          - SIGNING_ALGORITHM_SPEC_EC_DSA_SHA_256
          - SIGNING_ALGORITHM_SPEC_EC_DSA_SHA_384
=======
    SignedTransaction:
      title: SignedTransaction
      type: object
      required:
      - transaction
      properties:
        transaction:
          type: string
        signatures:
          type: array
          items:
            $ref: '#/components/schemas/Signature'
    SigningPublicKey:
      title: SigningPublicKey
      type: object
      required:
      - format
      - keyData
      - keySpec
      properties:
        format:
          description: The serialization format of the public key
          example: CRYPTO_KEY_FORMAT_DER_X509_SUBJECT_PUBLIC_KEY_INFO
          type: string
        keyData:
          description: Serialized public key in the format specified above
          type: string
        keySpec:
          description: The key specification
          example: SIGNING_KEY_SPEC_EC_CURVE25519
          type: string
>>>>>>> 8229d914
    SinglePartySignatures:
      title: SinglePartySignatures
      description: Signatures provided by a single party
      type: object
      required:
      - party
      properties:
        party:
          description: |-
            Submitting party
            Required
          type: string
        signatures:
          description: |-
            Signatures
            Required
          type: array
          items:
            $ref: '#/components/schemas/Signature'
    SubmitAndWaitForReassignmentRequest:
      title: SubmitAndWaitForReassignmentRequest
      description: This reassignment is executed as a single atomic update.
      type: object
      properties:
        reassignmentCommands:
          $ref: '#/components/schemas/ReassignmentCommands'
          description: |-
            The reassignment commands to be submitted.
            Required
        eventFormat:
          $ref: '#/components/schemas/EventFormat'
          description: |-
            Optional
            If no event_format provided, the result will contain no events.
            The events in the result, will take shape TRANSACTION_SHAPE_ACS_DELTA.
    SubmitAndWaitResponse:
      title: SubmitAndWaitResponse
      type: object
      required:
      - updateId
      - completionOffset
      properties:
        updateId:
          description: |-
            The id of the transaction that resulted from the submitted command.
            Must be a valid LedgerString (as described in ``value.proto``).
            Required
          type: string
        completionOffset:
          description: |-
            The details of the offset field are described in ``community/ledger-api/README.md``.
            Required
          type: integer
          format: int64
    SubmitReassignmentRequest:
      title: SubmitReassignmentRequest
      type: object
      properties:
        reassignmentCommands:
          $ref: '#/components/schemas/ReassignmentCommands'
          description: |-
            The reassignment command to be submitted.
            Required
    SubmitReassignmentResponse:
      title: SubmitReassignmentResponse
      type: object
    SubmitResponse:
      title: SubmitResponse
      type: object
    SynchronizerTime:
      title: SynchronizerTime
      type: object
      required:
      - synchronizerId
      properties:
        synchronizerId:
          description: |-
            The id of the synchronizer.
            Required
          type: string
        recordTime:
          description: |-
            All commands with a maximum record time below this value MUST be considered lost if their completion has not arrived before this checkpoint.
            Required
          type: string
    TemplateFilter:
      title: TemplateFilter
      description: This filter matches contracts of a specific template.
      type: object
      required:
      - value
      properties:
        value:
          $ref: '#/components/schemas/TemplateFilter1'
    TemplateFilter1:
      title: TemplateFilter
      description: This filter matches contracts of a specific template.
      type: object
      required:
      - includeCreatedEventBlob
      properties:
        templateId:
          description: |-
            A template for which the payload should be included in the response.
            The ``template_id`` needs to be valid: corresponding template should be defined in
            one of the available packages at the time of the query.
            Both package-name and package-id reference formats for the identifier are supported.
            Note: The package-id reference identifier format is deprecated. We plan to end support for this format in version 3.4.

            Required
          type: string
        includeCreatedEventBlob:
          description: |-
            Whether to include a ``created_event_blob`` in the returned ``CreatedEvent``.
            Use this to access the contract event payload in your API client
            for submitting it as a disclosed contract with future commands.
            Optional
          type: boolean
    Time:
      title: Time
      oneOf:
      - type: object
        required:
        - Empty
        properties:
          Empty:
            $ref: '#/components/schemas/Empty7'
      - type: object
        required:
        - MinLedgerTimeAbs
        properties:
          MinLedgerTimeAbs:
            $ref: '#/components/schemas/MinLedgerTimeAbs'
      - type: object
        required:
        - MinLedgerTimeRel
        properties:
          MinLedgerTimeRel:
            $ref: '#/components/schemas/MinLedgerTimeRel'
    TopologyEvent:
      title: TopologyEvent
      type: object
      required:
      - event
      properties:
        event:
          $ref: '#/components/schemas/TopologyEventEvent'
    TopologyEventEvent:
      title: TopologyEventEvent
      oneOf:
      - type: object
        required:
        - Empty
        properties:
          Empty:
            $ref: '#/components/schemas/Empty5'
      - type: object
        required:
        - ParticipantAuthorizationAdded
        properties:
          ParticipantAuthorizationAdded:
            $ref: '#/components/schemas/ParticipantAuthorizationAdded'
      - type: object
        required:
        - ParticipantAuthorizationChanged
        properties:
          ParticipantAuthorizationChanged:
            $ref: '#/components/schemas/ParticipantAuthorizationChanged'
      - type: object
        required:
        - ParticipantAuthorizationRevoked
        properties:
          ParticipantAuthorizationRevoked:
            $ref: '#/components/schemas/ParticipantAuthorizationRevoked'
    TopologyFormat:
      title: TopologyFormat
      description: A format specifying which topology transactions to include and
        how to render them.
      type: object
      properties:
        includeParticipantAuthorizationEvents:
          $ref: '#/components/schemas/ParticipantAuthorizationTopologyFormat'
          description: |-
            Include participant authorization topology events in streams.
            Optional, if unset no participant authorization topology events are emitted in the stream.
    TopologyTransaction:
      title: TopologyTransaction
      type: object
      required:
      - value
      properties:
        value:
          $ref: '#/components/schemas/JsTopologyTransaction'
    TraceContext:
      title: TraceContext
      type: object
      properties:
        traceparent:
          description: https://www.w3.org/TR/trace-context/
          type: string
        tracestate:
          description: ''
          type: string
    Transaction:
      title: Transaction
      description: Filtered view of an on-ledger transaction's create and archive
        events.
      type: object
      required:
      - value
      properties:
        value:
          $ref: '#/components/schemas/JsTransaction'
    TransactionFilter:
      title: TransactionFilter
      description: |-
        Provided for backwards compatibility, it will be removed in the Canton version 3.5.0.
        Used both for filtering create and archive events as well as for filtering transaction trees.
      type: object
      required:
      - filtersByParty
      properties:
        filtersByParty:
          $ref: '#/components/schemas/Map_Filters'
          description: |-
            Each key must be a valid PartyIdString (as described in ``value.proto``).
            The interpretation of the filter depends on the transaction-shape being filtered:

            1. For **transaction trees** (used in GetUpdateTreesResponse for backwards compatibility) all party keys used as
               wildcard filters, and all subtrees whose root has one of the listed parties as an informee are returned.
               If there are ``CumulativeFilter``s, those will control returned ``CreatedEvent`` fields where applicable, but will
               not be used for template/interface filtering.
            2. For **ledger-effects** create and exercise events are returned, for which the witnesses include at least one of
               the listed parties and match the per-party filter.
            3. For **transaction and active-contract-set streams** create and archive events are returned for all contracts whose
               stakeholders include at least one of the listed parties and match the per-party filter.
        filtersForAnyParty:
          $ref: '#/components/schemas/Filters'
          description: |-
            Wildcard filters that apply to all the parties existing on the participant. The interpretation of the filters is the same
            with the per-party filter as described above.
    TransactionFormat:
      title: TransactionFormat
      description: |-
        A format that specifies what events to include in Daml transactions
        and what data to compute and include for them.
      type: object
      required:
      - transactionShape
      properties:
        eventFormat:
          $ref: '#/components/schemas/EventFormat'
          description: Required
        transactionShape:
          description: |-
            What transaction shape to use for interpreting the filters of the event format.
            Required
          type: string
          enum:
          - TRANSACTION_SHAPE_UNSPECIFIED
          - TRANSACTION_SHAPE_ACS_DELTA
          - TRANSACTION_SHAPE_LEDGER_EFFECTS
    TransactionTree:
      title: TransactionTree
      description: |-
        Provided for backwards compatibility, it will be removed in the Canton version 3.4.0.
        Complete view of an on-ledger transaction.
      type: object
      required:
      - value
      properties:
        value:
          $ref: '#/components/schemas/JsTransactionTree'
    TreeEvent:
      title: TreeEvent
      description: |-
        Provided for backwards compatibility, it will be removed in the Canton version 3.4.0.
        Each tree event message type below contains a ``witness_parties`` field which
        indicates the subset of the requested parties that can see the event
        in question.

        Note that transaction trees might contain events with
        _no_ witness parties, which were included simply because they were
        children of events which have witnesses.
      oneOf:
      - type: object
        required:
        - CreatedTreeEvent
        properties:
          CreatedTreeEvent:
            $ref: '#/components/schemas/CreatedTreeEvent'
      - type: object
        required:
        - ExercisedTreeEvent
        properties:
          ExercisedTreeEvent:
            $ref: '#/components/schemas/ExercisedTreeEvent'
    Tuple2_String_String:
      title: Tuple2_String_String
      type: array
      maxItems: 2
      minItems: 2
      items:
        type: string
    UnassignCommand:
      title: UnassignCommand
      description: Unassign a contract
      type: object
      required:
      - value
      properties:
        value:
          $ref: '#/components/schemas/UnassignCommand1'
    UnassignCommand1:
      title: UnassignCommand
      description: Unassign a contract
      type: object
      required:
      - contractId
      - source
      - target
      properties:
        contractId:
          description: |-
            The ID of the contract the client wants to unassign.
            Must be a valid LedgerString (as described in ``value.proto``).
            Required
          type: string
        source:
          description: |-
            The ID of the source synchronizer
            Must be a valid synchronizer id
            Required
          type: string
        target:
          description: |-
            The ID of the target synchronizer
            Must be a valid synchronizer id
            Required
          type: string
    UnassignedEvent:
      title: UnassignedEvent
      description: Records that a contract has been unassigned, and it becomes unusable
        on the source synchronizer
      type: object
      required:
      - reassignmentId
      - contractId
      - source
      - target
      - submitter
      - reassignmentCounter
      - packageName
      - offset
      - nodeId
      properties:
        reassignmentId:
          description: |-
            The ID of the unassignment. This needs to be used as an input for a assign ReassignmentCommand.
            Must be a valid LedgerString (as described in ``value.proto``).
            Required
          type: string
        contractId:
          description: |-
            The ID of the reassigned contract.
            Must be a valid LedgerString (as described in ``value.proto``).
            Required
          type: string
        templateId:
          description: |-
            The template of the reassigned contract.
            The identifier uses the package-id reference format.

            Required
          type: string
        source:
          description: |-
            The ID of the source synchronizer
            Must be a valid synchronizer id
            Required
          type: string
        target:
          description: |-
            The ID of the target synchronizer
            Must be a valid synchronizer id
            Required
          type: string
        submitter:
          description: |-
            Party on whose behalf the unassign command was executed.
            Empty if the unassignment happened offline via the repair service.
            Must be a valid PartyIdString (as described in ``value.proto``).
            Optional
          type: string
        reassignmentCounter:
          description: |-
            Each corresponding assigned and unassigned event has the same reassignment_counter. This strictly increases
            with each unassign command for the same contract. Creation of the contract corresponds to reassignment_counter
            equals zero.
            Required
          type: integer
          format: int64
        assignmentExclusivity:
          description: |-
            Assignment exclusivity
            Before this time (measured on the target synchronizer), only the submitter of the unassignment can initiate the assignment
            Defined for reassigning participants.
            Optional
          type: string
        witnessParties:
          description: |-
            The parties that are notified of this event.
            Required
          type: array
          items:
            type: string
        packageName:
          description: |-
            The package name of the contract.
            Required
          type: string
        offset:
          description: |-
            The offset of origin.
            Offsets are managed by the participant nodes.
            Reassignments can thus NOT be assumed to have the same offsets on different participant nodes.
            Required, it is a valid absolute offset (positive integer)
          type: integer
          format: int64
        nodeId:
          description: |-
            The position of this event in the originating reassignment.
            Node IDs are not necessarily equal across participants,
            as these may see different projections/parts of reassignments.
            Required, must be valid node ID (non-negative integer)
          type: integer
          format: int32
    UnknownFieldSet:
      title: UnknownFieldSet
      type: object
      required:
      - fields
      properties:
        fields:
          $ref: '#/components/schemas/Map_Int_Field'
    Update:
      title: Update
      oneOf:
      - type: object
        required:
        - OffsetCheckpoint
        properties:
          OffsetCheckpoint:
            $ref: '#/components/schemas/OffsetCheckpoint2'
      - type: object
        required:
        - Reassignment
        properties:
          Reassignment:
            $ref: '#/components/schemas/Reassignment'
      - type: object
        required:
        - TopologyTransaction
        properties:
          TopologyTransaction:
            $ref: '#/components/schemas/TopologyTransaction'
      - type: object
        required:
        - Transaction
        properties:
          Transaction:
            $ref: '#/components/schemas/Transaction'
    Update1:
      title: Update
      description: The update that matches the filter in the request.
      oneOf:
      - type: object
        required:
        - OffsetCheckpoint
        properties:
          OffsetCheckpoint:
            $ref: '#/components/schemas/OffsetCheckpoint3'
      - type: object
        required:
        - Reassignment
        properties:
          Reassignment:
            $ref: '#/components/schemas/Reassignment1'
      - type: object
        required:
        - TransactionTree
        properties:
          TransactionTree:
            $ref: '#/components/schemas/TransactionTree'
    UpdateFormat:
      title: UpdateFormat
      description: A format specifying what updates to include and how to render them.
      type: object
      properties:
        includeTransactions:
          $ref: '#/components/schemas/TransactionFormat'
          description: |-
            Include Daml transactions in streams.
            Optional, if unset, no transactions are emitted in the stream.
        includeReassignments:
          $ref: '#/components/schemas/EventFormat'
          description: |-
            Include (un)assignments in the stream.
            The events in the result take the shape TRANSACTION_SHAPE_ACS_DELTA.
            Optional, if unset, no (un)assignments are emitted in the stream.
        includeTopologyEvents:
          $ref: '#/components/schemas/TopologyFormat'
          description: |-
            Include topology events in streams.
            Optional, if unset no topology events are emitted in the stream.
    UpdateIdentityProviderConfigRequest:
      title: UpdateIdentityProviderConfigRequest
      type: object
      properties:
        identityProviderConfig:
          $ref: '#/components/schemas/IdentityProviderConfig'
          description: |-
            The identity provider config to update.
            Required,
            Modifiable
        updateMask:
          $ref: '#/components/schemas/FieldMask'
          description: |-
            An update mask specifies how and which properties of the ``IdentityProviderConfig`` message are to be updated.
            An update mask consists of a set of update paths.
            A valid update path points to a field or a subfield relative to the ``IdentityProviderConfig`` message.
            A valid update mask must:

            1. contain at least one update path,
            2. contain only valid update paths.

            Fields that can be updated are marked as ``Modifiable``.
            For additional information see the documentation for standard protobuf3's ``google.protobuf.FieldMask``.
            Required
    UpdateIdentityProviderConfigResponse:
      title: UpdateIdentityProviderConfigResponse
      type: object
      properties:
        identityProviderConfig:
          $ref: '#/components/schemas/IdentityProviderConfig'
          description: Updated identity provider config
    UpdatePartyDetailsRequest:
      title: UpdatePartyDetailsRequest
      description: 'Required authorization: ``HasRight(ParticipantAdmin) OR IsAuthenticatedIdentityProviderAdmin(party_details.identity_provider_id)``'
      type: object
      properties:
        partyDetails:
          $ref: '#/components/schemas/PartyDetails'
          description: |-
            Party to be updated
            Required,
            Modifiable
        updateMask:
          $ref: '#/components/schemas/FieldMask'
          description: |-
            An update mask specifies how and which properties of the ``PartyDetails`` message are to be updated.
            An update mask consists of a set of update paths.
            A valid update path points to a field or a subfield relative to the ``PartyDetails`` message.
            A valid update mask must:

            1. contain at least one update path,
            2. contain only valid update paths.

            Fields that can be updated are marked as ``Modifiable``.
            An update path can also point to non-``Modifiable`` fields such as 'party' and 'local_metadata.resource_version'
            because they are used:

            1. to identify the party details resource subject to the update,
            2. for concurrent change control.

            An update path can also point to non-``Modifiable`` fields such as 'is_local'
            as long as the values provided in the update request match the server values.
            Examples of update paths: 'local_metadata.annotations', 'local_metadata'.
            For additional information see the documentation for standard protobuf3's ``google.protobuf.FieldMask``.
            For similar Ledger API see ``com.daml.ledger.api.v2.admin.UpdateUserRequest``.
            Required
    UpdatePartyDetailsResponse:
      title: UpdatePartyDetailsResponse
      type: object
      properties:
        partyDetails:
          $ref: '#/components/schemas/PartyDetails'
          description: Updated party details
    UpdateUserIdentityProviderIdRequest:
      title: UpdateUserIdentityProviderIdRequest
      description: 'Required authorization: ``HasRight(ParticipantAdmin)``'
      type: object
      required:
      - userId
      - sourceIdentityProviderId
      - targetIdentityProviderId
      properties:
        userId:
          description: User to update
          type: string
        sourceIdentityProviderId:
          description: Current identity provider ID of the user
          type: string
        targetIdentityProviderId:
          description: Target identity provider ID of the user
          type: string
    UpdateUserIdentityProviderIdResponse:
      title: UpdateUserIdentityProviderIdResponse
      type: object
    UpdateUserRequest:
      title: UpdateUserRequest
      description: 'Required authorization: ``HasRight(ParticipantAdmin) OR IsAuthenticatedIdentityProviderAdmin(user.identity_provider_id)``'
      type: object
      properties:
        user:
          $ref: '#/components/schemas/User'
          description: |-
            The user to update.
            Required,
            Modifiable
        updateMask:
          $ref: '#/components/schemas/FieldMask'
          description: |-
            An update mask specifies how and which properties of the ``User`` message are to be updated.
            An update mask consists of a set of update paths.
            A valid update path points to a field or a subfield relative to the ``User`` message.
            A valid update mask must:

            1. contain at least one update path,
            2. contain only valid update paths.

            Fields that can be updated are marked as ``Modifiable``.
            An update path can also point to a non-``Modifiable`` fields such as 'id' and 'metadata.resource_version'
            because they are used:

            1. to identify the user resource subject to the update,
            2. for concurrent change control.

            Examples of valid update paths: 'primary_party', 'metadata', 'metadata.annotations'.
            For additional information see the documentation for standard protobuf3's ``google.protobuf.FieldMask``.
            For similar Ledger API see ``com.daml.ledger.api.v2.admin.UpdatePartyDetailsRequest``.
            Required
    UpdateUserResponse:
      title: UpdateUserResponse
      type: object
      properties:
        user:
          $ref: '#/components/schemas/User'
          description: Updated user
    UploadDarFileResponse:
      title: UploadDarFileResponse
      description: A message that is received when the upload operation succeeded.
      type: object
    User:
      title: User
      description: |2-
         Users and rights
        /////////////////
         Users are used to dynamically manage the rights given to Daml applications.
         They are stored and managed per participant node.
      type: object
      required:
      - id
      - primaryParty
      - isDeactivated
      - identityProviderId
      properties:
        id:
          description: |-
            The user identifier, which must be a non-empty string of at most 128
            characters that are either alphanumeric ASCII characters or one of the symbols "@^$.!`-#+'~_|:".
            Required
          type: string
        primaryParty:
          description: |-
            The primary party as which this user reads and acts by default on the ledger
            *provided* it has the corresponding ``CanReadAs(primary_party)`` or
            ``CanActAs(primary_party)`` rights.
            Ledger API clients SHOULD set this field to a non-empty value for all users to
            enable the users to act on the ledger using their own Daml party.
            Users for participant administrators MAY have an associated primary party.
            Optional,
            Modifiable
          type: string
        isDeactivated:
          description: |-
            When set, then the user is denied all access to the Ledger API.
            Otherwise, the user has access to the Ledger API as per the user's rights.
            Optional,
            Modifiable
          type: boolean
        metadata:
          $ref: '#/components/schemas/ObjectMeta'
          description: |-
            The metadata of this user.
            Note that the ``metadata.resource_version`` tracks changes to the properties described by the ``User`` message and not the user's rights.
            Optional,
            Modifiable
        identityProviderId:
          description: |-
            The ID of the identity provider configured by ``Identity Provider Config``
            Optional, if not set, assume the user is managed by the default identity provider.
          type: string
    UserManagementFeature:
      title: UserManagementFeature
      type: object
      required:
      - supported
      - maxRightsPerUser
      - maxUsersPageSize
      properties:
        supported:
          description: Whether the Ledger API server provides the user management
            service.
          type: boolean
        maxRightsPerUser:
          description: |-
            The maximum number of rights that can be assigned to a single user.
            Servers MUST support at least 100 rights per user.
            A value of 0 means that the server enforces no rights per user limit.
          type: integer
          format: int32
        maxUsersPageSize:
          description: |-
            The maximum number of users the server can return in a single response (page).
            Servers MUST support at least a 100 users per page.
            A value of 0 means that the server enforces no page size limit.
          type: integer
          format: int32
    WildcardFilter:
      title: WildcardFilter
      description: This filter matches all templates.
      type: object
      required:
      - value
      properties:
        value:
          $ref: '#/components/schemas/WildcardFilter1'
    WildcardFilter1:
      title: WildcardFilter
      description: This filter matches all templates.
      type: object
      required:
      - includeCreatedEventBlob
      properties:
        includeCreatedEventBlob:
          description: |-
            Whether to include a ``created_event_blob`` in the returned ``CreatedEvent``.
            Use this to access the contract create event payload in your API client
            for submitting it as a disclosed contract with future commands.
            Optional
          type: boolean
  securitySchemes:
    apiKeyAuth:
      type: apiKey
      description: Ledger API standard JWT token (websocket)
      name: Sec-WebSocket-Protocol
      in: header
    httpAuth:
      type: http
      description: Ledger API standard JWT token
      scheme: bearer<|MERGE_RESOLUTION|>--- conflicted
+++ resolved
@@ -102,7 +102,8 @@
       - apiKeyAuth: []
   /v2/commands/submit-and-wait-for-transaction-tree:
     post:
-      description: Submit a batch of commands and wait for the transaction trees response
+      description: 'Submit a batch of commands and wait for the transaction trees
+        response (deprecated: use submit-and-wait-for-transaction instead)'
       operationId: postV2CommandsSubmit-and-wait-for-transaction-tree
       requestBody:
         content:
@@ -342,6 +343,12 @@
     post:
       description: Upload a DAR to the participant node
       operationId: postV2Packages
+      parameters:
+      - name: vetAllPackages
+        in: query
+        required: false
+        schema:
+          type: boolean
       requestBody:
         content:
           application/octet-stream:
@@ -357,7 +364,8 @@
               schema:
                 $ref: '#/components/schemas/UploadDarFileResponse'
         '400':
-          description: 'Invalid value for: body, Invalid value for: headers'
+          description: 'Invalid value for: body, Invalid value for: query parameter
+            vetAllPackages, Invalid value for: headers'
           content:
             text/plain:
               schema:
@@ -428,6 +436,69 @@
                 $ref: '#/components/schemas/GetPackageStatusResponse'
         '400':
           description: 'Invalid value for: headers'
+          content:
+            text/plain:
+              schema:
+                type: string
+        default:
+          description: ''
+          content:
+            application/json:
+              schema:
+                $ref: '#/components/schemas/JsCantonError'
+      security:
+      - httpAuth: []
+      - apiKeyAuth: []
+  /v2/package-vetting:
+    get:
+      description: List vetted packages
+      operationId: getV2Package-vetting
+      requestBody:
+        content:
+          application/json:
+            schema:
+              $ref: '#/components/schemas/ListVettedPackagesRequest'
+        required: true
+      responses:
+        '200':
+          description: ''
+          content:
+            application/json:
+              schema:
+                $ref: '#/components/schemas/ListVettedPackagesResponse'
+        '400':
+          description: 'Invalid value for: body, Invalid value for: headers'
+          content:
+            text/plain:
+              schema:
+                type: string
+        default:
+          description: ''
+          content:
+            application/json:
+              schema:
+                $ref: '#/components/schemas/JsCantonError'
+      security:
+      - httpAuth: []
+      - apiKeyAuth: []
+    post:
+      description: Update vetted packages
+      operationId: postV2Package-vetting
+      requestBody:
+        content:
+          application/json:
+            schema:
+              $ref: '#/components/schemas/UpdateVettedPackagesRequest'
+        required: true
+      responses:
+        '200':
+          description: ''
+          content:
+            application/json:
+              schema:
+                $ref: '#/components/schemas/UpdateVettedPackagesResponse'
+        '400':
+          description: 'Invalid value for: body, Invalid value for: headers'
           content:
             text/plain:
               schema:
@@ -515,38 +586,6 @@
       security:
       - httpAuth: []
       - apiKeyAuth: []
-  /v2/parties/external/allocate:
-    post:
-      description: Allocate a new external party
-      operationId: postV2PartiesExternalAllocate
-      requestBody:
-        content:
-          application/json:
-            schema:
-              $ref: '#/components/schemas/AllocateExternalPartyRequest'
-        required: true
-      responses:
-        '200':
-          description: ''
-          content:
-            application/json:
-              schema:
-                $ref: '#/components/schemas/AllocateExternalPartyResponse'
-        '400':
-          description: 'Invalid value for: body, Invalid value for: headers'
-          content:
-            text/plain:
-              schema:
-                type: string
-        default:
-          description: ''
-          content:
-            application/json:
-              schema:
-                $ref: '#/components/schemas/JsCantonError'
-      security:
-      - httpAuth: []
-      - apiKeyAuth: []
   /v2/parties/participant-id:
     get:
       description: Get participant id
@@ -640,38 +679,6 @@
             application/json:
               schema:
                 $ref: '#/components/schemas/UpdatePartyDetailsResponse'
-        '400':
-          description: 'Invalid value for: body, Invalid value for: headers'
-          content:
-            text/plain:
-              schema:
-                type: string
-        default:
-          description: ''
-          content:
-            application/json:
-              schema:
-                $ref: '#/components/schemas/JsCantonError'
-      security:
-      - httpAuth: []
-      - apiKeyAuth: []
-  /v2/parties/external/generate-topology:
-    post:
-      description: Generate a topology for an external party
-      operationId: postV2PartiesExternalGenerate-topology
-      requestBody:
-        content:
-          application/json:
-            schema:
-              $ref: '#/components/schemas/GenerateExternalPartyTopologyRequest'
-        required: true
-      responses:
-        '200':
-          description: ''
-          content:
-            application/json:
-              schema:
-                $ref: '#/components/schemas/GenerateExternalPartyTopologyResponse'
         '400':
           description: 'Invalid value for: body, Invalid value for: headers'
           content:
@@ -758,7 +765,7 @@
       parameters:
       - name: party
         in: query
-        required: false
+        required: true
         schema:
           type: string
       - name: participantId
@@ -909,11 +916,7 @@
   /v2/updates/flats:
     post:
       description: |-
-<<<<<<< HEAD
         Query flat transactions update list (blocking call, deprecated: use v2/updates instead)
-=======
-        Query flat transactions update list (blocking call)
->>>>>>> 8229d914
         Notice: This endpoint should be used for small results set.
         When number of results exceeded node configuration limit (`http-list-max-elements-limit`)
         there will be an error (`413 Content Too Large`) returned.
@@ -972,11 +975,7 @@
   /v2/updates/trees:
     post:
       description: |-
-<<<<<<< HEAD
         Query update transactions tree list (blocking call, deprecated: use v2/updates instead)
-=======
-        Query update transactions tree list (blocking call)
->>>>>>> 8229d914
         Notice: This endpoint should be used for small results set.
         When number of results exceeded node configuration limit (`http-list-max-elements-limit`)
         there will be an error (`413 Content Too Large`) returned.
@@ -1034,7 +1033,8 @@
       - apiKeyAuth: []
   /v2/updates/transaction-tree-by-offset/{offset}:
     get:
-      description: Get transaction tree by offset
+      description: 'Get transaction tree by offset (deprecated: use v2/updates/update-by-offset
+        instead)'
       operationId: getV2UpdatesTransaction-tree-by-offsetOffset
       parameters:
       - name: offset
@@ -1075,7 +1075,8 @@
       - apiKeyAuth: []
   /v2/updates/transaction-by-offset:
     post:
-      description: Get transaction by offset
+      description: 'Get transaction by offset (deprecated: use v2/updates/update-by-offset
+        instead)'
       operationId: postV2UpdatesTransaction-by-offset
       requestBody:
         content:
@@ -1139,7 +1140,8 @@
       - apiKeyAuth: []
   /v2/updates/transaction-by-id:
     post:
-      description: Get transaction by id
+      description: 'Get transaction by id (deprecated: use v2/updates/update-by-id
+        instead)'
       operationId: postV2UpdatesTransaction-by-id
       requestBody:
         content:
@@ -1203,7 +1205,8 @@
       - apiKeyAuth: []
   /v2/updates/transaction-tree-by-id/{update-id}:
     get:
-      description: Get transaction tree by  id
+      description: 'Get transaction tree by id (deprecated: use v2/updates/update-by-id
+        instead)'
       operationId: getV2UpdatesTransaction-tree-by-idUpdate-id
       parameters:
       - name: update-id
@@ -1971,58 +1974,6 @@
       - apiKeyAuth: []
 components:
   schemas:
-    AllocateExternalPartyRequest:
-      title: AllocateExternalPartyRequest
-      description: 'Required authorization: ``HasRight(ParticipantAdmin) OR IsAuthenticatedIdentityProviderAdmin(identity_provider_id)``'
-      type: object
-      required:
-      - synchronizer
-      - identityProviderId
-      properties:
-        synchronizer:
-          description: |-
-            TODO(#27670) support synchronizer aliases
-            Synchronizer ID on which to onboard the party
-            Required
-          type: string
-        onboardingTransactions:
-          description: |-
-            TopologyTransactions to onboard the external party
-            Can contain:
-            - A namespace for the party.
-            This can be either a single NamespaceDelegation,
-            or DecentralizedNamespaceDefinition along with its authorized namespace owners in the form of NamespaceDelegations.
-            May be provided, if so it must be fully authorized by the signatures in this request combined with the existing topology state.
-            - A PartyToKeyMapping to register the party's signing keys.
-            May be provided, if so it must be fully authorized by the signatures in this request combined with the existing topology state.
-            - A PartyToParticipant to register the hosting relationship of the party.
-            Must be provided.
-            Required
-          type: array
-          items:
-            $ref: '#/components/schemas/SignedTransaction'
-        multiHashSignatures:
-          description: |-
-            Optional signatures of the combined hash of all onboarding_transactions
-            This may be used instead of providing signatures on each individual transaction
-          type: array
-          items:
-            $ref: '#/components/schemas/Signature'
-        identityProviderId:
-          description: |-
-            The id of the ``Identity Provider``
-            If not set, assume the party is managed by the default identity provider.
-            Optional
-          type: string
-    AllocateExternalPartyResponse:
-      title: AllocateExternalPartyResponse
-      type: object
-      required:
-      - partyId
-      properties:
-        partyId:
-          description: ''
-          type: string
     AllocatePartyRequest:
       title: AllocatePartyRequest
       description: 'Required authorization: ``HasRight(ParticipantAdmin) OR IsAuthenticatedIdentityProviderAdmin(identity_provider_id)``'
@@ -2584,6 +2535,7 @@
       - createdEventBlob
       - createdAt
       - packageName
+      - representativePackageId
       - acsDelta
       properties:
         offset:
@@ -2697,6 +2649,16 @@
         packageName:
           description: |-
             The package name of the created contract.
+            Required
+          type: string
+        representativePackageId:
+          description: |-
+            A package-id present in the participant package store that typechecks the contract's argument.
+            This may differ from the package-id of the template used to create the contract.
+            For contracts created before Canton 3.4, this field matches the contract's creation package-id.
+
+            NOTE: Experimental, server internal concept, not for client consumption. Subject to change without notice.
+
             Required
           type: string
         acsDelta:
@@ -2848,7 +2810,7 @@
         - Empty
         properties:
           Empty:
-            $ref: '#/components/schemas/Empty8'
+            $ref: '#/components/schemas/Empty9'
     DeleteIdentityProviderConfigResponse:
       title: DeleteIdentityProviderConfigResponse
       description: Does not (yet) contain any data.
@@ -2929,6 +2891,9 @@
       title: Empty
       type: object
     Empty8:
+      title: Empty
+      type: object
+    Empty9:
       title: Empty
       type: object
     Event:
@@ -3292,6 +3257,12 @@
           $ref: '#/components/schemas/OffsetCheckpointFeature'
           description: It contains the timeouts related to the periodic offset checkpoint
             emission
+        packageFeature:
+          $ref: '#/components/schemas/PackageFeature'
+          description: |-
+            If set, then the Ledger API server supports package listing
+            configurability. It is recommended that clients query this field to
+            gracefully adjust their behavior to maximum package listing page size.
     Field:
       title: Field
       type: object
@@ -3346,76 +3317,6 @@
           type: array
           items:
             $ref: '#/components/schemas/CumulativeFilter'
-    GenerateExternalPartyTopologyRequest:
-      title: GenerateExternalPartyTopologyRequest
-      type: object
-      required:
-      - synchronizer
-      - partyHint
-      - localParticipantObservationOnly
-      - confirmationThreshold
-      properties:
-        synchronizer:
-          description: |-
-            TODO(#27670) support synchronizer aliases
-            Required: synchronizer-id for which we are building this request.
-          type: string
-        partyHint:
-          description: 'Required: the actual party id will be constructed from this
-            hint and a fingerprint of the public key'
-          type: string
-        publicKey:
-          $ref: '#/components/schemas/SigningPublicKey'
-          description: 'Required: public key'
-        localParticipantObservationOnly:
-          description: 'Optional: if true, then the local participant will only be
-            observing, not confirming. Default false.'
-          type: boolean
-        otherConfirmingParticipantUids:
-          description: 'Optional: other participant ids which should be confirming
-            for this party'
-          type: array
-          items:
-            type: string
-        confirmationThreshold:
-          description: 'Optional: Confirmation threshold >= 1 for the party. Defaults
-            to all available confirmers (or if set to 0).'
-          type: integer
-          format: int32
-        observingParticipantUids:
-          description: 'Optional: other observing participant ids for this party'
-          type: array
-          items:
-            type: string
-    GenerateExternalPartyTopologyResponse:
-      title: GenerateExternalPartyTopologyResponse
-      description: Response message with topology transactions and the multi-hash
-        to be signed.
-      type: object
-      required:
-      - partyId
-      - publicKeyFingerprint
-      - multiHash
-      properties:
-        partyId:
-          description: the generated party id
-          type: string
-        publicKeyFingerprint:
-          description: the fingerprint of the supplied public key
-          type: string
-        topologyTransactions:
-          description: |-
-            The serialized topology transactions which need to be signed and submitted as part of the allocate party process
-            Note that the serialization includes the versioning information. Therefore, the transaction here is serialized
-            as an `UntypedVersionedMessage` which in turn contains the serialized `TopologyTransaction` in the version
-            supported by the synchronizer.
-          type: array
-          items:
-            type: string
-        multiHash:
-          description: the multi-hash which may be signed instead of each individual
-            transaction
-          type: string
     GetActiveContractsRequest:
       title: GetActiveContractsRequest
       description: |-
@@ -3431,12 +3332,12 @@
         filter:
           $ref: '#/components/schemas/TransactionFilter'
           description: |-
-            Provided for backwards compatibility, it will be removed in the Canton version 3.4.0.
+            Provided for backwards compatibility, it will be removed in the Canton version 3.5.0.
             Templates to include in the served snapshot, per party.
             Optional, if specified event_format must be unset, if not specified event_format must be set.
         verbose:
           description: |-
-            Provided for backwards compatibility, it will be removed in the Canton version 3.4.0.
+            Provided for backwards compatibility, it will be removed in the Canton version 3.5.0.
             If enabled, values served over the API will contain more information than strictly necessary to interpret the data.
             In particular, setting the verbose flag to true triggers the ledger to include labels for record fields.
             Optional, if specified event_format must be unset.
@@ -3655,7 +3556,7 @@
     GetTransactionByIdRequest:
       title: GetTransactionByIdRequest
       description: Provided for backwards compatibility, it will be removed in the
-        Canton version 3.4.0.
+        Canton version 3.5.0.
       type: object
       required:
       - updateId
@@ -3668,11 +3569,10 @@
           type: string
         requestingParties:
           description: |-
-            Provided for backwards compatibility, it will be removed in the Canton version 3.4.0.
+            Provided for backwards compatibility, it will be removed in the Canton version 3.5.0.
             The parties whose events the client expects to see.
             Events that are not visible for the parties in this collection will not be present in the response.
             Each element must be a valid PartyIdString (as described in ``value.proto``).
-            Must be set for GetTransactionTreeById request.
             Optional for backwards compatibility for GetTransactionById request: if defined transaction_format must be
             unset (falling back to defaults).
           type: array
@@ -3681,7 +3581,6 @@
         transactionFormat:
           $ref: '#/components/schemas/TransactionFormat'
           description: |-
-            Must be unset for GetTransactionTreeById request.
             Optional for GetTransactionById request for backwards compatibility: defaults to a transaction_format, where:
 
             - event_format.filters_by_party will have template-wildcard filters for all the requesting_parties
@@ -3691,7 +3590,7 @@
     GetTransactionByOffsetRequest:
       title: GetTransactionByOffsetRequest
       description: Provided for backwards compatibility, it will be removed in the
-        Canton version 3.4.0.
+        Canton version 3.5.0.
       type: object
       required:
       - offset
@@ -3705,11 +3604,10 @@
           format: int64
         requestingParties:
           description: |-
-            Provided for backwards compatibility, it will be removed in the Canton version 3.4.0.
+            Provided for backwards compatibility, it will be removed in the Canton version 3.5.0.
             The parties whose events the client expects to see.
             Events that are not visible for the parties in this collection will not be present in the response.
             Each element must be a valid PartyIdString (as described in ``value.proto``).
-            Must be set for GetTransactionTreeByOffset request.
             Optional for backwards compatibility for GetTransactionByOffset request: if defined transaction_format must be
             unset (falling back to defaults).
           type: array
@@ -3718,7 +3616,6 @@
         transactionFormat:
           $ref: '#/components/schemas/TransactionFormat'
           description: |-
-            Must be unset for GetTransactionTreeByOffset request.
             Optional for GetTransactionByOffset request for backwards compatibility: defaults to a TransactionFormat, where:
 
             - event_format.filters_by_party will have template-wildcard filters for all the requesting_parties
@@ -4541,7 +4438,7 @@
     JsGetTransactionResponse:
       title: JsGetTransactionResponse
       description: Provided for backwards compatibility, it will be removed in the
-        Canton version 3.4.0.
+        Canton version 3.5.0.
       type: object
       required:
       - transaction
@@ -4552,7 +4449,7 @@
     JsGetTransactionTreeResponse:
       title: JsGetTransactionTreeResponse
       description: Provided for backwards compatibility, it will be removed in the
-        Canton version 3.4.0.
+        Canton version 3.5.0.
       type: object
       required:
       - transaction
@@ -4571,7 +4468,7 @@
     JsGetUpdateTreesResponse:
       title: JsGetUpdateTreesResponse
       description: Provided for backwards compatibility, it will be removed in the
-        Canton version 3.4.0.
+        Canton version 3.5.0.
       type: object
       required:
       - update
@@ -4732,7 +4629,6 @@
             This can be useful for troubleshooting of hash mismatches. Should only be used for debugging.
             Optional, default to false
           type: boolean
-<<<<<<< HEAD
         prefetchContractKeys:
           description: |-
             Fetches the contract keys into the caches to speed up the command processing.
@@ -4743,19 +4639,6 @@
           type: array
           items:
             $ref: '#/components/schemas/PrefetchContractKey'
-=======
-        maxRecordTime:
-          description: |-
-            Maximum timestamp at which the transaction can be recorded onto the ledger via the synchronizer specified in the `PrepareSubmissionResponse`.
-            If submitted after it will be rejected even if otherwise valid, in which case it needs to be prepared and signed again
-            with a new valid max_record_time.
-            Use this to limit the time-to-life of a prepared transaction,
-            which is useful to know when it can definitely not be accepted
-            anymore and resorting to preparing another transaction for the same
-            intent is safe again.
-            Optional
-          type: string
->>>>>>> 8229d914
     JsPrepareSubmissionResponse:
       title: JsPrepareSubmissionResponse
       description: '[docs-entry-end: HashingSchemeVersion]'
@@ -4929,7 +4812,7 @@
     JsSubmitAndWaitForTransactionTreeResponse:
       title: JsSubmitAndWaitForTransactionTreeResponse
       description: Provided for backwards compatibility, it will be removed in the
-        Canton version 3.4.0.
+        Canton version 3.5.0.
       type: object
       required:
       - transactionTree
@@ -5076,7 +4959,7 @@
     JsTransactionTree:
       title: JsTransactionTree
       description: |-
-        Provided for backwards compatibility, it will be removed in the Canton version 3.4.0.
+        Provided for backwards compatibility, it will be removed in the Canton version 3.5.0.
         Complete view of an on-ledger transaction.
       type: object
       required:
@@ -5196,7 +5079,7 @@
         - Empty
         properties:
           Empty:
-            $ref: '#/components/schemas/Empty6'
+            $ref: '#/components/schemas/Empty7'
       - type: object
         required:
         - IdentityProviderAdmin
@@ -5274,6 +5157,69 @@
             Pagination token to retrieve the next page.
             Empty, if there are no further results.
           type: string
+    ListVettedPackagesRequest:
+      title: ListVettedPackagesRequest
+      type: object
+      properties:
+        packageMetadataFilter:
+          $ref: '#/components/schemas/PackageMetadataFilter'
+          description: |-
+            The package metadata filter the returned vetted packages set must satisfy.
+            Optional.
+        topologyStateFilter:
+          $ref: '#/components/schemas/TopologyStateFilter'
+          description: |-
+            The topology filter the returned vetted packages set must satisfy.
+            Optional.
+        pageToken:
+          description: |-
+            Pagination token to determine the specific page to fetch. Using the token
+            guarantees that ``VettedPackages`` on a subsequent page are all greater
+            (``VettedPackages`` are sorted by synchronizer ID then participant ID) than
+            the last ``VettedPackages`` on a previous page.
+
+            The server does not store intermediate results between calls chained by a
+            series of page tokens. As a consequence, if new vetted packages are being
+            added and a page is requested twice using the same token, more packages can
+            be returned on the second call.
+
+            Leave empty to fetch the first page.
+
+            Optional
+          type: string
+        pageSize:
+          description: |-
+            Maximum number of ``VettedPackages`` results to return in a single page.
+
+            If the page_size is unspecified, the server will decide the number of
+            results to be returned.
+
+            If the page_size exceeds the maximum supported by the server, an
+            error will be returned.
+
+            To obtain the server's maximum consult the PackageService descriptor
+            available in the VersionService.
+
+            Optional
+          type: integer
+          format: int32
+    ListVettedPackagesResponse:
+      title: ListVettedPackagesResponse
+      type: object
+      properties:
+        vettedPackages:
+          description: |-
+            All ``VettedPackages`` that contain at least one ``VettedPackage`` matching
+            both a ``PackageMetadataFilter`` and a ``TopologyStateFilter``.
+            Sorted by synchronizer_id then participant_id.
+          type: array
+          items:
+            $ref: '#/components/schemas/VettedPackages'
+        nextPageToken:
+          description: |-
+            Pagination token to retrieve the next page.
+            Empty, if there are no further results.
+          type: string
     Map_Filters:
       title: Map_Filters
       type: object
@@ -5439,6 +5385,65 @@
         maxOffsetCheckpointEmissionDelay:
           $ref: '#/components/schemas/Duration'
           description: The maximum delay to emmit a new OffsetCheckpoint if it exists
+    Operation:
+      title: Operation
+      oneOf:
+      - type: object
+        required:
+        - Empty
+        properties:
+          Empty:
+            $ref: '#/components/schemas/Empty5'
+      - type: object
+        required:
+        - Unvet
+        properties:
+          Unvet:
+            $ref: '#/components/schemas/Unvet'
+      - type: object
+        required:
+        - Vet
+        properties:
+          Vet:
+            $ref: '#/components/schemas/Vet'
+    PackageFeature:
+      title: PackageFeature
+      type: object
+      required:
+      - maxVettedPackagesPageSize
+      properties:
+        maxVettedPackagesPageSize:
+          description: |-
+            The maximum number of vetted packages the server can return in a single
+            response (page) when listing them.
+          type: integer
+          format: int32
+    PackageMetadataFilter:
+      title: PackageMetadataFilter
+      description: |-
+        Filter the VettedPackages by package metadata.
+
+        A PackageMetadataFilter without package_ids and without package_name_prefixes
+        matches any vetted package.
+
+        Non-empty fields specify candidate values of which at least one must match.
+        If both fields are set, then a candidate is returned if it matches one of the fields.
+      type: object
+      properties:
+        packageIds:
+          description: |-
+            If this list is non-empty, any vetted package with a package ID in this
+            list will match the filter.
+          type: array
+          items:
+            type: string
+        packageNamePrefixes:
+          description: |-
+            If this list is non-empty, any vetted package with a name matching at least
+            one prefix in this list will match the filter.
+          type: array
+          items:
+            type: string
     PackagePreference:
       title: PackagePreference
       type: object
@@ -5842,45 +5847,11 @@
         signingAlgorithmSpec:
           description: The signing algorithm specification used to produce this signature
           type: string
-<<<<<<< HEAD
           enum:
           - SIGNING_ALGORITHM_SPEC_UNSPECIFIED
           - SIGNING_ALGORITHM_SPEC_ED25519
           - SIGNING_ALGORITHM_SPEC_EC_DSA_SHA_256
           - SIGNING_ALGORITHM_SPEC_EC_DSA_SHA_384
-=======
-    SignedTransaction:
-      title: SignedTransaction
-      type: object
-      required:
-      - transaction
-      properties:
-        transaction:
-          type: string
-        signatures:
-          type: array
-          items:
-            $ref: '#/components/schemas/Signature'
-    SigningPublicKey:
-      title: SigningPublicKey
-      type: object
-      required:
-      - format
-      - keyData
-      - keySpec
-      properties:
-        format:
-          description: The serialization format of the public key
-          example: CRYPTO_KEY_FORMAT_DER_X509_SUBJECT_PUBLIC_KEY_INFO
-          type: string
-        keyData:
-          description: Serialized public key in the format specified above
-          type: string
-        keySpec:
-          description: The key specification
-          example: SIGNING_KEY_SPEC_EC_CURVE25519
-          type: string
->>>>>>> 8229d914
     SinglePartySignatures:
       title: SinglePartySignatures
       description: Signatures provided by a single party
@@ -6007,7 +5978,7 @@
         - Empty
         properties:
           Empty:
-            $ref: '#/components/schemas/Empty7'
+            $ref: '#/components/schemas/Empty8'
       - type: object
         required:
         - MinLedgerTimeAbs
@@ -6036,7 +6007,7 @@
         - Empty
         properties:
           Empty:
-            $ref: '#/components/schemas/Empty5'
+            $ref: '#/components/schemas/Empty6'
       - type: object
         required:
         - ParticipantAuthorizationAdded
@@ -6066,6 +6037,37 @@
           description: |-
             Include participant authorization topology events in streams.
             Optional, if unset no participant authorization topology events are emitted in the stream.
+    TopologyStateFilter:
+      title: TopologyStateFilter
+      description: |-
+        Filter the vetted packages by the participant and synchronizer that they are
+        hosted on.
+
+        Empty fields are ignored, such that a ``TopologyStateFilter`` without
+        participant_ids and without synchronizer_ids matches a vetted package hosted
+        on any participant and synchronizer.
+
+        Non-empty fields specify candidate values of which at least one must match.
+        If both fields are set then at least one candidate value must match from each
+        field.
+      type: object
+      properties:
+        participantIds:
+          description: |-
+            If this list is non-empty, only vetted packages hosted on participants
+            listed in this field match the filter.
+            Query the current Ledger API's participant's ID via the public
+            ``GetParticipantId`` command in ``PartyManagementService``.
+          type: array
+          items:
+            type: string
+        synchronizerIds:
+          description: |-
+            If this list is non-empty, only vetted packages from the topology state of
+            the synchronizers in this list match the filter.
+          type: array
+          items:
+            type: string
     TopologyTransaction:
       title: TopologyTransaction
       type: object
@@ -6146,7 +6148,7 @@
     TransactionTree:
       title: TransactionTree
       description: |-
-        Provided for backwards compatibility, it will be removed in the Canton version 3.4.0.
+        Provided for backwards compatibility, it will be removed in the Canton version 3.5.0.
         Complete view of an on-ledger transaction.
       type: object
       required:
@@ -6157,7 +6159,7 @@
     TreeEvent:
       title: TreeEvent
       description: |-
-        Provided for backwards compatibility, it will be removed in the Canton version 3.4.0.
+        Provided for backwards compatibility, it will be removed in the Canton version 3.5.0.
         Each tree event message type below contains a ``witness_parties`` field which
         indicates the subset of the requested parties that can see the event
         in question.
@@ -6326,6 +6328,22 @@
       properties:
         fields:
           $ref: '#/components/schemas/Map_Int_Field'
+    Unvet:
+      title: Unvet
+      type: object
+      required:
+      - value
+      properties:
+        value:
+          $ref: '#/components/schemas/Unvet1'
+    Unvet1:
+      title: Unvet
+      type: object
+      properties:
+        packages:
+          type: array
+          items:
+            $ref: '#/components/schemas/VettedPackagesRef'
     Update:
       title: Update
       oneOf:
@@ -6530,6 +6548,58 @@
         user:
           $ref: '#/components/schemas/User'
           description: Updated user
+    UpdateVettedPackagesRequest:
+      title: UpdateVettedPackagesRequest
+      type: object
+      required:
+      - dryRun
+      - synchronizerId
+      properties:
+        changes:
+          description: |-
+            Changes to apply to the current vetting state of the participant on the
+            specified synchronizer. The changes are applied in order.
+            Any package not changed will keep their previous vetting state.
+          type: array
+          items:
+            $ref: '#/components/schemas/VettedPackagesChange'
+        dryRun:
+          description: |-
+            If dry_run is true, then the changes are only prepared, but not applied. If
+            a request would trigger an error when run (e.g. TOPOLOGY_DEPENDENCIES_NOT_VETTED),
+            it will also trigger an error when dry_run.
+
+            Use this flag to preview a change before applying it.
+          type: boolean
+        synchronizerId:
+          description: |-
+            The sychronizer on which the ``VettedPackages`` of this participant node
+            should be changed.
+          type: string
+        expectedTopologySerial:
+          description: |-
+            The serial of the last ``VettedPackages`` topology transaction of this
+            participant and on this synchronizer.
+
+            Execution of the request fails if this is not correct. If the serial is
+            left unspecified, the request always succeeds.
+
+            Use this to guard against concurrent changes.
+          type: integer
+          format: int32
+    UpdateVettedPackagesResponse:
+      title: UpdateVettedPackagesResponse
+      type: object
+      properties:
+        pastVettedPackages:
+          $ref: '#/components/schemas/VettedPackages'
+          description: |-
+            All vetted packages on this participant and synchronizer, before the
+            specified changes. Empty if no vetting state existed beforehand.
+        newVettedPackages:
+          $ref: '#/components/schemas/VettedPackages'
+          description: All vetted packages on this participant and synchronizer, after
+            the specified changes.
     UploadDarFileResponse:
       title: UploadDarFileResponse
       description: A message that is received when the upload operation succeeded.
@@ -6610,6 +6680,124 @@
             A value of 0 means that the server enforces no page size limit.
           type: integer
           format: int32
+    Vet:
+      title: Vet
+      type: object
+      required:
+      - value
+      properties:
+        value:
+          $ref: '#/components/schemas/Vet1'
+    Vet1:
+      title: Vet
+      type: object
+      properties:
+        packages:
+          type: array
+          items:
+            $ref: '#/components/schemas/VettedPackagesRef'
+        newValidFromInclusive:
+          type: string
+        newValidUntilExclusive:
+          type: string
+    VettedPackage:
+      title: VettedPackage
+      description: |-
+        A package that is vetting on a given participant and synchronizer,
+        modelled after ``VettedPackage`` in `topology.proto <https://github.com/digital-asset/canton/blob/main/community/base/src/main/protobuf/com/digitalasset/canton/protocol/v30/topology.proto#L206>`_,
+        enriched with the package name and version.
+      type: object
+      required:
+      - packageId
+      properties:
+        packageId:
+          description: Package ID of this package. Always present.
+          type: string
+        validFromInclusive:
+          description: |-
+            The time from which this package is vetted. Empty if vetting time has no
+            lower bound.
+          type: string
+        validUntilExclusive:
+          description: |-
+            The time until which this package is vetted. Empty if vetting time has no
+            upper bound.
+          type: string
+        packageName:
+          description: |-
+            Name of this package.
+            Only available if the package has been uploaded to the current participant.
+          type: string
+        packageVersion:
+          description: |-
+            Version of this package.
+            Only available if the package has been uploaded to the current participant.
+          type: string
+    VettedPackages:
+      title: VettedPackages
+      description: |-
+        The list of packages vetted on a given participant and synchronizer, modelled
+        after ``VettedPackages`` in `topology.proto <https://github.com/digital-asset/canton/blob/main/community/base/src/main/protobuf/com/digitalasset/canton/protocol/v30/topology.proto#L206>`_.
+        The list only contains packages that matched a filter in the query that
+        originated it.
+      type: object
+      required:
+      - participantId
+      - synchronizerId
+      - topologySerial
+      properties:
+        packages:
+          description: |-
+            Sorted by package_name and package_version where known, and package_id as a
+            last resort.
+          type: array
+          items:
+            $ref: '#/components/schemas/VettedPackage'
+        participantId:
+          description: Participant on which these packages are vetted. Always present.
+          type: string
+        synchronizerId:
+          description: Synchronizer on which these packages are vetted. Always present.
+          type: string
+        topologySerial:
+          description: |-
+            Serial of last ``VettedPackages`` topology transaction of this participant
+            and on this synchronizer.
+          type: integer
+          format: int32
+    VettedPackagesChange:
+      title: VettedPackagesChange
+      description: A change to the set of vetted packages.
+      type: object
+      required:
+      - operation
+      properties:
+        operation:
+          $ref: '#/components/schemas/Operation'
+    VettedPackagesRef:
+      title: VettedPackagesRef
+      description: |-
+        A reference to identify one or more packages.
+
+        A reference matches a package if its ``package_id`` matches the package's ID,
+        its ``package_name`` matches the package's name, and its ``package_version``
+        matches the package's version. If any attribute is left unspecified in the
+        reference, it is treated as a wildcard. At a minimum, ``package_id`` or the
+        ``package_name`` must be specified.
+
+        If a reference does not match any package, the reference is considered
+        unresolved and the entire update request is rejected.
+      type: object
+      properties:
+        packageId:
+          description: Package's package id must be the same as this field.
+          type: string
+        packageName:
+          description: Package's name must be the same as this field.
+          type: string
+        packageVersion:
+          description: Package's version must be the same as this field.
+          type: string
     WildcardFilter:
       title: WildcardFilter
       description: This filter matches all templates.
