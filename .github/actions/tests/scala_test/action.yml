--- conflicted
+++ resolved
@@ -95,11 +95,9 @@
     required: false
     default: "true"
 
-
 runs:
   using: "composite"
   steps:
-
     - name: Setup
       uses: ./.github/actions/tests/common_test_setup
       with:
@@ -110,12 +108,8 @@
         oss_only: ${{ inputs.oss_only }}
         # The docs job saves the oss nix cache, here we save the non-oss one, but only in one runner to reduce contention
         # TODO(#1296): When this runner stops using non-oss, move this to one that does
-<<<<<<< HEAD
-        save_nix_cache: ${{ inputs.runner_index == 0 && inputs.test_suite_name == 'wall-clock-time' && inputs.oss_only == 'false' }}
+        save_nix_cache: ${{ inputs.runner_index == 0 && inputs.test_suite_name == 'canton-enterprise' }}
         self_hosted: ${{ inputs.self_hosted }}
-=======
-        save_nix_cache: ${{ inputs.runner_index == 0 && inputs.test_suite_name == 'canton-enterprise' }}
->>>>>>> 6da48e82
 
     - name: Wait for postgres
       uses: ./.github/actions/nix/run_bash_command_in_nix
@@ -229,16 +223,16 @@
     - name: Wait for Canton to be ready
       shell: bash
       run: |
-          if [[ "${{ inputs.with_canton }}" == "false" ]]; then
-            echo "This job does not require Canton"
-            exit 0
-          fi
-          start_canton_options="${{ inputs.start_canton_options }}"
-          if [[ "$start_canton_options" == *"-w"* ]]; then
-            ./wait-for-canton.sh -w
-          elif [[ "$start_canton_options" == *"-s"* ]]; then
-            ./wait-for-canton.sh -s
-          fi
+        if [[ "${{ inputs.with_canton }}" == "false" ]]; then
+          echo "This job does not require Canton"
+          exit 0
+        fi
+        start_canton_options="${{ inputs.start_canton_options }}"
+        if [[ "$start_canton_options" == *"-w"* ]]; then
+          ./wait-for-canton.sh -w
+        elif [[ "$start_canton_options" == *"-s"* ]]; then
+          ./wait-for-canton.sh -s
+        fi
 
     - name: Run tests
       uses: ./.github/actions/sbt/execute_sbt_command
@@ -270,7 +264,6 @@
             ./stop-frontends.sh
           fi
 
-
     - name: Check logs for errors
       uses: ./.github/actions/sbt/execute_sbt_command
       with:
@@ -299,7 +292,7 @@
       if: failure() && (github.event_name == 'push' || github.event_name == 'schedule')
       uses: ./.github/actions/tests/failure_notifications
       with:
-        workload_identity_provider: '${{ inputs.google_workload_identity_provider }}'
-        service_account: '${{ inputs.failure_notifications_invoker_sa }}'
-        notifications_url: '${{ inputs.failure_notifications_invoker_url }}'
-        slack_channel: '${{ inputs.failure_notifications_slack_channel }}'+        workload_identity_provider: "${{ inputs.google_workload_identity_provider }}"
+        service_account: "${{ inputs.failure_notifications_invoker_sa }}"
+        notifications_url: "${{ inputs.failure_notifications_invoker_url }}"
+        slack_channel: "${{ inputs.failure_notifications_slack_channel }}"