--- conflicted
+++ resolved
@@ -26,21 +26,18 @@
     description: "Restrict upstream dependencies (e.g. Canton) to OSS versions (the equivalent of OSS_ONLY=1 in local checkouts)"
     required: false
     default: "false"
-<<<<<<< HEAD
   self_hosted:
     description: "Whether this is a self-hosted runner (to use the self-hosted Nix cache)"
     required: false
     default: "true"
-=======
   upload_workload_identity_provider:
-    description: 'The workload identity provider to use for uploading the cache'
+    description: "The workload identity provider to use for uploading the cache"
     required: false
-    default: ''
+    default: ""
   upload_service_account:
-    description: 'The service account to use for uploading the cache'
+    description: "The service account to use for uploading the cache"
     required: false
-    default: ''
->>>>>>> 6da48e82
+    default: ""
 
 outputs:
   sbt_cache_hits:
@@ -50,7 +47,6 @@
 runs:
   using: "composite"
   steps:
-
     - name: Validate input
       if: inputs.oss_only != 'true' && (inputs.artifactory_password == '' || inputs.artifactory_user == '')
       shell: bash
