--- conflicted
+++ resolved
@@ -4,61 +4,32 @@
 package org.lfdecentralizedtrust.splice.validator.store.db
 
 import cats.data.OptionT
-<<<<<<< HEAD
 import com.digitalasset.canton.lifecycle.{CloseContext, FutureUnlessShutdown}
 import com.digitalasset.canton.logging.{ErrorLoggingContext, NamedLoggerFactory, NamedLogging}
+import com.digitalasset.canton.discard.Implicits.DiscardOps
 import com.digitalasset.canton.resource.DbStorage
 import com.digitalasset.canton.tracing.TraceContext
 import org.lfdecentralizedtrust.splice.util.FutureUnlessShutdownUtil.futureUnlessShutdownToFuture
 import com.digitalasset.canton.topology.ParticipantId
 import org.lfdecentralizedtrust.splice.validator.store.{ValidatorInternalStore, ValidatorStore}
-=======
-import com.digitalasset.canton.discard.Implicits.DiscardOps
-import com.digitalasset.canton.lifecycle.CloseContext
-import com.digitalasset.canton.logging.{NamedLoggerFactory, NamedLogging}
-import com.digitalasset.canton.resource.DbStorage
-import com.digitalasset.canton.tracing.TraceContext
 import io.circe.syntax.EncoderOps
 import io.circe.{Decoder, Encoder, Json}
 import org.lfdecentralizedtrust.splice.store.db.AcsJdbcTypes
-import org.lfdecentralizedtrust.splice.util.FutureUnlessShutdownUtil.{
-  futureUnlessShutdownToFuture,
-  optionTfutureUnlessShutdownToFuture,
-}
-import org.lfdecentralizedtrust.splice.validator.store.ValidatorInternalStore
->>>>>>> d93e1906
 import slick.jdbc.JdbcProfile
 import slick.jdbc.canton.ActionBasedSQLInterpolation.Implicits.actionBasedSQLInterpolationCanton
-
 import scala.concurrent.{ExecutionContext, Future}
-<<<<<<< HEAD
-import io.circe.{Decoder, Encoder, Json}
-import io.circe.syntax.*
-import org.lfdecentralizedtrust.splice.store.db.{
-  AcsJdbcTypes,
-  StoreDescriptor,
-  StoreDescriptorStore,
-}
+import org.lfdecentralizedtrust.splice.store.db.{StoreDescriptor, StoreDescriptorStore}
 import java.util.concurrent.atomic.AtomicReference
-=======
->>>>>>> d93e1906
 
 class DbValidatorInternalStore(
     key: ValidatorStore.Key,
-    participantId: ParticipantId,
     storage: DbStorage,
-<<<<<<< HEAD
     val loggerFactory: NamedLoggerFactory,
 )(implicit
     val ec: ExecutionContext,
     val loggingContext: ErrorLoggingContext,
     val closeContext: CloseContext,
 ) extends ValidatorInternalStore
-=======
-    protected val loggerFactory: NamedLoggerFactory,
-)(implicit ec: ExecutionContext, closeContext: CloseContext)
-    extends ValidatorInternalStore
->>>>>>> d93e1906
     with AcsJdbcTypes
     with NamedLogging {
 
@@ -67,7 +38,7 @@
     version = 2,
     name = "DbValidatorInternalConfigStore",
     party = key.validatorParty,
-    participant = participantId,
+    participant = ParticipantId.tryFromProtoPrimitive("PAR::dummy::dummy"),
     key = Map(
       "validatorParty" -> key.validatorParty.toProtoPrimitive
     ),
@@ -107,79 +78,64 @@
       tc: TraceContext,
       encoder: Encoder[T],
   ): Future[Unit] = {
-<<<<<<< HEAD
     val jsonValue: Json = value.asJson
 
     val action = sql"""INSERT INTO validator_internal_config (config_key, config_value, store_id)
         VALUES ($key, $jsonValue, $storeId)
         ON CONFLICT (store_id, config_key) DO UPDATE
-=======
-    val json = value.asJson
-    val action = sql"""INSERT INTO validator_internal_config (config_key, config_value)
-        VALUES ($key, $json)
-        ON CONFLICT (config_key) DO UPDATE
->>>>>>> d93e1906
         SET config_value = excluded.config_value""".asUpdate
+
     val updateAction = storage.update(action, "set-validator-internal-config")
+
     logger.debug(
-      s"saving validator config in database with key '$key' and value '$json'"
+      s"saving validator config in database with key '$key' and value '$jsonValue'"
     )
     updateAction.map(_ => ())
   }
 
-<<<<<<< HEAD
-  override def getConfig[T: Decoder](
+  def getConfig[T](
       key: String
-  )(implicit tc: TraceContext): OptionT[Future, T] = {
+  )(implicit tc: TraceContext, decoder: Decoder[T]): OptionT[Future, Decoder.Result[T]] = {
+
+    logger.debug(s"Retrieving config key $key")
+
     val queryAction = sql"""SELECT config_value
-        FROM validator_internal_config
-        WHERE config_key = $key AND store_id = $storeId
-      """.as[Json].headOption
+      FROM validator_internal_config
+      WHERE config_key = $key AND store_id = $storeId
+    """.as[Json].headOption
 
-    val jsonOptionF: OptionT[FutureUnlessShutdown, Json] =
+    val jsonOptionT: OptionT[FutureUnlessShutdown, Json] =
       storage.querySingle(queryAction, "get-validator-internal-config")
 
-    val typedOptionT: OptionT[FutureUnlessShutdown, T] = jsonOptionF.subflatMap { json =>
-      json.as[T] match {
-        case Right(typedValue) => {
-          logger.debug(
-            s"retrieved validator config from database with key '$key' and value '${json.noSpaces}'"
-          )
-          Some(typedValue)
+    val resultOptionT: OptionT[FutureUnlessShutdown, Decoder.Result[T]] =
+      jsonOptionT.map { json =>
+        val decodeResult = json.as[T]
+
+        decodeResult match {
+          case Right(_) =>
+            logger.debug(
+              s"retrieved validator config from database with key '$key' and value '${json.noSpaces}'"
+            )
+          case Left(error) =>
+            logger.error(
+              s"Failed to decode config key '$key' to expected type T: ${error.getMessage}"
+            )
         }
-        case Left(error) => {
-          logger.error(
-            s"Failed to decode config key '$key' to expected type T: ${error.getMessage}"
-          )
-          None
-        }
+        decodeResult
       }
-    }
-=======
-  override def getConfig[T](
-      key: String
-  )(implicit tc: TraceContext, decoder: Decoder[T]): OptionT[Future, Decoder.Result[T]] = {
-    optionTfutureUnlessShutdownToFuture(
-      storage
-        .querySingle(
-          sql"""SELECT config_value
-        FROM validator_internal_config
-        WHERE config_key = $key
-      """.as[Json].headOption,
-          "get-validator-internal-config",
-        )
-    )
-      .map(_.as[T])
+
+    OptionT(futureUnlessShutdownToFuture(resultOptionT.value))
   }
->>>>>>> d93e1906
 
-  def deleteConfig(key: String)(implicit tc: TraceContext): Future[Unit] = {
+  override def deleteConfig(key: String)(implicit
+      tc: TraceContext
+  ): Future[Unit] = {
     logger.debug(
       s"Deleting config key $key"
     )
     storage
       .update(
-        sqlu"delete from validator_internal_config WHERE config_key = $key",
+        sqlu"delete from validator_internal_config WHERE config_key = $key AND store_id = $storeId",
         "delete config key",
       )
       .map(_.discard)
