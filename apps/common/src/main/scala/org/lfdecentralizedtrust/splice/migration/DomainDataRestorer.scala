// Copyright (c) 2024 Digital Asset (Switzerland) GmbH and/or its affiliates. All rights reserved.
// SPDX-License-Identifier: Apache-2.0

package org.lfdecentralizedtrust.splice.migration

import org.lfdecentralizedtrust.splice.environment.{ParticipantAdminConnection, RetryFor}
import org.lfdecentralizedtrust.splice.util.UploadablePackage
import com.digitalasset.canton.config.{SynchronizerTimeTrackerConfig, NonNegativeFiniteDuration}
import com.digitalasset.canton.logging.{NamedLoggerFactory, NamedLogging}
import com.digitalasset.canton.tracing.TraceContext
import com.digitalasset.canton.SynchronizerAlias
import com.digitalasset.canton.participant.synchronizer.SynchronizerConnectionConfig
import com.digitalasset.canton.sequencing.SequencerConnections
import com.digitalasset.canton.topology.SynchronizerId
import com.google.protobuf.ByteString

import scala.annotation.nowarn
import scala.concurrent.{ExecutionContext, Future}

class DomainDataRestorer(
    participantAdminConnection: ParticipantAdminConnection,
    timeTrackerMinObservationDuration: NonNegativeFiniteDuration,
    override protected val loggerFactory: NamedLoggerFactory,
)(implicit ec: ExecutionContext)
    extends NamedLogging {

  /** We assume the domain was not register prior to trying to restore the data.
    */
  @nowarn("cat=unused&msg=synchronizerId")
  def connectDomainAndRestoreData(
      synchronizerAlias: SynchronizerAlias,
      synchronizerId: SynchronizerId,
      sequencerConnections: SequencerConnections,
      dars: Seq[Dar],
      acsSnapshot: ByteString,
  )(implicit
      tc: TraceContext
  ): Future[Unit] = {
    def restoreData() = {
      val domainConnectionConfig = SynchronizerConnectionConfig(
        synchronizerAlias,
        synchronizerId = Some(synchronizerId),
        sequencerConnections = sequencerConnections,
        manualConnect = true,
        initializeFromTrustedSynchronizer = true,
        timeTracker = SynchronizerTimeTrackerConfig(
          timeTrackerMinObservationDuration
        ),
      )
      // We rely on the calls here being idempotent
      for {
        // Disconnect
        _ <- participantAdminConnection.disconnectFromAllDomains()
        _ <- importDars(dars)
        _ = logger.info("Imported all the dars.")
        _ <-
          participantAdminConnection
            .ensureDomainRegistered(
              domainConnectionConfig,
              RetryFor.ClientCalls,
            )
        _ = logger.info("Importing the ACS")
        _ <- importAcs(acsSnapshot)
        _ = logger.info("Imported the ACS")
        _ <- participantAdminConnection.modifySynchronizerConnectionConfigAndReconnect(
          synchronizerAlias,
          config => Some(config.copy(manualConnect = false)),
        )
      } yield ()
    }

    // We use user metadata as a dumb storage to track whether we already imported the ACS.
    participantAdminConnection
      .lookupSynchronizerConnectionConfig(
        synchronizerAlias
      )
      .flatMap {
        case None =>
<<<<<<< HEAD
          val domainConnectionConfig = SynchronizerConnectionConfig(
            synchronizerAlias,
            synchronizerId = None,
            // TODO(#19804) Consider whether we can add back the safeguard here.
            // synchronizerId = Some(synchronizerId),
            sequencerConnections = sequencerConnections,
            manualConnect = true,
            initializeFromTrustedSynchronizer = true,
            timeTracker = SynchronizerTimeTrackerConfig(
              timeTrackerMinObservationDuration
            ),
=======
          logger.info("Synchronizer not yet registered, registering and restoring data")
          restoreData()
        case Some(conf) if conf.manualConnect == true =>
          logger.info(
            "Synchronizer registered but manualConnect=true, assuming we crashed during a prior attempt and trying again"
>>>>>>> e1736915
          )
          restoreData()
        case Some(_) =>
          logger.info("Domain is already registered and ACS is imported")
          participantAdminConnection.connectDomain(synchronizerAlias)
      }
  }

  private def importAcs(acs: ByteString)(implicit tc: TraceContext) = {
    participantAdminConnection.uploadAcsSnapshot(
      acs
    )
  }

  private def importDars(dars: Seq[Dar])(implicit tc: TraceContext) = {
    val packages = dars
      .map { dar =>
        UploadablePackage.fromByteString(dar.mainPackageId, dar.content)
      }
    participantAdminConnection.uploadDarFiles(
      packages,
      RetryFor.WaitingOnInitDependency,
    )
  }

}<|MERGE_RESOLUTION|>--- conflicted
+++ resolved
@@ -39,7 +39,9 @@
     def restoreData() = {
       val domainConnectionConfig = SynchronizerConnectionConfig(
         synchronizerAlias,
-        synchronizerId = Some(synchronizerId),
+        synchronizerId = None,
+        // TODO(#19804) Consider whether we can add back the safeguard here.
+        // synchronizerId = Some(synchronizerId),
         sequencerConnections = sequencerConnections,
         manualConnect = true,
         initializeFromTrustedSynchronizer = true,
@@ -76,25 +78,11 @@
       )
       .flatMap {
         case None =>
-<<<<<<< HEAD
-          val domainConnectionConfig = SynchronizerConnectionConfig(
-            synchronizerAlias,
-            synchronizerId = None,
-            // TODO(#19804) Consider whether we can add back the safeguard here.
-            // synchronizerId = Some(synchronizerId),
-            sequencerConnections = sequencerConnections,
-            manualConnect = true,
-            initializeFromTrustedSynchronizer = true,
-            timeTracker = SynchronizerTimeTrackerConfig(
-              timeTrackerMinObservationDuration
-            ),
-=======
           logger.info("Synchronizer not yet registered, registering and restoring data")
           restoreData()
         case Some(conf) if conf.manualConnect == true =>
           logger.info(
             "Synchronizer registered but manualConnect=true, assuming we crashed during a prior attempt and trying again"
->>>>>>> e1736915
           )
           restoreData()
         case Some(_) =>
