// Copyright (c) 2024 Digital Asset (Switzerland) GmbH and/or its affiliates. All rights reserved.
// SPDX-License-Identifier: Apache-2.0

package org.lfdecentralizedtrust.splice.automation

import org.apache.pekko.stream.Materializer
import org.lfdecentralizedtrust.splice.config.{AutomationConfig, SpliceParametersConfig}
import org.lfdecentralizedtrust.splice.environment.{
  RetryProvider,
  SpliceLedgerClient,
  SpliceLedgerConnection,
}
import org.lfdecentralizedtrust.splice.store.{
  AppStore,
  AppStoreWithIngestion,
  DomainTimeSynchronization,
  DomainUnpausedSynchronization,
}
import com.digitalasset.canton.time.{Clock, WallClock}
import com.digitalasset.canton.tracing.TraceContext
import io.opentelemetry.api.trace.Tracer
import org.apache.pekko.actor.Scheduler
import org.lfdecentralizedtrust.splice.store.AppStoreWithIngestion.SpliceLedgerConnectionPriority
import org.lfdecentralizedtrust.splice.util.SpliceCircuitBreaker

import scala.concurrent.{ExecutionContext, Future}

/** A class that wires up a single store with an ingestion service, and provides a suitable
  * context for registering triggers against that store.
  */
abstract class SpliceAppAutomationService[Store <: AppStore](
    automationConfig: AutomationConfig,
    clock: Clock,
    domainTimeSync: DomainTimeSynchronization,
    domainUnpausedSync: DomainUnpausedSynchronization,
    override val store: Store,
    ledgerClient: SpliceLedgerClient,
    retryProvider: RetryProvider,
<<<<<<< HEAD
=======
    ingestFromParticipantBegin: Boolean,
    ingestUpdateHistoryFromParticipantBegin: Boolean,
    parametersConfig: SpliceParametersConfig,
>>>>>>> d0062ca5
)(implicit
    ec: ExecutionContext,
    mat: Materializer,
    tracer: Tracer,
) extends AutomationService(
      automationConfig,
      clock,
      domainTimeSync,
      domainUnpausedSync,
      retryProvider,
    )
    with AppStoreWithIngestion[Store] {

  private implicit val scheduler: Scheduler = mat.system.scheduler

  private val lowPriorityConnection =
    createConnectionWithPriority(SpliceLedgerConnectionPriority.Low)
  private val mediumPriorityConnection =
    createConnectionWithPriority(SpliceLedgerConnectionPriority.Medium)
  private val highPriorityConnection =
    createConnectionWithPriority(SpliceLedgerConnectionPriority.High)
  private val amuletExpiryConnection =
    createConnectionWithPriority(SpliceLedgerConnectionPriority.AmuletExpiry)

  private def createConnectionWithPriority(priority: SpliceLedgerConnectionPriority) = {
    val (name, config) = priority match {
      case SpliceLedgerConnectionPriority.High =>
        "high" -> parametersConfig.circuitBreakers.highPriority
      case SpliceLedgerConnectionPriority.Medium =>
        "medium" -> parametersConfig.circuitBreakers.mediumPriority
      case SpliceLedgerConnectionPriority.Low =>
        "low" -> parametersConfig.circuitBreakers.lowPriority
      case SpliceLedgerConnectionPriority.AmuletExpiry =>
        "amulet-expiry" -> parametersConfig.circuitBreakers.amuletExpiry
    }
    ledgerClient.connection(
      this.getClass.getSimpleName,
      loggerFactory.append("connectionPriority", name),
      SpliceCircuitBreaker(
        s"$name-priority-connection",
        config,
        logger,
      ),
      completionOffsetCallback,
    )
  }

  override def connection(
      submissionPriority: SpliceLedgerConnectionPriority
  ): SpliceLedgerConnection =
    submissionPriority match {
      case SpliceLedgerConnectionPriority.High => highPriorityConnection
      case SpliceLedgerConnectionPriority.Medium => mediumPriorityConnection
      case SpliceLedgerConnectionPriority.Low => lowPriorityConnection
      case SpliceLedgerConnectionPriority.AmuletExpiry => amuletExpiryConnection
    }

  private def completionOffsetCallback(offset: Long): Future[Unit] =
    store.multiDomainAcsStore.signalWhenIngestedOrShutdown(offset)(TraceContext.empty)

  registerService(
    new UpdateIngestionService(
      store.getClass.getSimpleName,
      store.multiDomainAcsStore.ingestionSink,
      connection(SpliceLedgerConnectionPriority.High),
      automationConfig,
      backoffClock = triggerContext.pollingClock,
      triggerContext.retryProvider,
      triggerContext.loggerFactory,
    )
  )

  registerService(
    new UpdateIngestionService(
      store.updateHistory.getClass.getSimpleName,
      store.updateHistory.ingestionSink,
      connection(SpliceLedgerConnectionPriority.High),
      automationConfig,
      backoffClock = triggerContext.pollingClock,
      triggerContext.retryProvider,
      triggerContext.loggerFactory,
    )
  )

  registerTrigger(
    new DomainIngestionService(
      store.domains.ingestionSink,
      connection(SpliceLedgerConnectionPriority.High),
      // We want to always poll periodically and quickly even in simtime mode so we overwrite the clock.
      // The polling interval is governed by the domainIngestionPollingInterval config.
      triggerContext.copy(
        clock = new WallClock(
          triggerContext.timeouts,
          triggerContext.loggerFactory,
        )
      ),
    )
  )
}

object SpliceAppAutomationService {
  import AutomationServiceCompanion.*
  def expectedTriggerClasses: Seq[TriggerClass] =
    Seq(aTrigger[DomainIngestionService])
}<|MERGE_RESOLUTION|>--- conflicted
+++ resolved
@@ -36,12 +36,7 @@
     override val store: Store,
     ledgerClient: SpliceLedgerClient,
     retryProvider: RetryProvider,
-<<<<<<< HEAD
-=======
-    ingestFromParticipantBegin: Boolean,
-    ingestUpdateHistoryFromParticipantBegin: Boolean,
     parametersConfig: SpliceParametersConfig,
->>>>>>> d0062ca5
 )(implicit
     ec: ExecutionContext,
     mat: Materializer,
