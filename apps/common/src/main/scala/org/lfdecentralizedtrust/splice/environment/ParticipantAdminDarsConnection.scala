--- conflicted
+++ resolved
@@ -67,13 +67,8 @@
       )
       domains <- listConnectedDomains().map(_.map(_.synchronizerId))
       darResource = DarResource(path)
-<<<<<<< HEAD
-      _ <- domains.traverse { domainId =>
+      _ <- MonadUtil.sequentialTraverse(domains) { domainId =>
         vetDars(domainId.logical, Seq(darResource), None)
-=======
-      _ <- MonadUtil.sequentialTraverse(domains) { domainId =>
-        vetDars(domainId, Seq(darResource), None)
->>>>>>> c1b16004
       }
     } yield ()
 
