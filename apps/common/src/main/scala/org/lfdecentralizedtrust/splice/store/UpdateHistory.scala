--- conflicted
+++ resolved
@@ -41,11 +41,7 @@
 import com.digitalasset.canton.data.CantonTimestamp
 import com.digitalasset.canton.lifecycle.CloseContext
 import com.digitalasset.canton.logging.{NamedLoggerFactory, NamedLogging}
-<<<<<<< HEAD
 import com.digitalasset.canton.resource.DbStorage
-=======
-import com.digitalasset.canton.resource.{DbStorage, Storage}
->>>>>>> d52ca10f
 import com.digitalasset.canton.topology.{ParticipantId, PartyId, SynchronizerId}
 import com.digitalasset.canton.tracing.TraceContext
 import slick.dbio.{DBIO, DBIOAction, Effect, NoStream}
@@ -123,7 +119,6 @@
       s.copy(lastIngestedRecordTime = Some(ts))
     }
     (for {
-      metrics <- oMetrics
       lastIngestedRecordTime <- newState.lastIngestedRecordTime
     } yield metrics.UpdateHistory.latestRecordTime.updateValue(lastIngestedRecordTime)).discard
   }
@@ -344,15 +339,11 @@
                 None
             }
 
-            val timeIngestion = oMetrics
-              .map(metrics =>
-                (future: Future[Unit]) =>
-                  metrics.UpdateHistory.latency
-                    .timeFuture[Unit](future)(
-                      metrics.metricsContextFromUpdate(updateOrCheckpoint, backfilling = false)
-                    )
-              )
-              .getOrElse(identity[Future[Unit]])
+            val timeIngestion = (future: Future[Unit]) =>
+              metrics.UpdateHistory.latency
+                .timeFuture(future)(
+                  metrics.metricsContextFromUpdate(updateOrCheckpoint, backfilling = false)
+                )
 
             timeIngestion {
               // Note: in theory, it's enough if this action is atomic - there should only be a single
@@ -415,14 +406,12 @@
                 .queryAndUpdate(action, "ingestUpdate")
                 .map { ingestedEvents =>
                   recordTime.foreach(advanceLastIngestedRecordTime)
-                  oMetrics.foreach { metrics =>
-                    metrics.UpdateHistory.eventCount.inc(ingestedEvents.numCreatedEvents)(
-                      MetricsContext("event_type" -> "created")
-                    )
-                    metrics.UpdateHistory.eventCount.inc(ingestedEvents.numExercisedEvents)(
-                      MetricsContext("event_type" -> "exercised")
-                    )
-                  }
+                  metrics.UpdateHistory.eventCount.inc(ingestedEvents.numCreatedEvents)(
+                    MetricsContext("event_type" -> "created")
+                  )
+                  metrics.UpdateHistory.eventCount.inc(ingestedEvents.numExercisedEvents)(
+                    MetricsContext("event_type" -> "exercised")
+                  )
                 }
             }
           }
@@ -557,33 +546,8 @@
   private def ingestTransactionTree(
       tree: Transaction,
       migrationId: Long,
-<<<<<<< HEAD
-  ): DBIOAction[?, NoStream, Effect.Read & Effect.Write] = {
+  ): DBIOAction[IngestedEvents, NoStream, Effect.Read & Effect.Write] = {
     metrics.UpdateHistory.transactionsTrees.mark()
-    insertTransactionUpdateRow(tree, migrationId).flatMap(updateRowId => {
-      // Note: the order of elements in the eventsById map doesn't matter, and is not preserved here.
-      // The order of elements in the rootEventIds and childEventIds lists DOES matter, and needs to be preserved.
-      DBIOAction.seq[Effect.Write](
-        tree.getEventsById.values().asScala.toSeq.map {
-          case created: CreatedEvent =>
-            insertCreateEventRow(tree.getUpdateId, created, tree, migrationId, updateRowId)
-          case exercised: ExercisedEvent =>
-            insertExerciseEventRow(
-              tree.getUpdateId,
-              exercised,
-              tree,
-              migrationId,
-              updateRowId,
-              tree.getChildNodeIds(exercised).asScala.toSeq.map(_.intValue()),
-            )
-          case _ =>
-            throw new RuntimeException("Unsupported event type")
-        }*
-      )
-    })
-=======
-  ): DBIOAction[IngestedEvents, NoStream, Effect.Read & Effect.Write] = {
-    oMetrics.foreach(_.UpdateHistory.transactionsTrees.mark())
     insertTransactionUpdateRow(tree, migrationId)
       .flatMap(updateRowId => {
         // Note: the order of elements in the eventsById map doesn't matter, and is not preserved here.
@@ -607,7 +571,6 @@
         )
       })
       .map(_ => IngestedEvents.eventCount(Seq(tree)))
->>>>>>> d52ca10f
   }
 
   private def insertTransactionUpdateRow(
