// Copyright (c) 2024 Digital Asset (Switzerland) GmbH and/or its affiliates. All rights reserved.
// SPDX-License-Identifier: Apache-2.0

package org.lfdecentralizedtrust.splice.store

import cats.data.{NonEmptyList, OptionT}
import cats.syntax.semigroup.*
import com.daml.ledger.api.v2.TraceContextOuterClass
import com.daml.ledger.javaapi.data.codegen.{ContractId, DamlRecord}
import com.daml.ledger.javaapi.data.{CreatedEvent, Event, ExercisedEvent, Identifier, Transaction}
import com.google.protobuf.ByteString
import org.lfdecentralizedtrust.splice.environment.ledger.api.ReassignmentEvent.{Assign, Unassign}
import org.lfdecentralizedtrust.splice.environment.ledger.api.{
  ActiveContract,
  IncompleteReassignmentEvent,
  Reassignment,
  ReassignmentEvent,
  ReassignmentUpdate,
  TransactionTreeUpdate,
  TreeUpdate,
  TreeUpdateOrOffsetCheckpoint,
}
import org.lfdecentralizedtrust.splice.environment.ParticipantAdminConnection.IMPORT_ACS_WORKFLOW_ID_PREFIX
import org.lfdecentralizedtrust.splice.migration.DomainMigrationInfo
import org.lfdecentralizedtrust.splice.store.HistoryBackfilling.{
  DestinationBackfillingInfo,
  DestinationHistory,
  SourceMigrationInfo,
}
import org.lfdecentralizedtrust.splice.store.MultiDomainAcsStore.{HasIngestionSink, IngestionFilter}
import org.lfdecentralizedtrust.splice.store.db.{AcsJdbcTypes, AcsQueries}
import org.lfdecentralizedtrust.splice.util.{
  Contract,
  DomainRecordTimeRange,
  EventId,
  LegacyOffset,
  ValueJsonCodecProtobuf as ProtobufCodec,
}
import com.digitalasset.canton.config.CantonRequireTypes.String256M
import com.digitalasset.canton.data.CantonTimestamp
import com.digitalasset.canton.lifecycle.CloseContext
import com.digitalasset.canton.logging.{NamedLoggerFactory, NamedLogging}
import com.digitalasset.canton.resource.{Storage, DbStorage}
import com.digitalasset.canton.topology.{ParticipantId, PartyId, SynchronizerId}
import com.digitalasset.canton.tracing.TraceContext
import slick.dbio.{DBIO, DBIOAction, Effect, NoStream}
import slick.jdbc.{GetResult, JdbcProfile}
import slick.jdbc.canton.ActionBasedSQLInterpolation.Implicits.actionBasedSQLInterpolationCanton
import com.digitalasset.canton.resource.DbStorage.Implicits.BuilderChain.toSQLActionBuilderChain
import com.digitalasset.canton.resource.DbStorage.SQLActionBuilderChain
import org.lfdecentralizedtrust.splice.store.events.SpliceCreatedEvent
import org.lfdecentralizedtrust.splice.store.ImportUpdatesBackfilling.{
  DestinationImportUpdates,
  DestinationImportUpdatesBackfillingInfo,
}
import org.lfdecentralizedtrust.splice.store.MultiDomainAcsStore.IngestionSink.IngestionStart
import org.lfdecentralizedtrust.splice.store.UpdateHistory.BackfillingRequirement
import slick.jdbc.canton.SQLActionBuilder

import java.util.concurrent.atomic.AtomicReference
import scala.concurrent.{ExecutionContext, Future}
import scala.jdk.CollectionConverters.*
import scala.jdk.OptionConverters.*
import org.lfdecentralizedtrust.splice.util.FutureUnlessShutdownUtil.futureUnlessShutdownToFuture

/** Stores all original daml updates visible to `updateStreamParty`.
  *
  * ==Related triggers==
  *
  * The following triggers perform long-running background tasks related to [[UpdateHistory]],
  * and must complete in the following order:
  *
  *   1. [[DeleteCorruptAcsSnapshotTrigger]] deletes all ACS snapshots that were computed from this UpdateHistory while
  *      it was missing import updates. Such snapshots are easily identified by the trigger.
  *      UpdateHistory has an in-memory flag (as part of [[UpdateHistory.State]]) that stores
  *      whether all corrupt updates have been deleted.
  *      See [[corruptAcsSnapshotsDeleted]] and [[markCorruptAcsSnapshotsDeleted]].
  *   1. [[ScanHistoryBackfillingTrigger]] backfills missing updates from peer scan applications.
  *      Information on the progress of this backfilling process is stored in the database.
  *      See [[destinationHistory.markBackfillingComplete]] and [[destinationHistory.markImportUpdatesBackfillingComplete]].
  *   1. [[AcsSnapshotTrigger]] backfills ACS snapshots.
  */
class UpdateHistory(
    storage: DbStorage,
    val domainMigrationInfo: DomainMigrationInfo,
    storeName: String,
    participantId: ParticipantId,
    val updateStreamParty: PartyId,
    val backfillingRequired: BackfillingRequirement,
    override protected val loggerFactory: NamedLoggerFactory,
    enableissue12777Workaround: Boolean,
    enableImportUpdateBackfill: Boolean,
    val oMetrics: Option[HistoryMetrics] = None,
)(implicit
    ec: ExecutionContext,
    closeContext: CloseContext,
) extends HasIngestionSink
    with AcsJdbcTypes
    with AcsQueries
    with NamedLogging {

  override lazy val profile: JdbcProfile = storage.api.jdbcProfile

  import profile.api.jdbcActionExtensionMethods
  import UpdateHistory.*

  private[this] def domainMigrationId = domainMigrationInfo.currentMigrationId

  private val state = new AtomicReference[State](State.empty())

  def historyId: Long =
    state
      .get()
      .historyId
      .getOrElse(throw new RuntimeException("Using historyId before it was assigned"))

  def isReady: Boolean = state.get().historyId.isDefined

  lazy val ingestionSink: MultiDomainAcsStore.IngestionSink =
    new MultiDomainAcsStore.IngestionSink {
      override def ingestionFilter: IngestionFilter = IngestionFilter(
        primaryParty = updateStreamParty,
        includeInterfaces = Seq.empty,
        includeCreatedEventBlob = false,
      )

      // TODO(#948): This can be removed eventually
      def issue12777Workaround()(implicit tc: TraceContext): Future[Unit] = {
        val action = for {
          oldHistoryIdOpt <- sql"""
             select id
             from update_history_descriptors
             where party = $updateStreamParty
              and participant_id = $participantId
              and store_name is NULL
             """
            .as[Long]
            .headOption
          newHistoryIdOpt <- sql"""
             select id
             from update_history_descriptors
             where party = $updateStreamParty
              and participant_id = $participantId
              and store_name = ${lengthLimited(storeName)}
             """
            .as[Long]
            .headOption
          _ <- (oldHistoryIdOpt, newHistoryIdOpt) match {
            case (Some(oldHistoryId), Some(newHistoryId)) =>
              logger.info(
                s"Found old descriptor with id $oldHistoryId and new descriptor with id $newHistoryId where party is $updateStreamParty. " +
                  s"Deleting data for the new descriptor, and updating the store name on the old descriptor to $storeName."
              )
              for {
                d1 <- sqlu"delete from update_history_exercises where history_id = $newHistoryId"
                d2 <- sqlu"delete from update_history_creates where history_id = $newHistoryId"
                d3 <- sqlu"delete from update_history_assignments where history_id = $newHistoryId"
                d4 <-
                  sqlu"delete from update_history_unassignments where history_id = $newHistoryId"
                d5 <- sqlu"delete from update_history_transactions where history_id = $newHistoryId"
                d6 <-
                  sqlu"delete from update_history_last_ingested_offsets where history_id = $newHistoryId"
                d7 <- sqlu"delete from update_history_descriptors where id = $newHistoryId"
                _ <-
                  sqlu"""
                  update update_history_descriptors
                  set store_name = ${lengthLimited(storeName)}
                  where id = $oldHistoryId
                """
              } yield (
                logger.info(
                  s"Deleted ($d1 exercise, $d2 create, $d3 assignment, $d4 unassignment, $d5 transaction, $d6 offset, $d7 descriptor) rows."
                )
              )
            case (Some(oldHistoryId), None) =>
              logger.info(
                s"Found old descriptor with id $oldHistoryId where party is $updateStreamParty, but no new descriptor. " +
                  s"Updating the store name on the old descriptor to $storeName."
              )
              sqlu"""
                update update_history_descriptors
                set store_name = ${lengthLimited(storeName)}
                where id = $oldHistoryId
              """
            case (None, _) =>
              logger.info(
                s"No old descriptor found for party $updateStreamParty, nothing to do."
              )
              DBIOAction.successful(())
          }
        } yield ()
        storage.queryAndUpdate(action.transactionally, "issue12777Workaround")
      }

      override def initialize()(implicit
          traceContext: TraceContext
      ): Future[IngestionStart] = {
        logger.info(s"Initializing update history ingestion sink for party $updateStreamParty")

        // Notes:
        // - 'ON CONFLICT DO NOTHING RETURNING ...' does not return anything if the row already exists, that's why we are using two separate queries
        for {
          _ <-
            if (enableissue12777Workaround) {
              issue12777Workaround()
            } else {
              Future.unit
            }
          _ <- storage
            .update(
              sql"""
            insert into update_history_descriptors (party, participant_id, store_name)
            values ($updateStreamParty, $participantId, ${lengthLimited(storeName)})
            on conflict do nothing
           """.asUpdate,
              "initialize.1",
            )

          newHistoryId <- storage
            .querySingle(
              sql"""
             select id
             from update_history_descriptors
             where party = $updateStreamParty and participant_id = $participantId and store_name = ${lengthLimited(
                  storeName
                )}
             """.as[Long].headOption,
              "initialize.2",
            )
            .getOrRaise(
              new RuntimeException(
                s"No row for ($updateStreamParty,$participantId) found, which was just inserted!"
              )
            )

          _ <- storage
            .update(
              sql"""
             insert into update_history_last_ingested_offsets (history_id, migration_id)
             values ($newHistoryId, $domainMigrationId)
             on conflict do nothing
             """.asUpdate,
              "initialize.3",
            )

          lastIngestedOffset <- storage
            .querySingle(
              sql"""
             select last_ingested_offset
             from update_history_last_ingested_offsets
             where history_id = $newHistoryId and migration_id = $domainMigrationId
             """.as[Option[String]].headOption,
              "initialize.4",
            )
            .getOrRaise(
              new RuntimeException(s"No row for $newHistoryId found, which was just inserted!")
            )
            .map(_.map(LegacyOffset.Api.assertFromStringToLong))

          _ <- cleanUpDataAfterDomainMigration(newHistoryId)
        } yield {
          state.updateAndGet(
            _.copy(
              historyId = Some(newHistoryId)
            )
          )
          lastIngestedOffset match {
            case Some(offset) =>
              logger.info(s"${description()} resumed at offset $offset")
              IngestionStart.ResumeAtOffset(offset)
            case None =>
              logger.info(s"${description()} initialized")
              // In case the latest offset is not the beginning of the network,
              // missing updates will be later backfilled using `ScanHistoryBackfillingTrigger`.
              IngestionStart.InitializeAcsAtLatestOffset
          }
        }
      }

      /** A description of this update history instance, to be used in log messages */
      private def description() =
        s"UpdateHistory(party=$updateStreamParty, participantId=$participantId, migrationId=$domainMigrationId, historyId=$historyId)"

      override def ingestAcs(
          offset: Long,
          acs: Seq[ActiveContract],
          incompleteOut: Seq[IncompleteReassignmentEvent.Unassign],
          incompleteIn: Seq[IncompleteReassignmentEvent.Assign],
      )(implicit traceContext: TraceContext): Future[Unit] = {
        if (acs.nonEmpty || incompleteIn.nonEmpty || incompleteOut.nonEmpty) {
          logger.info(
            s"${description()} started from the ACS at offset $offset, " +
              s"but the ACS already contains (acs=${acs.size}, incompleteOut=${incompleteOut.size} incompleteIn=${incompleteIn.size}) elements at that point. " +
              "This is only fine in the following cases:\n" +
              "- This is an SV node that joined late, and has thus missed past updates for the multi-hosted SV party. " +
              "In this case, the node needs to download the missing updates from other SV nodes.\n" +
              "- This is a participant starting after a hard domain migration. " +
              "In this case, all items in the ACS must come from the previous domain migration."
          )
        }

        // The update history only stores actual updates,
        // it doesn't try to reconstruct past updates from the initial state.
        Future.unit
      }

      override def ingestUpdate(updateOrCheckpoint: TreeUpdateOrOffsetCheckpoint)(implicit
          traceContext: TraceContext
      ): Future[Unit] = {
        val offset: Long = updateOrCheckpoint.offset
        val recordTime = updateOrCheckpoint match {
          case TreeUpdateOrOffsetCheckpoint.Update(ReassignmentUpdate(reassignment), _) =>
            Some(reassignment.recordTime)
          case TreeUpdateOrOffsetCheckpoint.Update(TransactionTreeUpdate(tree), _) =>
            Some(CantonTimestamp.assertFromInstant(tree.getRecordTime))
          case TreeUpdateOrOffsetCheckpoint.Checkpoint(_) => None
        }

        // Note: in theory, it's enough if this action is atomic - there should only be a single
        // ingestion sink storing updates for the given (participant, party, migrationId) tuple,
        // so there should be no concurrent updates.
        // In practice, we still want to have some protection against duplicate inserts, in case
        // the ingestion service is buggy or there are two misconfigured apps trying to ingest the same updates.
        // This is implemented with a unique index in the database schema.
        val action = readOffsetAction()
          .flatMap({
            case None =>
              logger.debug(
                s"History $historyId migration $domainMigrationId ingesting None => $offset @ $recordTime"
              )
              ingestUpdateOrCheckpoint_(updateOrCheckpoint, domainMigrationId).andThen(
                updateOffset(offset)
              )
            case Some(lastIngestedOffset) =>
              if (offset <= lastIngestedOffset) {
                updateOrCheckpoint match {
                  case _: TreeUpdateOrOffsetCheckpoint.Update =>
                    logger.warn(
                      s"Update offset $offset <= last ingested offset $lastIngestedOffset for ${description()}, skipping database actions. " +
                        "This is expected if the SQL query was automatically retried after a transient database error. " +
                        "Otherwise, this is unexpected and most likely caused by two identical UpdateIngestionService instances " +
                        "ingesting into the same logical database."
                    )
                  case _: TreeUpdateOrOffsetCheckpoint.Checkpoint =>
                    // we can receive an offset equal to the last ingested and that can be safely ignore
                    if (offset < lastIngestedOffset) {
                      logger.warn(
                        s"Checkpoint offset $offset < last ingested offset $lastIngestedOffset for ${description()}, skipping database actions. " +
                          "This is expected if the SQL query was automatically retried after a transient database error. " +
                          "Otherwise, this is unexpected and most likely caused by two identical UpdateIngestionService instances " +
                          "ingesting into the same logical database."
                      )
                    }
                }
                DBIO.successful(())
              } else {
                logger.debug(
                  s"History $historyId migration $domainMigrationId ingesting $lastIngestedOffset => $offset @ $recordTime"
                )
                ingestUpdateOrCheckpoint_(updateOrCheckpoint, domainMigrationId).andThen(
                  updateOffset(offset)
                )
              }
          })
          .map(_ => ())
          .transactionally

        storage.queryAndUpdate(action, "ingestUpdate")
      }

      private def updateOffset(offset: Long): DBIOAction[?, NoStream, Effect.Write] =
        sqlu"""
        update update_history_last_ingested_offsets
        set last_ingested_offset = ${lengthLimited(LegacyOffset.Api.fromLong(offset))}
        where history_id = $historyId and migration_id = $domainMigrationId
      """
    }

  private def ingestUpdateOrCheckpoint_(
      updateOrCheckpoint: TreeUpdateOrOffsetCheckpoint,
      migrationId: Long,
  ): DBIOAction[?, NoStream, Effect.Read & Effect.Write] = {
    updateOrCheckpoint match {
      case TreeUpdateOrOffsetCheckpoint.Update(update, _) =>
        ingestUpdate_(update, migrationId)
      case TreeUpdateOrOffsetCheckpoint.Checkpoint(_) => DBIO.unit
    }
  }

  private def ingestUpdate_(
      update: TreeUpdate,
      migrationId: Long,
  ): DBIOAction[?, NoStream, Effect.Read & Effect.Write] = {
    update match {
      case ReassignmentUpdate(reassignment) =>
        ingestReassignment(reassignment, migrationId)
      case TransactionTreeUpdate(tree) =>
        ingestTransactionTree(tree, migrationId)
    }
  }

  private def ingestReassignment(
      reassignment: Reassignment[ReassignmentEvent],
      migrationId: Long,
  ): DBIOAction[?, NoStream, Effect.Write] = {
    reassignment match {
      case Reassignment(_, _, _, event: ReassignmentEvent.Assign) =>
        ingestAssignment(reassignment, event, migrationId)
      case Reassignment(_, _, _, event: ReassignmentEvent.Unassign) =>
        ingestUnassignment(reassignment, event, migrationId)
    }
  }

  private def ingestUnassignment(
      reassignment: Reassignment[?],
      event: ReassignmentEvent.Unassign,
      migrationId: Long,
  ): DBIOAction[?, NoStream, Effect.Write] = {
    val safeUpdateId = lengthLimited(reassignment.updateId)
    val safeRecordTime = reassignment.recordTime
    val safeParticipantOffset = lengthLimited(LegacyOffset.Api.fromLong(reassignment.offset))
    val safeUnassignId = lengthLimited(event.unassignId)
    val safeContractId = lengthLimited(event.contractId.contractId)
    oMetrics.foreach(_.UpdateHistory.unassignments.mark())
    sqlu"""
      insert into update_history_unassignments(
        history_id,update_id,record_time,
        participant_offset,domain_id,migration_id,
        reassignment_counter,target_domain,
        reassignment_id,submitter,
        contract_id
      )
      values (
        $historyId, $safeUpdateId, $safeRecordTime,
        $safeParticipantOffset, ${event.source}, $migrationId,
        ${event.counter}, ${event.target},
        $safeUnassignId, ${event.submitter},
        $safeContractId
      )
    """
  }

  private def ingestAssignment(
      reassignment: Reassignment[?],
      event: ReassignmentEvent.Assign,
      migrationId: Long,
  ): DBIOAction[?, NoStream, Effect.Write] = {
    val safeUpdateId = lengthLimited(reassignment.updateId)
    val safeRecordTime = reassignment.recordTime
    val safeParticipantOffset = lengthLimited(LegacyOffset.Api.fromLong(reassignment.offset))
    val safeUnassignId = lengthLimited(event.unassignId)
    val safeContractId = lengthLimited(event.createdEvent.getContractId)
    val safeEventId = lengthLimited(
      EventId.prefixedFromUpdateIdAndNodeId(reassignment.updateId, event.createdEvent.getNodeId)
    )
    val templateId = event.createdEvent.getTemplateId
    val templateIdModuleName = lengthLimited(templateId.getModuleName)
    val templateIdEntityName = lengthLimited(templateId.getEntityName)
    val templateIdPackageId = lengthLimited(templateId.getPackageId)
    val safePackageName = lengthLimited(event.createdEvent.getPackageName)
    val createArguments =
      String256M.tryCreate(ProtobufCodec.serializeValue(event.createdEvent.getArguments))
    val contractKey =
      event.createdEvent.getContractKey.toScala
        .map(ProtobufCodec.serializeValue)
        .map(s => String256M.tryCreate(s))
    val safeCreatedAt = CantonTimestamp.assertFromInstant(event.createdEvent.createdAt)
    val safeSignatories = event.createdEvent.getSignatories.asScala.toSeq.map(lengthLimited)
    val safeObservers = event.createdEvent.getObservers.asScala.toSeq.map(lengthLimited)
    oMetrics.foreach(_.UpdateHistory.assignments.mark())
    sqlu"""
      insert into update_history_assignments(
        history_id,update_id,record_time,
        participant_offset,domain_id,migration_id,
        reassignment_counter,source_domain,
        reassignment_id,submitter,
        contract_id, event_id, created_at,
        template_id_package_id, template_id_module_name, template_id_entity_name,
        package_name, create_arguments,
        signatories, observers, contract_key
      )
      values (
        $historyId, $safeUpdateId, $safeRecordTime,
        $safeParticipantOffset, ${event.target}, $migrationId,
        ${event.counter}, ${event.source},
        $safeUnassignId, ${event.submitter},
        $safeContractId, $safeEventId, $safeCreatedAt,
        $templateIdPackageId, $templateIdModuleName, $templateIdEntityName,
        $safePackageName, $createArguments::jsonb,
        $safeSignatories, $safeObservers, $contractKey::jsonb

      )
    """
  }

  private def ingestTransactionTree(
      tree: Transaction,
      migrationId: Long,
  ): DBIOAction[?, NoStream, Effect.Read & Effect.Write] = {
    oMetrics.foreach(_.UpdateHistory.transactionsTrees.mark())
    insertTransactionUpdateRow(tree, migrationId).flatMap(updateRowId => {
      // Note: the order of elements in the eventsById map doesn't matter, and is not preserved here.
      // The order of elements in the rootEventIds and childEventIds lists DOES matter, and needs to be preserved.
      DBIOAction.seq[Effect.Write](
        tree.getEventsById.values().asScala.toSeq.map {
          case created: CreatedEvent =>
            insertCreateEventRow(tree.getUpdateId, created, tree, migrationId, updateRowId)
          case exercised: ExercisedEvent =>
            insertExerciseEventRow(
              tree.getUpdateId,
              exercised,
              tree,
              migrationId,
              updateRowId,
              tree.getChildNodeIds(exercised).asScala.toSeq.map(_.intValue()),
            )
          case e =>
            throw new RuntimeException(s"Unsupported event type: $e")
        }*
      )
    })
  }

  private def insertTransactionUpdateRow(
      tree: Transaction,
      migrationId: Long,
  ): DBIOAction[Long, NoStream, Effect.Read & Effect.Write] = {
    val safeUpdateId = lengthLimited(tree.getUpdateId)
    val safeRecordTime = CantonTimestamp.assertFromInstant(tree.getRecordTime)
    val safeParticipantOffset = lengthLimited(LegacyOffset.Api.fromLong(tree.getOffset))
    val safeSynchronizerId = lengthLimited(tree.getSynchronizerId)
    val safeEffectiveAt = CantonTimestamp.assertFromInstant(tree.getEffectiveAt)
    val safeRootEventIds = tree.getRootNodeIds.asScala.toSeq
      .map(EventId.prefixedFromUpdateIdAndNodeId(tree.getUpdateId, _))
      .map(lengthLimited)
    val safeWorkflowId = lengthLimited(tree.getWorkflowId)
    val safeCommandId = lengthLimited(tree.getCommandId)

    (sql"""
      insert into update_history_transactions(
        history_id, update_id, record_time,
        participant_offset, domain_id, migration_id,
        effective_at, root_event_ids, workflow_id, command_id
      )
      values (
        $historyId, $safeUpdateId, $safeRecordTime,
        $safeParticipantOffset, $safeSynchronizerId, $migrationId,
        $safeEffectiveAt, $safeRootEventIds, $safeWorkflowId, $safeCommandId
      )
      returning row_id
    """.asUpdateReturning[Long].head)
  }

  private def insertCreateEventRow(
      updateId: String,
      event: CreatedEvent,
      tree: Transaction,
      migrationId: Long,
      updateRowId: Long,
  ): DBIOAction[?, NoStream, Effect.Write] = {
    val safeEventId = lengthLimited(
      EventId.prefixedFromUpdateIdAndNodeId(updateId, event.getNodeId)
    )
    val safeContractId = lengthLimited(event.getContractId)
    val templateId = event.getTemplateId
    val templateIdModuleName = lengthLimited(templateId.getModuleName)
    val templateIdEntityName = lengthLimited(templateId.getEntityName)
    val templateIdPackageId = lengthLimited(templateId.getPackageId)
    val safePackageName = lengthLimited(event.getPackageName)
    val createArguments = String256M.tryCreate(ProtobufCodec.serializeValue(event.getArguments))
    val contractKey = event.getContractKey.toScala
      .map(ProtobufCodec.serializeValue)
      .map(s => String256M.tryCreate(s))
    val safeCreatedAt = CantonTimestamp.assertFromInstant(event.createdAt)
    val safeSignatories = event.getSignatories.asScala.toSeq.map(lengthLimited)
    val safeObservers = event.getObservers.asScala.toSeq.map(lengthLimited)
    val recordTime = CantonTimestamp.assertFromInstant(tree.getRecordTime)
    val safeUpdateId = lengthLimited(tree.getUpdateId)
    val safeDomainId = lengthLimited(tree.getSynchronizerId)

    sqlu"""
      insert into update_history_creates(
        history_id, event_id, update_row_id,
        contract_id, created_at,
        template_id_package_id, template_id_module_name, template_id_entity_name,
        package_name, create_arguments, signatories, observers,
        contract_key,
        record_time, update_id, domain_id, migration_id
      )
      values (
        $historyId, $safeEventId, $updateRowId,
        $safeContractId, $safeCreatedAt,
        $templateIdPackageId, $templateIdModuleName, $templateIdEntityName,
        $safePackageName, $createArguments::jsonb, $safeSignatories, $safeObservers,
        $contractKey::jsonb,
        $recordTime, $safeUpdateId, $safeDomainId, $migrationId
      )
    """
  }

  private def insertExerciseEventRow(
      updateId: String,
      event: ExercisedEvent,
      tree: Transaction,
      migrationId: Long,
      updateRowId: Long,
      childNodeids: Seq[Int],
  ): DBIOAction[?, NoStream, Effect.Write] = {
    val safeEventId = lengthLimited(
      EventId.prefixedFromUpdateIdAndNodeId(updateId, event.getNodeId)
    )
    val safeChoice = lengthLimited(event.getChoice)
    val safeContractId = lengthLimited(event.getContractId)
    val safeChildEventIds = childNodeids
      .map(EventId.prefixedFromUpdateIdAndNodeId(updateId, _))
      .map(lengthLimited)
    val templateId = event.getTemplateId
    val templateIdModuleName = lengthLimited(templateId.getModuleName)
    val templateIdEntityName = lengthLimited(templateId.getEntityName)
    val templateIdPackageId = lengthLimited(templateId.getPackageId)
    val safePackageName = lengthLimited(event.getPackageName)
    val choiceArguments =
      String256M.tryCreate(ProtobufCodec.serializeValue(event.getChoiceArgument))
    val exerciseResult =
      String256M.tryCreate(ProtobufCodec.serializeValue(event.getExerciseResult))
    val safeActingParties = event.getActingParties.asScala.toSeq.map(lengthLimited)
    val interfaceIdModuleName =
      event.getInterfaceId.toScala.map(i => lengthLimited(i.getModuleName))
    val interfaceIdEntityName =
      event.getInterfaceId.toScala.map(i => lengthLimited(i.getEntityName))
    val interfaceIdPackageId =
      event.getInterfaceId.toScala.map(i => lengthLimited(i.getPackageId))
    val recordTime = CantonTimestamp.assertFromInstant(tree.getRecordTime)
    val safeUpdateId = lengthLimited(tree.getUpdateId)
    val safeDomainId = lengthLimited(tree.getSynchronizerId)

    sqlu"""
      insert into update_history_exercises(
        history_id, event_id, update_row_id,
        child_event_ids, choice,
        template_id_package_id, template_id_module_name, template_id_entity_name,
        contract_id, consuming,
        package_name, argument, result,
        acting_parties,
        interface_id_package_id, interface_id_module_name, interface_id_entity_name,
        record_time, update_id, domain_id, migration_id
      )
      values (
        $historyId, $safeEventId, $updateRowId,
        $safeChildEventIds, $safeChoice,
        $templateIdPackageId, $templateIdModuleName, $templateIdEntityName,
        $safeContractId, ${event.isConsuming},
        $safePackageName, $choiceArguments::jsonb, $exerciseResult::jsonb,
        $safeActingParties,
        $interfaceIdPackageId, $interfaceIdModuleName, $interfaceIdEntityName,
        $recordTime, $safeUpdateId, $safeDomainId, $migrationId
      )
    """
  }

  def migrationsWithCorruptSnapshots()(implicit tc: TraceContext): Future[Set[Long]] = {
    for {
      migrationsWithImportUpdates <- storage
        .query(
          // The following is equivalent to:
          //    """select distinct migration_id
          //    from update_history_transactions
          //    where history_id = $historyId
          //    and record_time = ${CantonTimestamp.MinValue}"""
          // but it uses a recursive CTE to implement a loose index scan
          sql"""
              with recursive t as (
                (
                  select migration_id
                  from update_history_transactions
                  where history_id = $historyId and record_time = ${CantonTimestamp.MinValue}
                  order by migration_id limit 1
                )
                union all
                select (
                  select migration_id
                  from update_history_transactions
                  where migration_id > t.migration_id and history_id = $historyId and record_time = ${CantonTimestamp.MinValue}
                  order by migration_id limit 1
                )
                from t
                where t.migration_id is not null
              )
              select migration_id from t where migration_id is not null
             """.as[Long],
          "deleteInvalidAcsSnapshots.1",
        )
      firstMigrationIdO <- getFirstMigrationId(historyId)
      migrationsWithSnapshots <- storage
        .query(
          sql"""
               select distinct migration_id
               from acs_snapshot
               where history_id = $historyId
             """.as[Long],
          "deleteInvalidAcsSnapshots.2",
        )
    } yield {
      firstMigrationIdO match {
        case None =>
          Set.empty
        case Some(firstMigrationId) =>
          val migrationsThatNeedImportUpdates: Set[Long] =
            migrationsWithSnapshots.toSet - firstMigrationId
          migrationsThatNeedImportUpdates -- migrationsWithImportUpdates.toSet
      }
    }
  }

  def corruptAcsSnapshotsDeleted: Boolean = state.get.corruptSnapshotsDeleted
  def markCorruptAcsSnapshotsDeleted(): Unit = {
    state.updateAndGet(_.copy(corruptSnapshotsDeleted = true))
    ()
  }

  private[this] def cleanUpDataAfterDomainMigration(
      historyId: Long
  )(implicit tc: TraceContext): Future[Unit] = {
    val previousMigrationId = domainMigrationInfo.currentMigrationId - 1
    domainMigrationInfo.acsRecordTime match {
      case Some(acsRecordTime) =>
        for {
          _ <- deleteAcsSnapshotsAfter(historyId, previousMigrationId, acsRecordTime)
          _ <- deleteRolledBackUpdateHistory(historyId, previousMigrationId, acsRecordTime)
        } yield ()
      case _ =>
        logger.debug("No previous domain migration, not checking or deleting updates")
        Future.unit
    }
  }

  private[this] def deleteRolledBackUpdateHistory(
      historyId: Long, // Not using the storeId from the state, as the state might not be updated yet
      migrationId: Long,
      recordTime: CantonTimestamp,
  )(implicit tc: TraceContext): Future[Unit] = {
    logger.info(
      s"Deleting all updates for $updateStreamParty where migration = $migrationId and record time > $recordTime"
    )
    val action = DBIO
      .sequence(
        Seq(
          sqlu"""
            delete from update_history_creates
            where history_id = $historyId and migration_id = $migrationId and record_time > $recordTime
          """,
          sqlu"""
            delete from update_history_exercises
            where history_id = $historyId and migration_id = $migrationId and record_time > $recordTime
          """,
          sqlu"""
            delete from update_history_transactions
            where history_id = $historyId and migration_id = $migrationId and record_time > $recordTime
          """,
          sqlu"""
            delete from update_history_assignments
            where history_id = $historyId and migration_id = $migrationId and record_time > $recordTime
          """,
          sqlu"""
            delete from update_history_unassignments
            where history_id = $historyId and migration_id = $migrationId and record_time > $recordTime
          """,
        )
      )
      .map(rows =>
        if (rows.sum > 0) {
          logger.info(
            s"Deleted $rows rows for $updateStreamParty where migration_id = $migrationId and record_time > $recordTime. " +
              "This is expected during a disaster recovery, where we are rolling back the domain to a previous state. " +
              "In is NOT expected during regular hard domain migrations."
          )
        } else {
          logger.info(s"No rows deleted for $updateStreamParty")
        }
      )
    storage.update(action, "deleteRolledBackUpdateHistory")
  }

  /** Deletes all ACS snapshots with a record time after the given time.
    *
    * Note: ACS snapshots are managed by [[AcsSnapshotStore]] which is part of the scan app
    * and depends on this store. In theory this method should be implemented there.
    *
    * However, due to foreign key constraints, we need to delete acs snapshots before we can delete
    * updates referenced by the snapshots, and this store deletes updates as part of its initialization.
    * To avoid orchestrating store initialization, we simply implement this method here.
    * This works because all apps use the same database schema.
    */
  def deleteAcsSnapshotsAfter(
      historyId: Long,
      migrationId: Long,
      recordTime: CantonTimestamp,
  )(implicit tc: TraceContext): Future[Unit] = {
    logger.info(
      s"Deleting ACS snapshots for history $historyId with migration $migrationId and recordTime > $recordTime"
    )
    val deleteAction = for {
      dataToDelete <-
        sql"""
          delete from acs_snapshot
          where history_id = $historyId and migration_id = $migrationId and snapshot_record_time > $recordTime
          returning first_row_id, last_row_id
        """.asUpdateReturning[(Long, Long)]
      expectedDataRows = dataToDelete.foldLeft(0L)((total, r) => total + (r._2 - r._1 + 1))
      _ = logger.info(
        s"Deleted ${dataToDelete.size} rows from acs_snapshot, expecting to delete $expectedDataRows rows from acs_snapshot_data"
      )
      deletedDataRows <- DBIO.traverse(dataToDelete) { case (first_row, last_row) =>
        sqlu"""
          delete from acs_snapshot_data
          where row_id between $first_row and $last_row
        """
      }
      _ = logger.info(
        s"Deleted ${deletedDataRows.sum} rows from acs_snapshot_data"
      )
    } yield ()

    storage
      .queryAndUpdate(
        deleteAction.transactionally,
        "deleteAcsSnapshotsAfter",
      )
  }

  /** Deletes all updates on the given domain with a record time before the given time.
    */
  def deleteUpdatesBefore(
      synchronizerId: SynchronizerId,
      migrationId: Long,
      recordTime: CantonTimestamp,
  )(implicit tc: TraceContext): Future[Unit] = {
    logger.info(
      s"Deleting updates before $recordTime on domain $synchronizerId from store $storeName with id $historyId"
    )
    val filterCondition = sql"""
      domain_id = $synchronizerId and
      migration_id = $migrationId and
      history_id = $historyId and
      record_time < $recordTime"""

    val deleteAction = for {
      numCreates <- (
        sql"delete from update_history_creates where " ++ filterCondition
      ).toActionBuilder.asUpdate
      numExercises <- (
        sql"delete from update_history_exercises where " ++ filterCondition
      ).toActionBuilder.asUpdate
      numTransactions <- (
        sql"delete from update_history_transactions where " ++ filterCondition
      ).toActionBuilder.asUpdate
      numAssignments <- (
        sql"delete from update_history_assignments where " ++ filterCondition
      ).toActionBuilder.asUpdate
      numUnassignments <- (
        sql"delete from update_history_unassignments where " ++ filterCondition
      ).toActionBuilder.asUpdate
    } yield (numCreates, numExercises, numTransactions, numAssignments, numUnassignments)

    for {
      (numCreates, numExercises, numTransactions, numAssignments, numUnassignments) <- storage
        .update(
          deleteAction.transactionally,
          "deleteUpdatesForTable",
        )
    } yield (
      logger.info(
        s"Deleted $numCreates creates, $numExercises exercises, $numTransactions transactions, $numAssignments assignments, " +
          s"and $numUnassignments unassignments from store $storeName with id $historyId"
      )
    )
  }

  private def afterFilters(
      afterO: Option[(Long, CantonTimestamp)],
      includeImportUpdates: Boolean,
  ): NonEmptyList[SQLActionBuilder] = {
    val gt = if (includeImportUpdates) ">=" else ">"
    afterO match {
      case None =>
        NonEmptyList.of(sql"migration_id >= 0 and record_time #$gt ${CantonTimestamp.MinValue}")
      case Some((afterMigrationId, afterRecordTime)) =>
        // This makes it so that the two queries use updt_hist_tran_hi_mi_rt_di,
        NonEmptyList.of(
          sql"migration_id = ${afterMigrationId} and record_time > ${afterRecordTime} ",
          sql"migration_id > ${afterMigrationId} and record_time #$gt ${CantonTimestamp.MinValue}",
        )
    }
  }

  private def beforeFilters(
      migrationId: Long,
      synchronizerId: SynchronizerId,
      beforeRecordTime: CantonTimestamp,
      atOrAfterRecordTimeO: Option[CantonTimestamp],
  ): NonEmptyList[SQLActionBuilder] = {
    atOrAfterRecordTimeO match {
      case None =>
        NonEmptyList.of(
          // Uses `> CantonTimestamp.MinValue` to exclude import updates
          sql"""migration_id = $migrationId and
                domain_id = $synchronizerId and
                record_time < $beforeRecordTime and
                record_time > ${CantonTimestamp.MinValue}"""
        )
      case Some(atOrAfterRecordTime) =>
        NonEmptyList.of(
          sql"""migration_id = $migrationId and
                domain_id = $synchronizerId and
                record_time < $beforeRecordTime and
                record_time >= ${atOrAfterRecordTime}
                """
        )
    }

  }

  private def updatesQuery(
      filters: NonEmptyList[SQLActionBuilder],
      orderBy: SQLActionBuilder,
      limit: PageLimit,
      makeSubQuery: SQLActionBuilder => SQLActionBuilderChain,
  ) = {
    if (filters.size == 1) {
      makeSubQuery(filters.head)
    } else {
      // Using an OR in a query might cause the query planner to do a Seq scan,
      // whereas using a union all makes it so that the individual queries use the right index,
      // and are merged via Merge Append.
      val unionAll = filters.map(makeSubQuery).reduceLeft(_ ++ sql" union all " ++ _)

      sql"select * from (" ++ unionAll ++ sql") all_queries " ++
        sql"order by " ++ orderBy ++ sql" limit ${limit.limit}"
    }
  }

  private def getTxUpdates(
      filters: NonEmptyList[SQLActionBuilder],
      orderBy: SQLActionBuilder,
      limit: PageLimit,
  )(implicit tc: TraceContext): Future[Seq[TreeUpdateWithMigrationId]] = {
    def makeSubQuery(afterFilter: SQLActionBuilder): SQLActionBuilderChain = {
      sql"""
      (select
        row_id,
        update_id,
        record_time,
        participant_offset,
        domain_id,
        migration_id,
        effective_at,
        root_event_ids,
        workflow_id,
        command_id
      from update_history_transactions
      where
        history_id = $historyId and """ ++ afterFilter ++
        sql" order by " ++ orderBy ++ sql" limit ${limit.limit})"
    }

    val finalQuery = updatesQuery(filters, orderBy, limit, makeSubQuery)
    for {
      rows <- storage
        .query(
          finalQuery.toActionBuilder.as[SelectFromTransactions],
          "getTxUpdates",
        )
      creates <- queryCreateEvents(rows.map(_.rowId))
      exercises <- queryExerciseEvents(rows.map(_.rowId))
    } yield {
      rows.map { row =>
        TreeUpdateWithMigrationId(
          decodeTransaction(
            row,
            creates.getOrElse(row.rowId, Seq.empty),
            exercises.getOrElse(row.rowId, Seq.empty),
          ),
          row.migrationId,
        )
      }
    }
  }

  private def getAssignmentUpdates(
      filters: NonEmptyList[SQLActionBuilder],
      orderBy: SQLActionBuilder,
      limit: PageLimit,
  )(implicit tc: TraceContext): Future[Seq[TreeUpdateWithMigrationId]] = {

    def makeSubQuery(afterFilter: SQLActionBuilder): SQLActionBuilderChain = {
      sql"""
    (select
      update_id,
      record_time,
      participant_offset,
      domain_id,
      migration_id,
      reassignment_counter,
      source_domain,
      reassignment_id,
      submitter,
      contract_id,
      event_id,
      created_at,
      template_id_package_id,
      template_id_module_name,
      template_id_entity_name,
      package_name,
      create_arguments,
      signatories,
      observers,
      contract_key
    from update_history_assignments
    where
      history_id = $historyId and """ ++ afterFilter ++
        sql" order by " ++ orderBy ++ sql" limit ${limit.limit})"
    }

    val finalQuery = updatesQuery(filters, orderBy, limit, makeSubQuery)
    for {
      rows <- storage
        .query(
          finalQuery.toActionBuilder.as[SelectFromAssignments],
          "getAssignmentUpdates",
        )
    } yield {
      rows.map { row => TreeUpdateWithMigrationId(decodeAssignment(row), row.migrationId) }
    }
  }

  private def getUnassignmentUpdates(
      filters: NonEmptyList[SQLActionBuilder],
      orderBy: SQLActionBuilder,
      limit: PageLimit,
  )(implicit tc: TraceContext): Future[Seq[TreeUpdateWithMigrationId]] = {

    def makeSubQuery(afterFilter: SQLActionBuilder): SQLActionBuilderChain = {
      sql"""
    (select
      update_id,
      record_time,
      participant_offset,
      domain_id,
      migration_id,
      reassignment_counter,
      target_domain,
      reassignment_id,
      submitter,
      contract_id
    from update_history_unassignments
    where
      history_id = $historyId and """ ++ afterFilter ++
        sql" order by " ++ orderBy ++ sql" limit ${limit.limit})"
    }

    val finalQuery = updatesQuery(filters, orderBy, limit, makeSubQuery)
    for {
      rows <- storage
        .query(
          finalQuery.toActionBuilder.as[SelectFromUnassignments],
          "getUnassignmentUpdates",
        )
    } yield {
      rows.map { row => TreeUpdateWithMigrationId(decodeUnassignment(row), row.migrationId) }
    }
  }

  def getUpdatesWithoutImportUpdates(
      afterO: Option[(Long, CantonTimestamp)],
      limit: PageLimit,
  )(implicit tc: TraceContext): Future[Seq[TreeUpdateWithMigrationId]] = {
    val filters = afterFilters(afterO, includeImportUpdates = false)
    val orderBy = sql"migration_id, record_time, domain_id"
    for {
      txs <- getTxUpdates(filters, orderBy, limit)
      assignments <- getAssignmentUpdates(filters, orderBy, limit)
      unassignments <- getUnassignmentUpdates(filters, orderBy, limit)
    } yield {
      (txs ++ assignments ++ unassignments).sorted.take(limit.limit)
    }
  }

  def getAllUpdates(
      afterO: Option[(Long, CantonTimestamp)],
      limit: PageLimit,
  )(implicit tc: TraceContext): Future[Seq[TreeUpdateWithMigrationId]] = {
    val filters = afterFilters(afterO, includeImportUpdates = true)
    // With import updates, we have to include the update id to get a deterministic order.
    // We don't have an index for this order, but this is only used in test code and deprecated scan endpoints.
    val orderBy = sql"migration_id, record_time, domain_id, update_id"
    for {
      txs <- getTxUpdates(filters, orderBy, limit)
      assignments <- getAssignmentUpdates(filters, orderBy, limit)
      unassignments <- getUnassignmentUpdates(filters, orderBy, limit)
    } yield {
      (txs ++ assignments ++ unassignments).sorted.take(limit.limit)
    }
  }

  def getUpdatesBefore(
      migrationId: Long,
      synchronizerId: SynchronizerId,
      beforeRecordTime: CantonTimestamp,
      atOrAfterRecordTime: Option[CantonTimestamp],
      limit: PageLimit,
  )(implicit tc: TraceContext): Future[Seq[TreeUpdateWithMigrationId]] = {
    val filters = beforeFilters(migrationId, synchronizerId, beforeRecordTime, atOrAfterRecordTime)
    val orderBy = sql"record_time desc"
    for {
      txs <- getTxUpdates(filters, orderBy, limit)
      assignments <- getAssignmentUpdates(filters, orderBy, limit)
      unassignments <- getUnassignmentUpdates(filters, orderBy, limit)
    } yield {
      (txs ++ assignments ++ unassignments).sorted.reverse.take(limit.limit)
    }
  }

  /** Returns paginated import updates for the given migration id.
    *
    * Note: we store original import updates in the database (as we receive them from the ledger API),
    * but we want this method to return updates that are consistent across SVs.
    * Original import updates have an update id that differs across SVs,
    * and we don't want to rely on the fact that each import update has exactly one create event.
    *
    * Therefore, we rewrite the import updates such that:
    * - Each import update has exactly one create event
    * - The update id is generated from the contract id
    *
    * Note: HttpScanHandler rewrites event ids in order to make them consistent across SVs.
    * For import updates, we need to implement the rewrite here, as it needs to implemented
    * in the database query.
    */
  def getImportUpdates(
      migrationId: Long,
      afterUpdateId: String,
      limit: PageLimit,
  )(implicit tc: TraceContext): Future[Seq[TreeUpdateWithMigrationId]] = {
    val query =
      sql"""
        select
          tx.record_time,
          tx.participant_offset,
          tx.domain_id,
          tx.migration_id,
          tx.effective_at,
          tx.workflow_id,
          tx.command_id,
          c.event_id,
          c.contract_id,
          c.created_at,
          c.template_id_package_id,
          c.template_id_module_name,
          c.template_id_entity_name,
          c.package_name,
          c.create_arguments,
          c.signatories,
          c.observers,
          c.contract_key
        from
          update_history_creates c,
          update_history_transactions tx
        where
          c.history_id = $historyId and
          c.migration_id = $migrationId and
          c.record_time = ${CantonTimestamp.MinValue} and
          c.contract_id > $afterUpdateId and
          c.update_row_id = tx.row_id
        order by c.contract_id asc
        limit ${limit.limit}
         """
    for {
      rows <- storage
        .query(
          query.toActionBuilder.as[SelectFromImportUpdates],
          "getImportUpdates",
        )
    } yield {
      rows.map { row =>
        TreeUpdateWithMigrationId(
          decodeImportTransaction(
            row
          ),
          row.migrationId,
        )
      }
    }
  }

  def getUpdate(
      updateId: String
  )(implicit tc: TraceContext): Future[Option[TreeUpdateWithMigrationId]] = {
    val safeUpdateId = lengthLimited(updateId)
    val query =
      sql"""
      select
        row_id,
        update_id,
        record_time,
        participant_offset,
        domain_id,
        migration_id,
        effective_at,
        root_event_ids,
        workflow_id,
        command_id
      from  update_history_transactions
      where update_id = $safeUpdateId
      and history_id = $historyId
        """

    for {
      rows <- storage
        .query(
          query.toActionBuilder.as[SelectFromTransactions],
          "getUpdate",
        )
      creates <- queryCreateEvents(rows.map(_.rowId))
      exercises <- queryExerciseEvents(rows.map(_.rowId))
    } yield {
      rows.map { row =>
        TreeUpdateWithMigrationId(
          decodeTransaction(
            row,
            creates.getOrElse(row.rowId, Seq.empty),
            exercises.getOrElse(row.rowId, Seq.empty),
          ),
          row.migrationId,
        )
      }.headOption
    }
  }

  private def queryCreateEvents(
      transactionRowIds: Seq[Long]
  )(implicit tc: TraceContext): Future[Map[Long, Seq[SelectFromCreateEvents]]] = {
    if (transactionRowIds.isEmpty) {
      Future.successful(Map.empty)
    } else {
      storage
        .query(
          (sql"""
      select
        update_row_id,
        event_id,
        contract_id,
        created_at,
        template_id_package_id,
        template_id_module_name,
        template_id_entity_name,
        package_name,
        create_arguments,
        signatories,
        observers,
        contract_key

      from update_history_creates
      where update_row_id IN """ ++ inClause(transactionRowIds)).toActionBuilder
            .as[SelectFromCreateEvents],
          "queryCreateEvents",
        )
        .map(_.groupBy(_.updateRowId))
    }
  }

  def lookupContractById[TCId <: ContractId[_], T <: DamlRecord[_]](
      companion: Contract.Companion.Template[TCId, T]
  )(contractId: TCId)(implicit tc: TraceContext): Future[Option[Contract[TCId, T]]] = {
    for {
      // Annoyingly our index for contract id lookups does not include the history id.
      // In production, we only ever have one history id per database but at least in tests
      // postgres sometimes picks an index to filter by history_id and does a linear search over contract_id.
      // The materialized CTE forces it to pick the contract_id index.
      r <- storage
        .querySingle(
          sql"""
            with unfiltered_contracts as materialized (select
              update_row_id,
              event_id,
              contract_id,
              created_at,
              template_id_package_id,
              template_id_module_name,
              template_id_entity_name,
              package_name,
              create_arguments,
              signatories,
              observers,
              contract_key,
              history_id
            from update_history_creates
            where contract_id = $contractId)
            select * from unfiltered_contracts where history_id = $historyId""".toActionBuilder
            .as[SelectFromCreateEvents]
            .headOption,
          "lookupContractById",
        )
        .value
        .map(_.map(_.toContract(companion)))
    } yield r
  }

  private def queryExerciseEvents(
      transactionRowIds: Seq[Long]
  )(implicit tc: TraceContext): Future[Map[Long, Seq[SelectFromExerciseEvents]]] = {
    if (transactionRowIds.isEmpty) {
      Future.successful(Map.empty)
    } else {
      storage
        .query(
          (sql"""
      select
        update_row_id,
        event_id,
        child_event_ids,
        choice,
        template_id_package_id,
        template_id_module_name,
        template_id_entity_name,
        contract_id,
        consuming,
        package_name,
        argument,
        result,
        acting_parties,
        interface_id_package_id,
        interface_id_module_name,
        interface_id_entity_name
      from update_history_exercises
      where update_row_id IN """ ++ inClause(transactionRowIds)).toActionBuilder
            .as[SelectFromExerciseEvents],
          "queryExerciseEvents",
        )
        .map(_.groupBy(_.updateRowId))
    }
  }

  /** Decodes the result of fetching one import contract ([[SelectFromImportUpdates]]) into
    * an artificial update ([[UpdateHistoryResponse]]) with exactly one create event.
    *
    * The result of this method should be consistent and stable. Values of fields that could
    * differ across SVs or across Canton versions are rewritten using determinisitic values.
    *
    * The deterministic values chosen here will be persisted in the UpdateHistory database
    * of late-joining SVs when they backfill import updates.
    * If you change any of the deterministic values here, it will lead to BFT consistency
    * warnings until all SV nodes have deployed the new version.
    */
  private def decodeImportTransaction(
      updateRow: SelectFromImportUpdates
  ): UpdateHistoryResponse = {
    // We don't use any prefix so that we can use an index on contract ids when fetching import updates.
    val updateId = updateRow.contractId
    val eventNodeId = 0
    // The prefix needs to be preserved, because we're relying on it to determine whether a given update
    // was an import update.
    val workflowId = s"${IMPORT_ACS_WORKFLOW_ID_PREFIX}-${updateId}"
    // Command id and participant offset are not included in API responses,
    // but we're making them consistent anyway.
    val commandId = ""
    val offset = 0L

    val createEvent = new CreatedEvent(
      /*witnessParties = */ java.util.Collections.emptyList(),
      /*offset = */ 0, // not populated
      /*nodeId = */ eventNodeId,
      /*templateId = */ tid(
        updateRow.templatePackageId,
        updateRow.templateModuleName,
        updateRow.templateEntityName,
      ),
      /* packageName = */ updateRow.packageName,
      /*contractId = */ updateRow.contractId,
      /*arguments = */ ProtobufCodec.deserializeValue(updateRow.createArguments).asRecord().get(),
      /*createdEventBlob = */ ByteString.EMPTY,
      /*interfaceViews = */ java.util.Collections.emptyMap(),
      /*failedInterfaceViews = */ java.util.Collections.emptyMap(),
      /*contractKey = */ updateRow.contractKey.map(ProtobufCodec.deserializeValue).toJava,
      /*signatories = */ updateRow.signatories.getOrElse(missingStringSeq).asJava,
      /*observers = */ updateRow.observers.getOrElse(missingStringSeq).asJava,
      /*createdAt = */ updateRow.createdAt.toInstant,
      /*acsDelta = */ false,
    )

    UpdateHistoryResponse(
      update = TransactionTreeUpdate(
        new Transaction(
          /*updateId = */ updateId,
          /*commandId = */ commandId,
          /*workflowId = */ workflowId,
          /*effectiveAt = */ updateRow.effectiveAt.toInstant,
<<<<<<< HEAD
          /*events = */ java.util.Collections.singletonList(createEvent),
          /*offset = */ LegacyOffset.Api.assertFromStringToLong(updateRow.participantOffset),
=======
          /*offset = */ offset,
          /*eventsById = */ java.util.Map.of(eventNodeId, createEvent),
>>>>>>> 8f96a5be
          /*synchronizerId = */ updateRow.synchronizerId,
          /*traceContext = */ TraceContextOuterClass.TraceContext.getDefaultInstance,
          /*recordTime = */ updateRow.recordTime.toInstant,
        )
      ),
      synchronizerId = SynchronizerId.tryFromString(updateRow.synchronizerId),
    )
  }

  private def decodeTransaction(
      updateRow: SelectFromTransactions,
      createRows: Seq[SelectFromCreateEvents],
      exerciseRows: Seq[SelectFromExerciseEvents],
  ): UpdateHistoryResponse = {

    val createEvents = createRows.map(_.toCreatedEvent.event)
    // TODO(#640) - remove this conversion as it's costly
    val nodesWithChildren = exerciseRows
      .map(exercise =>
        EventId.nodeIdFromEventId(exercise.eventId) -> exercise.childEventIds
          .map(EventId.nodeIdFromEventId)
      )
      .toMap
    val exerciseEvents = exerciseRows.map { row =>
      val nodeId = EventId.nodeIdFromEventId(row.eventId)
      new ExercisedEvent(
        /*witnessParties = */ java.util.Collections.emptyList(),
        /*offset = */ 0, // not populated
        /*nodeId = */ nodeId,
        /*templateId = */ tid(
          row.templatePackageId,
          row.templateModuleName,
          row.templateEntityName,
        ),
        /*packageName = */ row.packageName.getOrElse(missingString),
        /*interfaceId = */ tid(
          row.interfacePackageId,
          row.interfaceModuleName,
          row.interfaceEntityName,
        ).toJava,
        /*contractId = */ row.contractId,
        /*choice = */ row.choice,
        /*choiceArgument = */ ProtobufCodec.deserializeValue(row.argument),
        /*actingParties = */ row.actingParties.getOrElse(missingStringSeq).asJava,
        /*consuming = */ row.consuming,
        /*lastDescendedNodeId = */ Integer.valueOf(
          EventId.lastDescendedNodeFromChildNodeIds(nodeId, nodesWithChildren)
        ),
        /*exerciseResult = */ ProtobufCodec.deserializeValue(row.result),
        /*implementedInterfaces = */ java.util.Collections.emptyList(),
        /*acsDelta = */ false,
      )
    }
    val events: Seq[Event] = (createEvents ++ exerciseEvents).sortBy(_.getNodeId)

    UpdateHistoryResponse(
      update = TransactionTreeUpdate(
        new Transaction(
          /*updateId = */ updateRow.updateId,
          /*commandId = */ updateRow.commandId.getOrElse(missingString),
          /*workflowId = */ updateRow.workflowId.getOrElse(missingString),
          /*effectiveAt = */ updateRow.effectiveAt.toInstant,
          /*events = */ events.asJava,
          /*offset = */ LegacyOffset.Api.assertFromStringToLong(updateRow.participantOffset),
          /*synchronizerId = */ updateRow.synchronizerId,
          /*traceContext = */ TraceContextOuterClass.TraceContext.getDefaultInstance,
          /*recordTime = */ updateRow.recordTime.toInstant,
        )
      ),
      synchronizerId = SynchronizerId.tryFromString(updateRow.synchronizerId),
    )
  }

  private def decodeAssignment(
      row: SelectFromAssignments
  ): UpdateHistoryResponse = {
    UpdateHistoryResponse(
      ReassignmentUpdate(
        Reassignment[Assign](
          updateId = row.updateId,
          offset = row.participantOffset,
          recordTime = row.recordTime,
          event = Assign(
            submitter = row.submitter,
            source = row.sourceDomain,
            target = row.synchronizerId,
            unassignId = row.reassignmentId,
            createdEvent = new CreatedEvent(
              /*witnessParties = */ java.util.Collections.emptyList(),
              /*offset = */ 0, // not populated
              /*nodeId = */ EventId.nodeIdFromEventId(row.eventId),
              /*templateId = */ tid(
                row.templatePackageId,
                row.templateModuleName,
                row.templateEntityName,
              ),
              /*packageName = */ row.packageName,
              /*contractId = */ row.contractId,
              /*arguments = */ ProtobufCodec.deserializeValue(row.createArguments).asRecord().get(),
              /*createdEventBlob = */ ByteString.EMPTY,
              /*interfaceViews = */ java.util.Collections.emptyMap(),
              /*failedInterfaceViews = */ java.util.Collections.emptyMap(),
              /*contractKey = */ java.util.Optional.empty(),
              /*signatories = */ row.signatories.getOrElse(missingStringSeq).asJava,
              /*observers = */ row.observers.getOrElse(missingStringSeq).asJava,
              /*createdAt = */ row.createdAt.toInstant,
              /*acsDelta = */ false,
            ),
            counter = row.reassignmentCounter,
          ),
        )
      ),
      row.synchronizerId,
    )
  }

  private def decodeUnassignment(
      row: SelectFromUnassignments
  ): UpdateHistoryResponse = {
    UpdateHistoryResponse(
      ReassignmentUpdate(
        Reassignment[Unassign](
          updateId = row.updateId,
          offset = row.participantOffset,
          recordTime = row.recordTime,
          event = Unassign(
            submitter = row.submitter,
            source = row.synchronizerId,
            target = row.targetDomain,
            unassignId = row.reassignmentId,
            counter = row.reassignmentCounter,
            contractId = new ContractId(row.contractId),
          ),
        )
      ),
      row.synchronizerId,
    )
  }

  private implicit lazy val GetResultSelectFromTransactions: GetResult[SelectFromTransactions] =
    GetResult { prs =>
      import prs.*
      (SelectFromTransactions.apply _).tupled(
        (
          <<[Long],
          <<[String],
          <<[CantonTimestamp],
          <<[String],
          <<[String],
          <<[Long],
          <<[CantonTimestamp],
          <<[Seq[String]],
          <<[Option[String]],
          <<[Option[String]],
        )
      )
    }

  private implicit lazy val GetResultSelectFromExerciseEvents: GetResult[SelectFromExerciseEvents] =
    GetResult { prs =>
      import prs.*
      (SelectFromExerciseEvents.apply _).tupled(
        (
          <<[Long],
          <<[String],
          <<[Seq[String]],
          <<[String],
          <<[String],
          <<[String],
          <<[String],
          <<[String],
          <<[Boolean],
          <<[Option[String]],
          <<[String],
          <<[String],
          <<[Option[Seq[String]]],
          <<[Option[String]],
          <<[Option[String]],
          <<[Option[String]],
        )
      )
    }

  private implicit lazy val GetResultSelectFromAssignments: GetResult[SelectFromAssignments] =
    GetResult { prs =>
      import prs.*
      (SelectFromAssignments.apply _).tupled(
        (
          <<[String],
          <<[CantonTimestamp],
          LegacyOffset.Api.assertFromStringToLong(<<[String]),
          <<[SynchronizerId],
          <<[Long],
          <<[Long],
          <<[SynchronizerId],
          <<[String],
          <<[PartyId],
          <<[String],
          <<[String],
          <<[CantonTimestamp],
          <<[String],
          <<[String],
          <<[String],
          <<[String],
          <<[String],
          <<[Option[Seq[String]]],
          <<[Option[Seq[String]]],
          <<[Option[String]],
        )
      )
    }

  private implicit lazy val GetResultSelectFromUnassignments: GetResult[SelectFromUnassignments] =
    GetResult { prs =>
      import prs.*
      (SelectFromUnassignments.apply _).tupled(
        (
          <<[String],
          <<[CantonTimestamp],
          LegacyOffset.Api.assertFromStringToLong(<<[String]),
          <<[SynchronizerId],
          <<[Long],
          <<[Long],
          <<[SynchronizerId],
          <<[String],
          <<[PartyId],
          <<[String],
        )
      )
    }

  private implicit lazy val GetResultSelectFromImportUpdates: GetResult[SelectFromImportUpdates] =
    GetResult { prs =>
      import prs.*
      (SelectFromImportUpdates.apply _).tupled(
        (
          <<[CantonTimestamp],
          <<[String],
          <<[String],
          <<[Long],
          <<[CantonTimestamp],
          <<[Option[String]],
          <<[Option[String]],
          <<[String],
          <<[String],
          <<[CantonTimestamp],
          <<[String],
          <<[String],
          <<[String],
          <<[String],
          <<[String],
          <<[Option[Seq[String]]],
          <<[Option[Seq[String]]],
          <<[Option[String]],
        )
      )
    }

  /** Returns the record time range of sequenced events excluding ACS imports after a HDM.
    */
  def getRecordTimeRange(
      migrationId: Long
  )(implicit tc: TraceContext): Future[Map[SynchronizerId, DomainRecordTimeRange]] = {
    // This query is rather tricky, there are two parts we need to tackle:
    // 1. get the list of distinct domain ids
    // 2. for each of them get the min and max record time
    // A naive group by does not hit an index for either of them.
    // To get the list of domain ids we simulate a loose index scan as describe in https://wiki.postgresql.org/wiki/Loose_indexscan.
    // We then exploit a lateral join to get the record time range as described in https://www.timescale.com/blog/select-the-most-recent-record-of-many-items-with-postgresql/.
    // This relies on the number of domain ids being reasonably small to perform well which is a valid assumption.
    def range(table: String): Future[Map[SynchronizerId, DomainRecordTimeRange]] = {
      storage
        .query(
          sql"""
            with recursive domains AS (
              select min(domain_id) AS domain_id FROM #$table where history_id = $historyId and migration_id = $migrationId
              union ALL
              select (select min(domain_id) FROM #$table WHERE history_id = $historyId and migration_id = $migrationId and domain_id > domains.domain_id)
              FROM domains where domain_id is not null
            )
            select domain_id, min_record_time, max_record_time
            from domains
            inner join lateral (select min(record_time) as min_record_time, max(record_time) as max_record_time from #$table where history_id = $historyId and migration_id = $migrationId and domain_id = domains.domain_id and record_time > ${CantonTimestamp.MinValue}) time_range
            on true
            where domain_id is not null
           """
            .as[(SynchronizerId, Option[CantonTimestamp], Option[CantonTimestamp])],
          s"getRecordTimeRange.$table",
        )
        .map(row =>
          row.view
            .flatMap(row =>
              for {
                min <- row._2
                max <- row._3
              } yield row._1 -> DomainRecordTimeRange(min, max)
            )
            .toMap
        )
    }

    for {
      rangeTransactions <- range("update_history_transactions")
      rangeAssignments <- range("update_history_assignments")
      rangeUnassignments <- range("update_history_unassignments")
    } yield {
      rangeTransactions |+| rangeUnassignments |+| rangeAssignments
    }
  }

  def getLastImportUpdateId(
      migrationId: Long
  )(implicit tc: TraceContext): Future[Option[String]] = {
    if (enableImportUpdateBackfill) {
      storage.query(
        sql"""
        select
          -- Note: to make update ids consistent across SVs, we use the contract id as the update id.
          max(c.contract_id)
        from
          update_history_creates c
        where
          history_id = $historyId and
          migration_id = $migrationId and
          record_time = ${CantonTimestamp.MinValue}
      """.as[Option[String]].head,
        s"getLastImportUpdateId",
      )
    } else {
      Future.successful(None)
    }
  }

  def getPreviousMigrationId(migrationId: Long)(implicit
      tc: TraceContext
  ): Future[Option[Long]] = {
    def previousId(table: String) = {
      storage.query(
        // The following is equivalent to:
        //     select max(migration_id)
        //     from #$table
        //     where history_id = $historyId and migration_id < $migrationId
        // but uses a recursive CTE to avoid a backwards-index-scan which attempts to read most of the table.
        sql"""
          WITH RECURSIVE t AS (
             (SELECT migration_id FROM #$table where history_id = $historyId and migration_id < $migrationId ORDER BY migration_id LIMIT 1)
             UNION ALL
             SELECT (SELECT migration_id FROM #$table WHERE history_id = $historyId and migration_id < $migrationId and migration_id > t.migration_id ORDER BY migration_id LIMIT 1)
             FROM t
             WHERE t.migration_id IS NOT NULL
             )
          SELECT MAX(migration_id) FROM t WHERE migration_id IS NOT NULL;
           """.as[Option[Long]].head,
        s"getPreviousMigrationId.$table",
      )
    }

    for {
      transactions <- previousId("update_history_transactions")
      assignments <- previousId("update_history_assignments")
      unassignments <- previousId("update_history_unassignments")
    } yield {
      List(
        transactions,
        assignments,
        unassignments,
      ).flatten.maxOption
    }
  }

  private[this] def getFirstMigrationId(historyId: Long)(implicit
      tc: TraceContext
  ): Future[Option[Long]] = {
    def previousId(table: String) = {
      storage.query(
        sql"""
             select min(migration_id)
             from #$table
             where history_id = $historyId
           """.as[Option[Long]].head,
        s"getFirstMigrationId.$table",
      )
    }

    for {
      transactions <- previousId("update_history_transactions")
      assignments <- previousId("update_history_assignments")
      unassignments <- previousId("update_history_unassignments")
    } yield {
      List(
        transactions,
        assignments,
        unassignments,
      ).flatten.minOption
    }
  }

  /** Returns the migration id at which the import update backfilling should start */
  private[this] def getImportUpdateBackfillingMigrationId()(implicit
      tc: TraceContext
  ): Future[Option[Long]] = {
    for {
      importUpdateBackfillingComplete <- storage
        .query(
          sql"""
          select import_updates_complete
          from update_history_backfilling
          where history_id = $historyId
        """.as[Boolean].head,
          "getImportUpdateBackfillingMigrationId.1",
        )
      (firstMigration, lastMigration) <- storage.query(
        sql"""
             select min(migration_id), max(migration_id)
             from update_history_transactions
             where history_id = $historyId
           """.as[(Option[Long], Option[Long])].head,
        s"getImportUpdateBackfillingMigrationId.2",
      )
      firstMigrationWithImportUpdates <- storage.query(
        sql"""
             select min(migration_id)
             from update_history_transactions
             where history_id = $historyId
              and record_time = ${CantonTimestamp.MinValue}
           """.as[Option[Long]].head,
        s"getImportUpdateBackfillingMigrationId.3",
      )
    } yield {
      if (importUpdateBackfillingComplete) {
        // Import updates backfilling complete, we know everything about import updates up to the very first migration.
        firstMigration
      } else {
        // Import updates backfilling not complete yet, return the first migration that has any import updates,
        // or, if there are no import updates whatsoever, the last migration.
        if (firstMigrationWithImportUpdates.isDefined) {
          firstMigrationWithImportUpdates
        } else {
          lastMigration
        }
      }
    }
  }

  def getBackfillingState()(implicit
      tc: TraceContext
  ): Future[BackfillingState] =
    getBackfillingStateForHistory(historyId)

  private[this] def getBackfillingStateForHistory(historyId: Long)(implicit
      tc: TraceContext
  ): Future[BackfillingState] = {
    backfillingRequired match {
      case BackfillingRequirement.BackfillingNotRequired =>
        Future.successful(BackfillingState.Complete)
      case BackfillingRequirement.NeedsBackfilling =>
        storage
          .query(
            sql"""
          select complete, import_updates_complete
          from update_history_backfilling
          where history_id = $historyId
        """.as[(Boolean, Boolean)].headOption,
            "getBackfillingStateForHistory",
          )
          .map {
            case Some((updatesComplete, importUpdatesComplete)) =>
              if (updatesComplete && importUpdatesComplete) {
                BackfillingState.Complete
              } else if (updatesComplete && !enableImportUpdateBackfill) {
                // If import update backfilling is disabled, behave as if it was not implemented
                BackfillingState.Complete
              } else {
                BackfillingState.InProgress(
                  updatesComplete = updatesComplete,
                  importUpdatesComplete = importUpdatesComplete,
                )
              }
            case None => BackfillingState.NotInitialized
          }
    }
  }

  private[this] def setBackfillingComplete()(implicit
      tc: TraceContext
  ): Future[Unit] = {
    assert(backfillingRequired == BackfillingRequirement.NeedsBackfilling)
    storage
      .update(
        sqlu"""
          update update_history_backfilling
          set complete = true
          where history_id = $historyId
        """,
        "setBackfillingComplete",
      )
      .map(_ => ())
  }

  private[this] def setBackfillingImportUpdatesComplete()(implicit
      tc: TraceContext
  ): Future[Unit] =
    storage
      .update(
        sqlu"""
          update update_history_backfilling
          set import_updates_complete = true
          where history_id = $historyId
        """,
        "setBackfillingImportUpdatesComplete",
      )
      .map(_ => ())

  def initializeBackfilling(
      joiningMigrationId: Long,
      joiningSynchronizerId: SynchronizerId,
      joiningUpdateId: String,
      complete: Boolean,
  )(implicit
      tc: TraceContext
  ): Future[Unit] = {
    assert(backfillingRequired == BackfillingRequirement.NeedsBackfilling)
    logger.info(
      s"Initializing backfilling for history $historyId with joiningMigrationId=$joiningMigrationId, joiningSynchronizerId=$joiningSynchronizerId, joiningUpdateId=$joiningUpdateId, and complete=$complete"
    )
    val safeUpdateId = lengthLimited(joiningUpdateId)
    storage
      .update(
        sqlu"""
          insert into update_history_backfilling (history_id, joining_migration_id, joining_domain_id, joining_update_id, complete, import_updates_complete)
          values ($historyId, $joiningMigrationId, $joiningSynchronizerId, $safeUpdateId, $complete, $complete)
          on conflict (history_id) do update set
            joining_migration_id = $joiningMigrationId,
            joining_domain_id = $joiningSynchronizerId,
            joining_update_id = $safeUpdateId,
            complete = $complete,
            import_updates_complete = $complete
        """,
        "initializeBackfilling",
      )
      .map(_ => ())
  }

  private def readOffsetAction(): DBIOAction[Option[Long], NoStream, Effect.Read] =
    sql"""
        select last_ingested_offset
        from update_history_last_ingested_offsets
        where history_id = $historyId and migration_id = $domainMigrationId
      """
      .as[Option[String]]
      .head
      .map(_.map(LegacyOffset.Api.assertFromStringToLong))

  /** Testing API: lookup last ingested offset */
  private[store] def lookupLastIngestedOffset()(implicit tc: TraceContext): Future[Option[Long]] = {
    storage.query(readOffsetAction(), "readOffset")
  }

  lazy val sourceHistory: HistoryBackfilling.SourceHistory[UpdateHistoryResponse] =
    new HistoryBackfilling.SourceHistory[UpdateHistoryResponse] {
      override def isReady: Boolean = state
        .get()
        .historyId
        .isDefined

      override def migrationInfo(
          migrationId: Long
      )(implicit tc: TraceContext): Future[Option[SourceMigrationInfo]] = for {
        // Note: As the following queries are not wrapped in a REPEATABLE_READ transaction,
        // the individual results do not form a consistent snapshot of the migration metadata.
        // This is fine because update history is append-only,
        // but we have to make sure to query the state first to avoid returning record time ranges
        // from before the update history was initialized.
        state <- getBackfillingState()
        previousMigrationId <- getPreviousMigrationId(migrationId)
        recordTimeRange <- getRecordTimeRange(migrationId)
        lastImportUpdateId <- getLastImportUpdateId(migrationId)
      } yield {
        state match {
          case BackfillingState.NotInitialized =>
            None
          case BackfillingState.Complete =>
            Option.when(recordTimeRange.nonEmpty)(
              SourceMigrationInfo(
                previousMigrationId = previousMigrationId,
                recordTimeRange = recordTimeRange,
                lastImportUpdateId = lastImportUpdateId,
                complete = true,
                importUpdatesComplete = true,
              )
            )
          case BackfillingState.InProgress(updatesComplete, importUpdatesComplete) =>
            Option.when(recordTimeRange.nonEmpty)(
              SourceMigrationInfo(
                previousMigrationId = previousMigrationId,
                recordTimeRange = recordTimeRange,
                lastImportUpdateId = lastImportUpdateId,
                // Note: this will only report this migration as "complete" if the backfilling process has completed for
                // all migration ids (`state` contains global information, across all migrations).
                // This is not wrong, but we could also report this migration as complete if there exists any data on
                // the previous migration.
                complete = updatesComplete,
                importUpdatesComplete = importUpdatesComplete,
              )
            )
        }
      }

      override def items(
          migrationId: Long,
          synchronizerId: SynchronizerId,
          before: CantonTimestamp,
          count: Int,
      )(implicit tc: TraceContext): Future[Seq[UpdateHistoryResponse]] = {
        getUpdatesBefore(
          migrationId = migrationId,
          synchronizerId = synchronizerId,
          beforeRecordTime = before,
          atOrAfterRecordTime = None,
          limit = PageLimit.tryCreate(count),
        ).map(_.map(_.update))
      }
    }

  class DestinationHistoryImplementation
      extends HistoryBackfilling.DestinationHistory[UpdateHistoryResponse]
      with ImportUpdatesBackfilling.DestinationImportUpdates[UpdateHistoryResponse] {

    override def isReady = state
      .get()
      .historyId
      .isDefined

    override def backfillingInfo(implicit
        tc: TraceContext
    ): Future[Option[DestinationBackfillingInfo]] = (for {
      state <- OptionT.liftF(getBackfillingState())
      if state != BackfillingState.NotInitialized
      migrationId <- OptionT(getFirstMigrationId(historyId))
      recordTimeRange <- OptionT.liftF(getRecordTimeRange(migrationId))
    } yield DestinationBackfillingInfo(
      migrationId = migrationId,
      backfilledAt = recordTimeRange.view.mapValues(_.min).toMap,
    )).value

    override def importUpdatesBackfillingInfo(implicit
        tc: TraceContext
    ): Future[Option[DestinationImportUpdatesBackfillingInfo]] = (for {
      state <- OptionT.liftF(getBackfillingState())
      if state != BackfillingState.NotInitialized
      migrationId <- OptionT(getImportUpdateBackfillingMigrationId())
      lastUpdateId <- OptionT.liftF(getLastImportUpdateId(migrationId))
    } yield DestinationImportUpdatesBackfillingInfo(
      migrationId = migrationId,
      lastUpdateId = lastUpdateId,
    )).value

    override def insert(
        migrationId: Long,
        synchronizerId: SynchronizerId,
        items: Seq[UpdateHistoryResponse],
    )(implicit
        tc: TraceContext
    ): Future[DestinationHistory.InsertResult] = {
      insertItems(migrationId, items).map(insertedItems =>
        DestinationHistory.InsertResult(
          backfilledUpdates = insertedItems.size.toLong,
          backfilledEvents = eventCount(insertedItems),
          lastBackfilledRecordTime = insertedItems.last.update.recordTime,
        )
      )
    }

    override def insertImportUpdates(
        migrationId: Long,
        items: Seq[UpdateHistoryResponse],
    )(implicit
        tc: TraceContext
    ): Future[DestinationImportUpdates.InsertResult] = {
      insertItems(migrationId, items).map(insertedItems =>
        DestinationImportUpdates.InsertResult(
          migrationId = migrationId,
          backfilledContracts = insertedItems.size.toLong,
        )
      )
    }

    private def eventCount(updates: NonEmptyList[UpdateHistoryResponse]): Long =
      updates
        .map(_.update)
        .collect { case TransactionTreeUpdate(tree) =>
          tree.getEventsById.size().toLong
        }
        .sum

    private def insertItems(
        migrationId: Long,
        items: Seq[UpdateHistoryResponse],
    )(implicit
        tc: TraceContext
    ): Future[NonEmptyList[UpdateHistoryResponse]] = {
      assert(backfillingRequired == BackfillingRequirement.NeedsBackfilling)
      val nonEmpty = NonEmptyList
        .fromFoldable(items)
        .getOrElse(
          throw new RuntimeException("insert() must not be called with an empty sequence")
        )
      // Because DbStorage requires all actions to be idempotent, and we can't just slap a "ON CONFLICT DO NOTHING"
      // onto all subqueries of ingestUpdate_() because they are using "RETURNING" which doesn't work with the above,
      // we simply check whether one of the items was already inserted.
      val (headItemTable, headItemRecordTime, headItemSynchronizerId, headItemUpdateId) =
        nonEmpty.head.update match {
          case TransactionTreeUpdate(tree) =>
            (
              "update_history_transactions",
              CantonTimestamp.assertFromInstant(tree.getRecordTime),
              SynchronizerId.tryFromString(tree.getSynchronizerId),
              tree.getUpdateId,
            )
          case ReassignmentUpdate(update) =>
            update.event match {
              case _: ReassignmentEvent.Assign =>
                (
                  "update_history_assignments",
                  update.recordTime,
                  update.event.target,
                  update.updateId,
                )
              case _: ReassignmentEvent.Unassign =>
                (
                  "update_history_unassignments",
                  update.recordTime,
                  update.event.source,
                  update.updateId,
                )
            }
        }

      val action = for {
        itemExists <-
          sql"""
             select exists(
               select row_id
               from #$headItemTable
               where
                 history_id = $historyId and
                 migration_id = $migrationId and
                 domain_id = $headItemSynchronizerId and
                 record_time = $headItemRecordTime and
                 update_id = $headItemUpdateId
             )
           """.as[Boolean].head
        _ <-
          if (!itemExists) {
            DBIOAction
              .sequence(items.map(item => ingestUpdate_(item.update, migrationId)))
          } else {
            DBIOAction.successful(())
          }
      } yield nonEmpty

      storage
        .queryAndUpdate(
          action.transactionally,
          "destinationHistory.insert",
        )
    }

    override def markBackfillingComplete()(implicit
        tc: TraceContext
    ): Future[Unit] = setBackfillingComplete()

    override def markImportUpdatesBackfillingComplete()(implicit tc: TraceContext): Future[Unit] =
      setBackfillingImportUpdatesComplete()
  }

  lazy val destinationHistory: HistoryBackfilling.DestinationHistory[
    UpdateHistoryResponse
  ] & ImportUpdatesBackfilling.DestinationImportUpdates[UpdateHistoryResponse] =
    new DestinationHistoryImplementation()
}

object UpdateHistory {

  // Separate method so we can use this without a full UpdateHistory instance.
  // Since we're interested in the highest known migration id, we don't need to filter by anything
  // (store ID, participant ID, etc. are not even known at the time we want to call this).
  def getHighestKnownMigrationId(
      storage: Storage
  )(implicit
      ec: ExecutionContext,
      closeContext: CloseContext,
      tc: TraceContext,
  ): Future[Option[Long]] = {
    storage match {
      case storage: DbStorage =>
        for {
          queryResult <- storage.query(
            sql"""
               select max(migration_id) from update_history_last_ingested_offsets
            """.as[Option[Long]],
            "getHighestKnownMigrationId",
          )
        } yield {
          queryResult.headOption.flatten
        }
      case storageType => throw new RuntimeException(s"Unsupported storage type $storageType")
    }
  }

  sealed trait BackfillingRequirement
  object BackfillingRequirement {

    /** This history is guaranteed to have started ingestion early enough
      * such that it didn't miss any update visible to `updateStreamParty`.
      */
    final case object BackfillingNotRequired extends BackfillingRequirement

    /** The ingestion for this history started at a record time, where updates for `updateStreamParty`
      * might already exist. The missing updates at the beginning of the history need to be backfilled,
      * see for example [[ScanHistoryBackfillingTrigger]].
      */
    final case object NeedsBackfilling extends BackfillingRequirement
  }

  final case class UpdateHistoryResponse(
      update: TreeUpdate,
      synchronizerId: SynchronizerId,
  )

  case class State(
      historyId: Option[Long],
      corruptSnapshotsDeleted: Boolean,
  ) {}

  object State {
    def empty(): State = State(
      historyId = None,
      corruptSnapshotsDeleted = false,
    )
  }

  sealed trait BackfillingState
  object BackfillingState {
    case object Complete extends BackfillingState
    case class InProgress(updatesComplete: Boolean, importUpdatesComplete: Boolean)
        extends BackfillingState
    case object NotInitialized extends BackfillingState
  }

  private case class SelectFromTransactions(
      rowId: Long,
      updateId: String,
      recordTime: CantonTimestamp,
      participantOffset: String,
      synchronizerId: String,
      migrationId: Long,
      effectiveAt: CantonTimestamp,
      rootEventIds: Seq[String],
      workflowId: Option[String],
      commandId: Option[String],
  )

  case class SelectFromCreateEvents(
      updateRowId: Long,
      eventId: String,
      contractId: String,
      createdAt: CantonTimestamp,
      templatePackageId: String,
      templateModuleName: String,
      templateEntityName: String,
      packageName: String,
      createArguments: String,
      signatories: Option[Seq[String]],
      observers: Option[Seq[String]],
      contractKey: Option[String],
  ) {

    def toContract[TCId <: ContractId[_], T <: DamlRecord[_]](
        companion: Contract.Companion.Template[TCId, T]
    ): Contract[TCId, T] = {
      Contract
        .fromCreatedEvent(companion)(this.toCreatedEvent.event)
        .getOrElse(
          throw new IllegalStateException(
            s"Stored a contract that cannot be decoded as ${companion.TEMPLATE_ID}: $this"
          )
        )
    }

    def toCreatedEvent: SpliceCreatedEvent = {
      SpliceCreatedEvent(
        eventId,
        new CreatedEvent(
          /*witnessParties = */ java.util.Collections.emptyList(),
          /*offset = */ 0, // not populated
          /*nodeId = */ EventId.nodeIdFromEventId(eventId),
          /*templateId = */ tid(
            templatePackageId,
            templateModuleName,
            templateEntityName,
          ),
          /* packageName = */ packageName,
          /*contractId = */ contractId,
          /*arguments = */ ProtobufCodec.deserializeValue(createArguments).asRecord().get(),
          /*createdEventBlob = */ ByteString.EMPTY,
          /*interfaceViews = */ java.util.Collections.emptyMap(),
          /*failedInterfaceViews = */ java.util.Collections.emptyMap(),
          /*contractKey = */ contractKey.map(ProtobufCodec.deserializeValue).toJava,
          /*signatories = */ signatories.getOrElse(missingStringSeq).asJava,
          /*observers = */ observers.getOrElse(missingStringSeq).asJava,
          /*createdAt = */ createdAt.toInstant,
          /*acsDelta = */ false,
        ),
      )
    }
  }

  object SelectFromCreateEvents {
    implicit def GetResultSelectFromCreateEvents(implicit
        optSeqStringGetResult: GetResult[Option[Seq[String]]]
    ): GetResult[SelectFromCreateEvents] =
      GetResult { prs =>
        import prs.*
        (SelectFromCreateEvents.apply _).tupled(
          (
            <<[Long],
            <<[String],
            <<[String],
            <<[CantonTimestamp],
            <<[String],
            <<[String],
            <<[String],
            <<[String],
            <<[String],
            <<[Option[Seq[String]]],
            <<[Option[Seq[String]]],
            <<[Option[String]],
          )
        )
      }
  }

  private case class SelectFromExerciseEvents(
      updateRowId: Long,
      eventId: String,
      childEventIds: Seq[String],
      choice: String,
      templatePackageId: String,
      templateModuleName: String,
      templateEntityName: String,
      contractId: String,
      consuming: Boolean,
      packageName: Option[String],
      argument: String,
      result: String,
      actingParties: Option[Seq[String]],
      interfacePackageId: Option[String],
      interfaceModuleName: Option[String],
      interfaceEntityName: Option[String],
  )

  private case class SelectFromAssignments(
      updateId: String,
      recordTime: CantonTimestamp,
      participantOffset: Long,
      synchronizerId: SynchronizerId,
      migrationId: Long,
      reassignmentCounter: Long,
      sourceDomain: SynchronizerId,
      reassignmentId: String,
      submitter: PartyId,
      contractId: String,
      eventId: String,
      createdAt: CantonTimestamp,
      templatePackageId: String,
      templateModuleName: String,
      templateEntityName: String,
      packageName: String,
      createArguments: String,
      signatories: Option[Seq[String]],
      observers: Option[Seq[String]],
      contractKey: Option[String],
  )

  private case class SelectFromUnassignments(
      updateId: String,
      recordTime: CantonTimestamp,
      participantOffset: Long,
      synchronizerId: SynchronizerId,
      migrationId: Long,
      reassignmentCounter: Long,
      targetDomain: SynchronizerId,
      reassignmentId: String,
      submitter: PartyId,
      contractId: String,
  )

  private case class SelectFromImportUpdates(
      recordTime: CantonTimestamp,
      participantOffset: String,
      synchronizerId: String,
      migrationId: Long,
      effectiveAt: CantonTimestamp,
      workflowId: Option[String],
      commandId: Option[String],
      eventId: String,
      contractId: String,
      createdAt: CantonTimestamp,
      templatePackageId: String,
      templateModuleName: String,
      templateEntityName: String,
      packageName: String,
      createArguments: String,
      signatories: Option[Seq[String]],
      observers: Option[Seq[String]],
      contractKey: Option[String],
  )

  private def tid(packageName: String, moduleName: String, entityName: String) =
    new Identifier(packageName, moduleName, entityName)

  private def tid(
      packageNameOpt: Option[String],
      moduleNameOpt: Option[String],
      entityNameOpt: Option[String],
  ): Option[Identifier] = for {
    packageName <- packageNameOpt
    moduleName <- moduleNameOpt
    entityName <- entityNameOpt
  } yield new Identifier(packageName, moduleName, entityName)

  // Some fields were not stored initially in UpdateHistory tables, but were added to the schema before MainNet launch.
  // Missing values for such fields should only exist in databases for clusters that were started before MainNet launch.
  // We don't care much about these missing values and they are non-optional in the Java API classes,
  // so we read them back as an arbitrary value.
  private def missingString: String = ""
  private def missingStringSeq: Seq[String] = Seq.empty
}

final case class TreeUpdateWithMigrationId(
    update: UpdateHistory.UpdateHistoryResponse,
    migrationId: Long,
)

object TreeUpdateWithMigrationId {
  implicit val ordering: Ordering[TreeUpdateWithMigrationId] = Ordering.by(x =>
    (x.migrationId, x.update.update.recordTime, x.update.synchronizerId.toProtoPrimitive)
  )
}<|MERGE_RESOLUTION|>--- conflicted
+++ resolved
@@ -1393,13 +1393,8 @@
           /*commandId = */ commandId,
           /*workflowId = */ workflowId,
           /*effectiveAt = */ updateRow.effectiveAt.toInstant,
-<<<<<<< HEAD
           /*events = */ java.util.Collections.singletonList(createEvent),
-          /*offset = */ LegacyOffset.Api.assertFromStringToLong(updateRow.participantOffset),
-=======
           /*offset = */ offset,
-          /*eventsById = */ java.util.Map.of(eventNodeId, createEvent),
->>>>>>> 8f96a5be
           /*synchronizerId = */ updateRow.synchronizerId,
           /*traceContext = */ TraceContextOuterClass.TraceContext.getDefaultInstance,
           /*recordTime = */ updateRow.recordTime.toInstant,
