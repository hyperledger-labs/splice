// Copyright (c) 2024 Digital Asset (Switzerland) GmbH and/or its affiliates. All rights reserved.
// SPDX-License-Identifier: Apache-2.0

package org.lfdecentralizedtrust.splice.store

import cats.data.{NonEmptyList, OptionT}
import cats.syntax.semigroup.*
import com.daml.ledger.api.v2.TraceContextOuterClass
import com.daml.ledger.javaapi.data.codegen.{ContractId, DamlRecord}
import com.daml.ledger.javaapi.data.{CreatedEvent, Event, ExercisedEvent, Identifier, Transaction}
import com.daml.metrics.api.MetricsContext
import com.google.protobuf.ByteString
import org.lfdecentralizedtrust.splice.environment.ledger.api.ReassignmentEvent.{Assign, Unassign}
import org.lfdecentralizedtrust.splice.environment.ledger.api.{
  ActiveContract,
  IncompleteReassignmentEvent,
  Reassignment,
  ReassignmentEvent,
  ReassignmentUpdate,
  TransactionTreeUpdate,
  TreeUpdate,
  TreeUpdateOrOffsetCheckpoint,
}
import org.lfdecentralizedtrust.splice.environment.ParticipantAdminConnection.IMPORT_ACS_WORKFLOW_ID_PREFIX
import org.lfdecentralizedtrust.splice.migration.DomainMigrationInfo
import org.lfdecentralizedtrust.splice.store.HistoryBackfilling.{
  DestinationBackfillingInfo,
  DestinationHistory,
  SourceMigrationInfo,
}
import org.lfdecentralizedtrust.splice.store.MultiDomainAcsStore.{HasIngestionSink, IngestionFilter}
import org.lfdecentralizedtrust.splice.store.db.{AcsJdbcTypes, AcsQueries}
import org.lfdecentralizedtrust.splice.util.{
  Contract,
  DomainRecordTimeRange,
  EventId,
  LegacyOffset,
  ValueJsonCodecProtobuf as ProtobufCodec,
}
import com.digitalasset.canton.config.CantonRequireTypes.String256M
import com.digitalasset.canton.data.CantonTimestamp
import com.digitalasset.canton.lifecycle.CloseContext
import com.digitalasset.canton.logging.{NamedLoggerFactory, NamedLogging}
import com.digitalasset.canton.resource.{DbStorage, Storage}
import com.digitalasset.canton.topology.{ParticipantId, PartyId, SynchronizerId}
import com.digitalasset.canton.tracing.TraceContext
import slick.dbio.{DBIO, DBIOAction, Effect, NoStream}
import slick.jdbc.{GetResult, JdbcProfile}
import slick.jdbc.canton.ActionBasedSQLInterpolation.Implicits.actionBasedSQLInterpolationCanton
import com.digitalasset.canton.resource.DbStorage.Implicits.BuilderChain.toSQLActionBuilderChain
import com.digitalasset.canton.resource.DbStorage.SQLActionBuilderChain
import org.lfdecentralizedtrust.splice.store.events.SpliceCreatedEvent
import org.lfdecentralizedtrust.splice.store.ImportUpdatesBackfilling.{
  DestinationImportUpdates,
  DestinationImportUpdatesBackfillingInfo,
}
import org.lfdecentralizedtrust.splice.store.MultiDomainAcsStore.IngestionSink.IngestionStart
import org.lfdecentralizedtrust.splice.store.UpdateHistory.BackfillingRequirement
import slick.jdbc.canton.SQLActionBuilder

import java.util.concurrent.atomic.AtomicReference
import scala.concurrent.{ExecutionContext, Future, Promise}
import scala.jdk.CollectionConverters.*
import scala.jdk.OptionConverters.*
import org.lfdecentralizedtrust.splice.util.FutureUnlessShutdownUtil.futureUnlessShutdownToFuture
import com.digitalasset.canton.discard.Implicits.*
<<<<<<< HEAD
import org.lfdecentralizedtrust.splice.environment.SpliceMetrics
=======
import com.digitalasset.canton.util.MonadUtil
>>>>>>> 8fcf6c35

/** Stores all original daml updates visible to `updateStreamParty`.
  *
  * ==Related triggers==
  *
  * The following triggers perform long-running background tasks related to [[UpdateHistory]],
  * and must complete in the following order:
  *
  *   1. [[DeleteCorruptAcsSnapshotTrigger]] deletes all ACS snapshots that were computed from this UpdateHistory while
  *      it was missing import updates. Such snapshots are easily identified by the trigger.
  *      UpdateHistory has an in-memory flag (as part of [[UpdateHistory.State]]) that stores
  *      whether all corrupt updates have been deleted.
  *      See [[corruptAcsSnapshotsDeleted]] and [[markCorruptAcsSnapshotsDeleted]].
  *   1. [[ScanHistoryBackfillingTrigger]] backfills missing updates from peer scan applications.
  *      Information on the progress of this backfilling process is stored in the database.
  *      See [[destinationHistory.markBackfillingComplete]] and [[destinationHistory.markImportUpdatesBackfillingComplete]].
  *   1. [[AcsSnapshotTrigger]] backfills ACS snapshots.
  */
class UpdateHistory(
    storage: DbStorage,
    val domainMigrationInfo: DomainMigrationInfo,
    storeName: String,
    participantId: ParticipantId,
    val updateStreamParty: PartyId,
    val backfillingRequired: BackfillingRequirement,
    override protected val loggerFactory: NamedLoggerFactory,
    enableissue12777Workaround: Boolean,
    enableImportUpdateBackfill: Boolean,
    val oMetrics: Option[HistoryMetrics] = None,
)(implicit
    ec: ExecutionContext,
    closeContext: CloseContext,
) extends HasIngestionSink
    with AcsJdbcTypes
    with AcsQueries
    with NamedLogging {

  override lazy val profile: JdbcProfile = storage.api.jdbcProfile

  import profile.api.jdbcActionExtensionMethods
  import UpdateHistory.*

  private[this] def domainMigrationId = domainMigrationInfo.currentMigrationId

  private val state = new AtomicReference[State](State.empty())

  def lastIngestedRecordTime: Option[CantonTimestamp] = state.get().lastIngestedRecordTime

  private def advanceLastIngestedRecordTime(ts: CantonTimestamp): Unit = {
    val newState = state.updateAndGet { s =>
      s.copy(lastIngestedRecordTime = Some(ts))
    }
    (for {
      metrics <- oMetrics
      lastIngestedRecordTime <- newState.lastIngestedRecordTime
    } yield metrics.UpdateHistory.latestRecordTime.updateValue(lastIngestedRecordTime)).discard
  }

  def waitUntilInitialized: Future[Unit] = state.get().initialized.future

  def historyId: Long =
    state
      .get()
      .historyId
      .getOrElse(throw new RuntimeException("Using historyId before it was assigned"))

  def isReady: Boolean = state.get().historyId.isDefined

  lazy val ingestionSink: MultiDomainAcsStore.IngestionSink =
    new MultiDomainAcsStore.IngestionSink {
      override def ingestionFilter: IngestionFilter = IngestionFilter(
        primaryParty = updateStreamParty,
        includeInterfaces = Seq.empty,
        includeCreatedEventBlob = false,
      )

      // TODO(#948): This can be removed eventually
      def issue12777Workaround()(implicit tc: TraceContext): Future[Unit] = {
        val action = for {
          oldHistoryIdOpt <- sql"""
             select id
             from update_history_descriptors
             where party = $updateStreamParty
              and participant_id = $participantId
              and store_name is NULL
             """
            .as[Long]
            .headOption
          newHistoryIdOpt <- sql"""
             select id
             from update_history_descriptors
             where party = $updateStreamParty
              and participant_id = $participantId
              and store_name = ${lengthLimited(storeName)}
             """
            .as[Long]
            .headOption
          _ <- (oldHistoryIdOpt, newHistoryIdOpt) match {
            case (Some(oldHistoryId), Some(newHistoryId)) =>
              logger.info(
                s"Found old descriptor with id $oldHistoryId and new descriptor with id $newHistoryId where party is $updateStreamParty. " +
                  s"Deleting data for the new descriptor, and updating the store name on the old descriptor to $storeName."
              )
              for {
                d1 <- sqlu"delete from update_history_exercises where history_id = $newHistoryId"
                d2 <- sqlu"delete from update_history_creates where history_id = $newHistoryId"
                d3 <- sqlu"delete from update_history_assignments where history_id = $newHistoryId"
                d4 <-
                  sqlu"delete from update_history_unassignments where history_id = $newHistoryId"
                d5 <- sqlu"delete from update_history_transactions where history_id = $newHistoryId"
                d6 <-
                  sqlu"delete from update_history_last_ingested_offsets where history_id = $newHistoryId"
                d7 <- sqlu"delete from update_history_descriptors where id = $newHistoryId"
                _ <-
                  sqlu"""
                  update update_history_descriptors
                  set store_name = ${lengthLimited(storeName)}
                  where id = $oldHistoryId
                """
              } yield (
                logger.info(
                  s"Deleted ($d1 exercise, $d2 create, $d3 assignment, $d4 unassignment, $d5 transaction, $d6 offset, $d7 descriptor) rows."
                )
              )
            case (Some(oldHistoryId), None) =>
              logger.info(
                s"Found old descriptor with id $oldHistoryId where party is $updateStreamParty, but no new descriptor. " +
                  s"Updating the store name on the old descriptor to $storeName."
              )
              sqlu"""
                update update_history_descriptors
                set store_name = ${lengthLimited(storeName)}
                where id = $oldHistoryId
              """
            case (None, _) =>
              logger.info(
                s"No old descriptor found for party $updateStreamParty, nothing to do."
              )
              DBIOAction.successful(())
          }
        } yield ()
        storage.queryAndUpdate(action.transactionally, "issue12777Workaround")
      }

      override def initialize()(implicit
          traceContext: TraceContext
      ): Future[IngestionStart] = {
        logger.info(s"Initializing update history ingestion sink for party $updateStreamParty")

        // Notes:
        // - 'ON CONFLICT DO NOTHING RETURNING ...' does not return anything if the row already exists, that's why we are using two separate queries
        for {
          _ <-
            if (enableissue12777Workaround) {
              issue12777Workaround()
            } else {
              Future.unit
            }
          _ <- storage
            .update(
              sql"""
            insert into update_history_descriptors (party, participant_id, store_name)
            values ($updateStreamParty, $participantId, ${lengthLimited(storeName)})
            on conflict do nothing
           """.asUpdate,
              "initialize.1",
            )

          newHistoryId <- storage
            .querySingle(
              sql"""
             select id
             from update_history_descriptors
             where party = $updateStreamParty and participant_id = $participantId and store_name = ${lengthLimited(
                  storeName
                )}
             """.as[Long].headOption,
              "initialize.2",
            )
            .getOrRaise(
              new RuntimeException(
                s"No row for ($updateStreamParty,$participantId) found, which was just inserted!"
              )
            )

          _ <- storage
            .update(
              sql"""
             insert into update_history_last_ingested_offsets (history_id, migration_id)
             values ($newHistoryId, $domainMigrationId)
             on conflict do nothing
             """.asUpdate,
              "initialize.3",
            )

          lastIngestedOffset <- storage
            .querySingle(
              sql"""
             select last_ingested_offset
             from update_history_last_ingested_offsets
             where history_id = $newHistoryId and migration_id = $domainMigrationId
             """.as[Option[String]].headOption,
              "initialize.4",
            )
            .getOrRaise(
              new RuntimeException(s"No row for $newHistoryId found, which was just inserted!")
            )
            .map(_.map(LegacyOffset.Api.assertFromStringToLong))

          _ <- cleanUpDataAfterDomainMigration(newHistoryId)
        } yield {
          state.updateAndGet(
            _.copy(
              historyId = Some(newHistoryId)
            )
          )
          state.get().initialized.trySuccess(()).discard
          lastIngestedOffset match {
            case Some(offset) =>
              logger.info(s"${description()} resumed at offset $offset")
              IngestionStart.ResumeAtOffset(offset)
            case None =>
              logger.info(s"${description()} initialized")
              // In case the latest offset is not the beginning of the network,
              // missing updates will be later backfilled using `ScanHistoryBackfillingTrigger`.
              IngestionStart.InitializeAcsAtLatestOffset
          }
        }
      }

      /** A description of this update history instance, to be used in log messages */
      private def description() =
        s"UpdateHistory(party=$updateStreamParty, participantId=$participantId, migrationId=$domainMigrationId, historyId=$historyId)"

      override def ingestAcs(
          offset: Long,
          acs: Seq[ActiveContract],
          incompleteOut: Seq[IncompleteReassignmentEvent.Unassign],
          incompleteIn: Seq[IncompleteReassignmentEvent.Assign],
      )(implicit traceContext: TraceContext): Future[Unit] = {
        if (acs.nonEmpty || incompleteIn.nonEmpty || incompleteOut.nonEmpty) {
          logger.info(
            s"${description()} started from the ACS at offset $offset, " +
              s"but the ACS already contains (acs=${acs.size}, incompleteOut=${incompleteOut.size} incompleteIn=${incompleteIn.size}) elements at that point. " +
              "This is only fine in the following cases:\n" +
              "- This is an SV node that joined late, and has thus missed past updates for the multi-hosted SV party. " +
              "In this case, the node needs to download the missing updates from other SV nodes.\n" +
              "- This is a participant starting after a hard domain migration. " +
              "In this case, all items in the ACS must come from the previous domain migration."
          )
        }

        // The update history only stores actual updates,
        // it doesn't try to reconstruct past updates from the initial state.
        Future.unit
      }

      override def ingestUpdateBatch(batch: NonEmptyList[TreeUpdateOrOffsetCheckpoint])(implicit
          traceContext: TraceContext
      ): Future[Unit] = {
<<<<<<< HEAD
        val offset: Long = updateOrCheckpoint.offset
        val recordTime = updateOrCheckpoint match {
          case TreeUpdateOrOffsetCheckpoint.Update(ReassignmentUpdate(reassignment), _) =>
            Some(reassignment.recordTime)
          case TreeUpdateOrOffsetCheckpoint.Update(TransactionTreeUpdate(tree), _) =>
            Some(CantonTimestamp.assertFromInstant(tree.getRecordTime))
          case TreeUpdateOrOffsetCheckpoint.Checkpoint(_) =>
            None
        }

        val timeIngestion = oMetrics
          .map(metrics =>
            (future: Future[Unit]) =>
              metrics.UpdateHistory.latency
                .timeFuture[Unit](future)(
                  metrics.metricsContextFromUpdate(updateOrCheckpoint, backfilling = false)
                )
          )
          .getOrElse(identity[Future[Unit]])

        timeIngestion {
          // Note: in theory, it's enough if this action is atomic - there should only be a single
          // ingestion sink storing updates for the given (participant, party, migrationId) tuple,
          // so there should be no concurrent updates.
          // In practice, we still want to have some protection against duplicate inserts, in case
          // the ingestion service is buggy or there are two misconfigured apps trying to ingest the same updates.
          // This is implemented with a unique index in the database schema.
          val action = readOffsetAction()
            .flatMap({
              case None =>
                logger.debug(
                  s"History $historyId migration $domainMigrationId ingesting None => $offset @ $recordTime"
                )
                for {
                  ingestedEvents <- ingestUpdateOrCheckpoint_(updateOrCheckpoint, domainMigrationId)
                  _ <- updateOffset(offset)
                } yield ingestedEvents
              case Some(lastIngestedOffset) =>
                if (offset <= lastIngestedOffset) {
                  updateOrCheckpoint match {
                    case _: TreeUpdateOrOffsetCheckpoint.Update =>
                      logger.warn(
                        s"Update offset $offset <= last ingested offset $lastIngestedOffset for ${description()}, skipping database actions. " +
                          "This is expected if the SQL query was automatically retried after a transient database error. " +
                          "Otherwise, this is unexpected and most likely caused by two identical UpdateIngestionService instances " +
                          "ingesting into the same logical database."
                      )
                    case _: TreeUpdateOrOffsetCheckpoint.Checkpoint =>
                      // we can receive an offset equal to the last ingested and that can be safely ignore
                      if (offset < lastIngestedOffset) {
                        logger.warn(
                          s"Checkpoint offset $offset < last ingested offset $lastIngestedOffset for ${description()}, skipping database actions. " +
=======
        MonadUtil
          .sequentialTraverse(batch.toList) { updateOrCheckpoint =>
            val offset: Long = updateOrCheckpoint.offset
            val recordTime = updateOrCheckpoint match {
              case TreeUpdateOrOffsetCheckpoint.Update(ReassignmentUpdate(reassignment), _) =>
                Some(reassignment.recordTime)
              case TreeUpdateOrOffsetCheckpoint.Update(TransactionTreeUpdate(tree), _) =>
                Some(CantonTimestamp.assertFromInstant(tree.getRecordTime))
              case TreeUpdateOrOffsetCheckpoint.Checkpoint(_) => None
            }

            // Note: in theory, it's enough if this action is atomic - there should only be a single
            // ingestion sink storing updates for the given (participant, party, migrationId) tuple,
            // so there should be no concurrent updates.
            // In practice, we still want to have some protection against duplicate inserts, in case
            // the ingestion service is buggy or there are two misconfigured apps trying to ingest the same updates.
            // This is implemented with a unique index in the database schema.
            val action = readOffsetAction()
              .flatMap({
                case None =>
                  logger.debug(
                    s"History $historyId migration $domainMigrationId ingesting None => $offset @ $recordTime"
                  )
                  ingestUpdateOrCheckpoint_(updateOrCheckpoint, domainMigrationId).andThen(
                    updateOffset(offset)
                  )
                case Some(lastIngestedOffset) =>
                  if (offset <= lastIngestedOffset) {
                    updateOrCheckpoint match {
                      case _: TreeUpdateOrOffsetCheckpoint.Update =>
                        logger.warn(
                          s"Update offset $offset <= last ingested offset $lastIngestedOffset for ${description()}, skipping database actions. " +
>>>>>>> 8fcf6c35
                            "This is expected if the SQL query was automatically retried after a transient database error. " +
                            "Otherwise, this is unexpected and most likely caused by two identical UpdateIngestionService instances " +
                            "ingesting into the same logical database."
                        )
<<<<<<< HEAD
                      }
                  }
                  DBIO.successful(IngestedEvents(0, 0))
                } else {
                  logger.debug(
                    s"History $historyId migration $domainMigrationId ingesting $lastIngestedOffset => $offset @ $recordTime"
                  )
                  for {
                    ingestedEvents <- ingestUpdateOrCheckpoint_(
                      updateOrCheckpoint,
                      domainMigrationId,
                    )
                    _ <- updateOffset(offset)
                  } yield ingestedEvents
                }
            })
            .transactionally

          storage
            .queryAndUpdate(action, "ingestUpdate")
            .map { ingestedEvents =>
              recordTime.foreach(advanceLastIngestedRecordTime)
              oMetrics.foreach { metrics =>
                metrics.UpdateHistory.eventCount.inc(ingestedEvents.numCreatedEvents)(
                  MetricsContext("event_type" -> "created")
                )
                metrics.UpdateHistory.eventCount.inc(ingestedEvents.numExercisedEvents)(
                  MetricsContext("event_type" -> "exercised")
                )
              }
            }
        }
=======
                      case _: TreeUpdateOrOffsetCheckpoint.Checkpoint =>
                        // we can receive an offset equal to the last ingested and that can be safely ignore
                        if (offset < lastIngestedOffset) {
                          logger.warn(
                            s"Checkpoint offset $offset < last ingested offset $lastIngestedOffset for ${description()}, skipping database actions. " +
                              "This is expected if the SQL query was automatically retried after a transient database error. " +
                              "Otherwise, this is unexpected and most likely caused by two identical UpdateIngestionService instances " +
                              "ingesting into the same logical database."
                          )
                        }
                    }
                    DBIO.successful(())
                  } else {
                    logger.debug(
                      s"History $historyId migration $domainMigrationId ingesting $lastIngestedOffset => $offset @ $recordTime"
                    )
                    ingestUpdateOrCheckpoint_(updateOrCheckpoint, domainMigrationId).andThen(
                      updateOffset(offset)
                    )
                  }
              })
              .map(_ => ())
              .transactionally

            storage
              .queryAndUpdate(action, "ingestUpdate")
              .map { _ =>
                recordTime.foreach(advanceLastIngestedRecordTime)
              }
          }
          .map(_ => ())
>>>>>>> 8fcf6c35
      }

      private def updateOffset(offset: Long): DBIOAction[?, NoStream, Effect.Write] =
        sqlu"""
        update update_history_last_ingested_offsets
        set last_ingested_offset = ${lengthLimited(LegacyOffset.Api.fromLong(offset))}
        where history_id = $historyId and migration_id = $domainMigrationId
      """
    }

  private def ingestUpdateOrCheckpoint_(
      updateOrCheckpoint: TreeUpdateOrOffsetCheckpoint,
      migrationId: Long,
  ): DBIOAction[IngestedEvents, NoStream, Effect.Read & Effect.Write] = {
    updateOrCheckpoint match {
      case TreeUpdateOrOffsetCheckpoint.Update(update, _) =>
        ingestUpdate_(update, migrationId)
      case TreeUpdateOrOffsetCheckpoint.Checkpoint(_) => DBIO.successful(IngestedEvents(0, 0))
    }
  }

  private def ingestUpdate_(
      update: TreeUpdate,
      migrationId: Long,
  ): DBIOAction[IngestedEvents, NoStream, Effect.Read & Effect.Write] = {
    update match {
      case ReassignmentUpdate(reassignment) =>
        ingestReassignment(reassignment, migrationId).map(_ => IngestedEvents(0, 0))
      case TransactionTreeUpdate(tree) =>
        ingestTransactionTree(tree, migrationId)
    }
  }

  private def ingestReassignment(
      reassignment: Reassignment[ReassignmentEvent],
      migrationId: Long,
  ): DBIOAction[?, NoStream, Effect.Write] = {
    reassignment match {
      case Reassignment(_, _, _, event: ReassignmentEvent.Assign) =>
        ingestAssignment(reassignment, event, migrationId)
      case Reassignment(_, _, _, event: ReassignmentEvent.Unassign) =>
        ingestUnassignment(reassignment, event, migrationId)
    }
  }

  private def ingestUnassignment(
      reassignment: Reassignment[?],
      event: ReassignmentEvent.Unassign,
      migrationId: Long,
  ): DBIOAction[?, NoStream, Effect.Write] = {
    val safeUpdateId = lengthLimited(reassignment.updateId)
    val safeRecordTime = reassignment.recordTime
    val safeParticipantOffset = lengthLimited(LegacyOffset.Api.fromLong(reassignment.offset))
    val safeUnassignId = lengthLimited(event.unassignId)
    val safeContractId = lengthLimited(event.contractId.contractId)
    oMetrics.foreach(_.UpdateHistory.unassignments.mark())
    sqlu"""
      insert into update_history_unassignments(
        history_id,update_id,record_time,
        participant_offset,domain_id,migration_id,
        reassignment_counter,target_domain,
        reassignment_id,submitter,
        contract_id
      )
      values (
        $historyId, $safeUpdateId, $safeRecordTime,
        $safeParticipantOffset, ${event.source}, $migrationId,
        ${event.counter}, ${event.target},
        $safeUnassignId, ${event.submitter},
        $safeContractId
      )
    """
  }

  private def ingestAssignment(
      reassignment: Reassignment[?],
      event: ReassignmentEvent.Assign,
      migrationId: Long,
  ): DBIOAction[?, NoStream, Effect.Write] = {
    val safeUpdateId = lengthLimited(reassignment.updateId)
    val safeRecordTime = reassignment.recordTime
    val safeParticipantOffset = lengthLimited(LegacyOffset.Api.fromLong(reassignment.offset))
    val safeUnassignId = lengthLimited(event.unassignId)
    val safeContractId = lengthLimited(event.createdEvent.getContractId)
    val safeEventId = lengthLimited(
      EventId.prefixedFromUpdateIdAndNodeId(reassignment.updateId, event.createdEvent.getNodeId)
    )
    val templateId = event.createdEvent.getTemplateId
    val templateIdModuleName = lengthLimited(templateId.getModuleName)
    val templateIdEntityName = lengthLimited(templateId.getEntityName)
    val templateIdPackageId = lengthLimited(templateId.getPackageId)
    val safePackageName = lengthLimited(event.createdEvent.getPackageName)
    val createArguments =
      String256M.tryCreate(ProtobufCodec.serializeValue(event.createdEvent.getArguments))
    val contractKey =
      event.createdEvent.getContractKey.toScala
        .map(ProtobufCodec.serializeValue)
        .map(s => String256M.tryCreate(s))
    val safeCreatedAt = CantonTimestamp.assertFromInstant(event.createdEvent.createdAt)
    val safeSignatories = event.createdEvent.getSignatories.asScala.toSeq.map(lengthLimited)
    val safeObservers = event.createdEvent.getObservers.asScala.toSeq.map(lengthLimited)
    oMetrics.foreach(_.UpdateHistory.assignments.mark())
    sqlu"""
      insert into update_history_assignments(
        history_id,update_id,record_time,
        participant_offset,domain_id,migration_id,
        reassignment_counter,source_domain,
        reassignment_id,submitter,
        contract_id, event_id, created_at,
        template_id_package_id, template_id_module_name, template_id_entity_name,
        package_name, create_arguments,
        signatories, observers, contract_key
      )
      values (
        $historyId, $safeUpdateId, $safeRecordTime,
        $safeParticipantOffset, ${event.target}, $migrationId,
        ${event.counter}, ${event.source},
        $safeUnassignId, ${event.submitter},
        $safeContractId, $safeEventId, $safeCreatedAt,
        $templateIdPackageId, $templateIdModuleName, $templateIdEntityName,
        $safePackageName, $createArguments::jsonb,
        $safeSignatories, $safeObservers, $contractKey::jsonb

      )
    """
  }

  private def ingestTransactionTree(
      tree: Transaction,
      migrationId: Long,
  ): DBIOAction[IngestedEvents, NoStream, Effect.Read & Effect.Write] = {
    oMetrics.foreach(_.UpdateHistory.transactionsTrees.mark())
    insertTransactionUpdateRow(tree, migrationId)
      .flatMap(updateRowId => {
        // Note: the order of elements in the eventsById map doesn't matter, and is not preserved here.
        // The order of elements in the rootEventIds and childEventIds lists DOES matter, and needs to be preserved.
        DBIOAction.seq[Effect.Write](
          tree.getEventsById.values().asScala.toSeq.map {
            case created: CreatedEvent =>
              insertCreateEventRow(tree.getUpdateId, created, tree, migrationId, updateRowId)
            case exercised: ExercisedEvent =>
              insertExerciseEventRow(
                tree.getUpdateId,
                exercised,
                tree,
                migrationId,
                updateRowId,
                tree.getChildNodeIds(exercised).asScala.toSeq.map(_.intValue()),
              )
            case e =>
              throw new RuntimeException(s"Unsupported event type: $e")
          }*
        )
      })
      .map(_ => IngestedEvents.eventCount(Seq(tree)))
  }

  private def insertTransactionUpdateRow(
      tree: Transaction,
      migrationId: Long,
  ): DBIOAction[Long, NoStream, Effect.Read & Effect.Write] = {
    val safeUpdateId = lengthLimited(tree.getUpdateId)
    val safeRecordTime = CantonTimestamp.assertFromInstant(tree.getRecordTime)
    val safeParticipantOffset = lengthLimited(LegacyOffset.Api.fromLong(tree.getOffset))
    val safeSynchronizerId = lengthLimited(tree.getSynchronizerId)
    val safeEffectiveAt = CantonTimestamp.assertFromInstant(tree.getEffectiveAt)
    val safeRootEventIds = tree.getRootNodeIds.asScala.toSeq
      .map(EventId.prefixedFromUpdateIdAndNodeId(tree.getUpdateId, _))
      .map(lengthLimited)
    val safeWorkflowId = lengthLimited(tree.getWorkflowId)
    val safeCommandId = lengthLimited(tree.getCommandId)

    (sql"""
      insert into update_history_transactions(
        history_id, update_id, record_time,
        participant_offset, domain_id, migration_id,
        effective_at, root_event_ids, workflow_id, command_id
      )
      values (
        $historyId, $safeUpdateId, $safeRecordTime,
        $safeParticipantOffset, $safeSynchronizerId, $migrationId,
        $safeEffectiveAt, $safeRootEventIds, $safeWorkflowId, $safeCommandId
      )
      returning row_id
    """.asUpdateReturning[Long].head)
  }

  private def insertCreateEventRow(
      updateId: String,
      event: CreatedEvent,
      tree: Transaction,
      migrationId: Long,
      updateRowId: Long,
  ): DBIOAction[?, NoStream, Effect.Write] = {
    val safeEventId = lengthLimited(
      EventId.prefixedFromUpdateIdAndNodeId(updateId, event.getNodeId)
    )
    val safeContractId = lengthLimited(event.getContractId)
    val templateId = event.getTemplateId
    val templateIdModuleName = lengthLimited(templateId.getModuleName)
    val templateIdEntityName = lengthLimited(templateId.getEntityName)
    val templateIdPackageId = lengthLimited(templateId.getPackageId)
    val safePackageName = lengthLimited(event.getPackageName)
    val createArguments = String256M.tryCreate(ProtobufCodec.serializeValue(event.getArguments))
    val contractKey = event.getContractKey.toScala
      .map(ProtobufCodec.serializeValue)
      .map(s => String256M.tryCreate(s))
    val safeCreatedAt = CantonTimestamp.assertFromInstant(event.createdAt)
    val safeSignatories = event.getSignatories.asScala.toSeq.map(lengthLimited)
    val safeObservers = event.getObservers.asScala.toSeq.map(lengthLimited)
    val recordTime = CantonTimestamp.assertFromInstant(tree.getRecordTime)
    val safeUpdateId = lengthLimited(tree.getUpdateId)
    val safeDomainId = lengthLimited(tree.getSynchronizerId)

    sqlu"""
      insert into update_history_creates(
        history_id, event_id, update_row_id,
        contract_id, created_at,
        template_id_package_id, template_id_module_name, template_id_entity_name,
        package_name, create_arguments, signatories, observers,
        contract_key,
        record_time, update_id, domain_id, migration_id
      )
      values (
        $historyId, $safeEventId, $updateRowId,
        $safeContractId, $safeCreatedAt,
        $templateIdPackageId, $templateIdModuleName, $templateIdEntityName,
        $safePackageName, $createArguments::jsonb, $safeSignatories, $safeObservers,
        $contractKey::jsonb,
        $recordTime, $safeUpdateId, $safeDomainId, $migrationId
      )
    """
  }

  private def insertExerciseEventRow(
      updateId: String,
      event: ExercisedEvent,
      tree: Transaction,
      migrationId: Long,
      updateRowId: Long,
      childNodeids: Seq[Int],
  ): DBIOAction[?, NoStream, Effect.Write] = {
    val safeEventId = lengthLimited(
      EventId.prefixedFromUpdateIdAndNodeId(updateId, event.getNodeId)
    )
    val safeChoice = lengthLimited(event.getChoice)
    val safeContractId = lengthLimited(event.getContractId)
    val safeChildEventIds = childNodeids
      .map(EventId.prefixedFromUpdateIdAndNodeId(updateId, _))
      .map(lengthLimited)
    val templateId = event.getTemplateId
    val templateIdModuleName = lengthLimited(templateId.getModuleName)
    val templateIdEntityName = lengthLimited(templateId.getEntityName)
    val templateIdPackageId = lengthLimited(templateId.getPackageId)
    val safePackageName = lengthLimited(event.getPackageName)
    val choiceArguments =
      String256M.tryCreate(ProtobufCodec.serializeValue(event.getChoiceArgument))
    val exerciseResult =
      String256M.tryCreate(ProtobufCodec.serializeValue(event.getExerciseResult))
    val safeActingParties = event.getActingParties.asScala.toSeq.map(lengthLimited)
    val interfaceIdModuleName =
      event.getInterfaceId.toScala.map(i => lengthLimited(i.getModuleName))
    val interfaceIdEntityName =
      event.getInterfaceId.toScala.map(i => lengthLimited(i.getEntityName))
    val interfaceIdPackageId =
      event.getInterfaceId.toScala.map(i => lengthLimited(i.getPackageId))
    val recordTime = CantonTimestamp.assertFromInstant(tree.getRecordTime)
    val safeUpdateId = lengthLimited(tree.getUpdateId)
    val safeDomainId = lengthLimited(tree.getSynchronizerId)

    sqlu"""
      insert into update_history_exercises(
        history_id, event_id, update_row_id,
        child_event_ids, choice,
        template_id_package_id, template_id_module_name, template_id_entity_name,
        contract_id, consuming,
        package_name, argument, result,
        acting_parties,
        interface_id_package_id, interface_id_module_name, interface_id_entity_name,
        record_time, update_id, domain_id, migration_id
      )
      values (
        $historyId, $safeEventId, $updateRowId,
        $safeChildEventIds, $safeChoice,
        $templateIdPackageId, $templateIdModuleName, $templateIdEntityName,
        $safeContractId, ${event.isConsuming},
        $safePackageName, $choiceArguments::jsonb, $exerciseResult::jsonb,
        $safeActingParties,
        $interfaceIdPackageId, $interfaceIdModuleName, $interfaceIdEntityName,
        $recordTime, $safeUpdateId, $safeDomainId, $migrationId
      )
    """
  }

  def migrationsWithCorruptSnapshots()(implicit tc: TraceContext): Future[Set[Long]] = {
    for {
      migrationsWithImportUpdates <- storage
        .query(
          // The following is equivalent to:
          //    """select distinct migration_id
          //    from update_history_transactions
          //    where history_id = $historyId
          //    and record_time = ${CantonTimestamp.MinValue}"""
          // but it uses a recursive CTE to implement a loose index scan
          sql"""
              with recursive t as (
                (
                  select migration_id
                  from update_history_transactions
                  where history_id = $historyId and record_time = ${CantonTimestamp.MinValue}
                  order by migration_id limit 1
                )
                union all
                select (
                  select migration_id
                  from update_history_transactions
                  where migration_id > t.migration_id and history_id = $historyId and record_time = ${CantonTimestamp.MinValue}
                  order by migration_id limit 1
                )
                from t
                where t.migration_id is not null
              )
              select migration_id from t where migration_id is not null
             """.as[Long],
          "deleteInvalidAcsSnapshots.1",
        )
      firstMigrationIdO <- getFirstMigrationId(historyId)
      migrationsWithSnapshots <- storage
        .query(
          sql"""
               select distinct migration_id
               from acs_snapshot
               where history_id = $historyId
             """.as[Long],
          "deleteInvalidAcsSnapshots.2",
        )
    } yield {
      firstMigrationIdO match {
        case None =>
          Set.empty
        case Some(firstMigrationId) =>
          val migrationsThatNeedImportUpdates: Set[Long] =
            migrationsWithSnapshots.toSet - firstMigrationId
          migrationsThatNeedImportUpdates -- migrationsWithImportUpdates.toSet
      }
    }
  }

  def corruptAcsSnapshotsDeleted: Boolean = state.get.corruptSnapshotsDeleted
  def markCorruptAcsSnapshotsDeleted(): Unit = {
    state.updateAndGet(_.copy(corruptSnapshotsDeleted = true))
    ()
  }

  private[this] def cleanUpDataAfterDomainMigration(
      historyId: Long
  )(implicit tc: TraceContext): Future[Unit] = {
    val previousMigrationId = domainMigrationInfo.currentMigrationId - 1
    domainMigrationInfo.migrationTimeInfo match {
      case Some(info) =>
        for {
          _ <-
            if (info.synchronizerWasPaused) {
              for {
                _ <- verifyNoRolledBackAcsSnapshots(
                  historyId,
                  previousMigrationId,
                  info.acsRecordTime,
                )
                _ <- verifyNoRolledBackData(historyId, previousMigrationId, info.acsRecordTime)
              } yield ()
            } else {
              for {
                _ <- deleteAcsSnapshotsAfter(historyId, previousMigrationId, info.acsRecordTime)
                _ <- deleteRolledBackUpdateHistory(
                  historyId,
                  previousMigrationId,
                  info.acsRecordTime,
                )
              } yield ()
            }
        } yield ()
      case _ =>
        logger.debug("No previous domain migration, not checking or deleting updates")
        Future.unit
    }
  }

  private[this] def verifyNoRolledBackData(
      historyId: Long, // Not using the storeId from the state, as the state might not be updated yet
      migrationId: Long,
      recordTime: CantonTimestamp,
  )(implicit tc: TraceContext): Future[Unit] = {
    val action = DBIO
      .sequence(
        Seq(
          sql"""
            select count(*) from update_history_creates
            where history_id = $historyId and migration_id = $migrationId and record_time > $recordTime
          """.as[Long].head,
          sql"""
            select count(*) from update_history_exercises
            where history_id = $historyId and migration_id = $migrationId and record_time > $recordTime
          """.as[Long].head,
          sql"""
            select count(*) from update_history_transactions
            where history_id = $historyId and migration_id = $migrationId and record_time > $recordTime
          """.as[Long].head,
          sql"""
            select count(*) from update_history_assignments
            where history_id = $historyId and migration_id = $migrationId and record_time > $recordTime
          """.as[Long].head,
          sql"""
            select count(*) from update_history_unassignments
            where history_id = $historyId and migration_id = $migrationId and record_time > $recordTime
          """.as[Long].head,
        )
      )
      .map(rows =>
        if (rows.sum > 0) {
          throw new IllegalStateException(
            s"Found $rows rows for $updateStreamParty where migration_id = $migrationId and record_time > $recordTime, " +
              "but the configuration says the domain was paused during the migration. " +
              "Check the domain migration configuration and the content of the update history database."
          )
        } else {
          logger.debug(
            s"No updates found for $updateStreamParty where migration_id = $migrationId and record_time > $recordTime"
          )
        }
      )
    storage.query(action, "verifyNoRolledBackData")
  }

  private[this] def deleteRolledBackUpdateHistory(
      historyId: Long, // Not using the storeId from the state, as the state might not be updated yet
      migrationId: Long,
      recordTime: CantonTimestamp,
  )(implicit tc: TraceContext): Future[Unit] = {
    logger.info(
      s"Deleting all updates for $updateStreamParty where migration = $migrationId and record time > $recordTime"
    )
    val action = DBIO
      .sequence(
        Seq(
          sqlu"""
            delete from update_history_creates
            where history_id = $historyId and migration_id = $migrationId and record_time > $recordTime
          """,
          sqlu"""
            delete from update_history_exercises
            where history_id = $historyId and migration_id = $migrationId and record_time > $recordTime
          """,
          sqlu"""
            delete from update_history_transactions
            where history_id = $historyId and migration_id = $migrationId and record_time > $recordTime
          """,
          sqlu"""
            delete from update_history_assignments
            where history_id = $historyId and migration_id = $migrationId and record_time > $recordTime
          """,
          sqlu"""
            delete from update_history_unassignments
            where history_id = $historyId and migration_id = $migrationId and record_time > $recordTime
          """,
        )
      )
      .map(rows =>
        if (rows.sum > 0) {
          logger.info(
            s"Deleted $rows rows for $updateStreamParty where migration_id = $migrationId and record_time > $recordTime. " +
              "This is expected during a disaster recovery, where we are rolling back the domain to a previous state. " +
              "In is NOT expected during regular hard domain migrations."
          )
        } else {
          logger.info(s"No rows deleted for $updateStreamParty")
        }
      )
    storage.update(action, "deleteRolledBackUpdateHistory")
  }

  /** Deletes all ACS snapshots with a record time after the given time.
    *
    * Note: ACS snapshots are managed by [[AcsSnapshotStore]] which is part of the scan app
    * and depends on this store. In theory this method should be implemented there.
    *
    * However, due to foreign key constraints, we need to delete acs snapshots before we can delete
    * updates referenced by the snapshots, and this store deletes updates as part of its initialization.
    * To avoid orchestrating store initialization, we simply implement this method here.
    * This works because all apps use the same database schema.
    */
  def deleteAcsSnapshotsAfter(
      historyId: Long,
      migrationId: Long,
      recordTime: CantonTimestamp,
  )(implicit tc: TraceContext): Future[Unit] = {
    logger.info(
      s"Deleting ACS snapshots for history $historyId with migration $migrationId and recordTime > $recordTime"
    )
    val deleteAction = for {
      dataToDelete <-
        sql"""
          delete from acs_snapshot
          where history_id = $historyId and migration_id = $migrationId and snapshot_record_time > $recordTime
          returning first_row_id, last_row_id
        """.asUpdateReturning[(Long, Long)]
      expectedDataRows = dataToDelete.foldLeft(0L)((total, r) => total + (r._2 - r._1 + 1))
      _ = logger.info(
        s"Deleted ${dataToDelete.size} rows from acs_snapshot, expecting to delete $expectedDataRows rows from acs_snapshot_data"
      )
      deletedDataRows <- DBIO.traverse(dataToDelete) { case (first_row, last_row) =>
        sqlu"""
          delete from acs_snapshot_data
          where row_id between $first_row and $last_row
        """
      }
      _ = logger.info(
        s"Deleted ${deletedDataRows.sum} rows from acs_snapshot_data"
      )
    } yield ()

    storage
      .queryAndUpdate(
        deleteAction.transactionally,
        "deleteAcsSnapshotsAfter",
      )
  }

  def verifyNoRolledBackAcsSnapshots(
      historyId: Long,
      migrationId: Long,
      recordTime: CantonTimestamp,
  )(implicit tc: TraceContext): Future[Unit] = {
    val action = sql"""
          select snapshot_record_time from acs_snapshot
          where history_id = $historyId and migration_id = $migrationId and snapshot_record_time > $recordTime
        """
      .as[CantonTimestamp]
      .map(times =>
        if (times.length > 0) {
          throw new IllegalStateException(
            s"Found acs snapshots at $times for $updateStreamParty where migration_id = $migrationId and record_time > $recordTime, " +
              "but the configuration says the domain was paused during the migration. " +
              "Check the domain migration configuration and the content of the update history database"
          )
        } else {
          logger.debug(
            s"No updates found for $updateStreamParty where migration_id = $migrationId and record_time > $recordTime"
          )
        }
      )

    storage
      .query(
        action,
        "verifyNoRolledBackAcsSnapshots",
      )
  }

  /** Deletes all updates on the given domain with a record time before the given time.
    */
  def deleteUpdatesBefore(
      synchronizerId: SynchronizerId,
      migrationId: Long,
      recordTime: CantonTimestamp,
  )(implicit tc: TraceContext): Future[Unit] = {
    logger.info(
      s"Deleting updates before $recordTime on domain $synchronizerId from store $storeName with id $historyId"
    )
    val filterCondition = sql"""
      domain_id = $synchronizerId and
      migration_id = $migrationId and
      history_id = $historyId and
      record_time < $recordTime"""

    val deleteAction = for {
      numCreates <- (
        sql"delete from update_history_creates where " ++ filterCondition
      ).toActionBuilder.asUpdate
      numExercises <- (
        sql"delete from update_history_exercises where " ++ filterCondition
      ).toActionBuilder.asUpdate
      numTransactions <- (
        sql"delete from update_history_transactions where " ++ filterCondition
      ).toActionBuilder.asUpdate
      numAssignments <- (
        sql"delete from update_history_assignments where " ++ filterCondition
      ).toActionBuilder.asUpdate
      numUnassignments <- (
        sql"delete from update_history_unassignments where " ++ filterCondition
      ).toActionBuilder.asUpdate
    } yield (numCreates, numExercises, numTransactions, numAssignments, numUnassignments)

    for {
      (numCreates, numExercises, numTransactions, numAssignments, numUnassignments) <- storage
        .update(
          deleteAction.transactionally,
          "deleteUpdatesForTable",
        )
    } yield (
      logger.info(
        s"Deleted $numCreates creates, $numExercises exercises, $numTransactions transactions, $numAssignments assignments, " +
          s"and $numUnassignments unassignments from store $storeName with id $historyId"
      )
    )
  }

  private def afterFilters(
      afterO: Option[(Long, CantonTimestamp)],
      includeImportUpdates: Boolean,
  ): NonEmptyList[SQLActionBuilder] = {
    val gt = if (includeImportUpdates) ">=" else ">"
    afterO match {
      case None =>
        NonEmptyList.of(sql"migration_id >= 0 and record_time #$gt ${CantonTimestamp.MinValue}")
      case Some((afterMigrationId, afterRecordTime)) =>
        // This makes it so that the two queries use updt_hist_tran_hi_mi_rt_di,
        NonEmptyList.of(
          sql"migration_id = ${afterMigrationId} and record_time > ${afterRecordTime} ",
          sql"migration_id > ${afterMigrationId} and record_time #$gt ${CantonTimestamp.MinValue}",
        )
    }
  }

  private def beforeFilters(
      migrationId: Long,
      synchronizerId: SynchronizerId,
      beforeRecordTime: CantonTimestamp,
      atOrAfterRecordTimeO: Option[CantonTimestamp],
  ): NonEmptyList[SQLActionBuilder] = {
    atOrAfterRecordTimeO match {
      case None =>
        NonEmptyList.of(
          // Uses `> CantonTimestamp.MinValue` to exclude import updates
          sql"""migration_id = $migrationId and
                domain_id = $synchronizerId and
                record_time < $beforeRecordTime and
                record_time > ${CantonTimestamp.MinValue}"""
        )
      case Some(atOrAfterRecordTime) =>
        NonEmptyList.of(
          sql"""migration_id = $migrationId and
                domain_id = $synchronizerId and
                record_time < $beforeRecordTime and
                record_time >= ${atOrAfterRecordTime}
                """
        )
    }

  }

  private def updatesQuery(
      filters: NonEmptyList[SQLActionBuilder],
      orderBy: SQLActionBuilder,
      limit: PageLimit,
      makeSubQuery: SQLActionBuilder => SQLActionBuilderChain,
  ) = {
    if (filters.size == 1) {
      makeSubQuery(filters.head)
    } else {
      // Using an OR in a query might cause the query planner to do a Seq scan,
      // whereas using a union all makes it so that the individual queries use the right index,
      // and are merged via Merge Append.
      val unionAll = filters.map(makeSubQuery).reduceLeft(_ ++ sql" union all " ++ _)

      sql"select * from (" ++ unionAll ++ sql") all_queries " ++
        sql"order by " ++ orderBy ++ sql" limit ${limit.limit}"
    }
  }

  private def getTxUpdates(
      filters: NonEmptyList[SQLActionBuilder],
      orderBy: SQLActionBuilder,
      limit: PageLimit,
  )(implicit tc: TraceContext): Future[Seq[TreeUpdateWithMigrationId]] = {
    def makeSubQuery(afterFilter: SQLActionBuilder): SQLActionBuilderChain = {
      sql"""
      (select
        row_id,
        update_id,
        record_time,
        participant_offset,
        domain_id,
        migration_id,
        effective_at,
        root_event_ids,
        workflow_id,
        command_id
      from update_history_transactions
      where
        history_id = $historyId and """ ++ afterFilter ++
        sql" order by " ++ orderBy ++ sql" limit ${limit.limit})"
    }

    val finalQuery = updatesQuery(filters, orderBy, limit, makeSubQuery)
    for {
      rows <- storage
        .query(
          finalQuery.toActionBuilder.as[SelectFromTransactions],
          "getTxUpdates",
        )
      creates <- queryCreateEvents(rows.map(_.rowId))
      exercises <- queryExerciseEvents(rows.map(_.rowId))
    } yield {
      rows.map { row =>
        TreeUpdateWithMigrationId(
          decodeTransaction(
            row,
            creates.getOrElse(row.rowId, Seq.empty),
            exercises.getOrElse(row.rowId, Seq.empty),
          ),
          row.migrationId,
        )
      }
    }
  }

  private def getAssignmentUpdates(
      filters: NonEmptyList[SQLActionBuilder],
      orderBy: SQLActionBuilder,
      limit: PageLimit,
  )(implicit tc: TraceContext): Future[Seq[TreeUpdateWithMigrationId]] = {

    def makeSubQuery(afterFilter: SQLActionBuilder): SQLActionBuilderChain = {
      sql"""
    (select
      update_id,
      record_time,
      participant_offset,
      domain_id,
      migration_id,
      reassignment_counter,
      source_domain,
      reassignment_id,
      submitter,
      contract_id,
      event_id,
      created_at,
      template_id_package_id,
      template_id_module_name,
      template_id_entity_name,
      package_name,
      create_arguments,
      signatories,
      observers,
      contract_key
    from update_history_assignments
    where
      history_id = $historyId and """ ++ afterFilter ++
        sql" order by " ++ orderBy ++ sql" limit ${limit.limit})"
    }

    val finalQuery = updatesQuery(filters, orderBy, limit, makeSubQuery)
    for {
      rows <- storage
        .query(
          finalQuery.toActionBuilder.as[SelectFromAssignments],
          "getAssignmentUpdates",
        )
    } yield {
      rows.map { row => TreeUpdateWithMigrationId(decodeAssignment(row), row.migrationId) }
    }
  }

  private def getUnassignmentUpdates(
      filters: NonEmptyList[SQLActionBuilder],
      orderBy: SQLActionBuilder,
      limit: PageLimit,
  )(implicit tc: TraceContext): Future[Seq[TreeUpdateWithMigrationId]] = {

    def makeSubQuery(afterFilter: SQLActionBuilder): SQLActionBuilderChain = {
      sql"""
    (select
      update_id,
      record_time,
      participant_offset,
      domain_id,
      migration_id,
      reassignment_counter,
      target_domain,
      reassignment_id,
      submitter,
      contract_id
    from update_history_unassignments
    where
      history_id = $historyId and """ ++ afterFilter ++
        sql" order by " ++ orderBy ++ sql" limit ${limit.limit})"
    }

    val finalQuery = updatesQuery(filters, orderBy, limit, makeSubQuery)
    for {
      rows <- storage
        .query(
          finalQuery.toActionBuilder.as[SelectFromUnassignments],
          "getUnassignmentUpdates",
        )
    } yield {
      rows.map { row => TreeUpdateWithMigrationId(decodeUnassignment(row), row.migrationId) }
    }
  }

  def getUpdatesWithoutImportUpdates(
      afterO: Option[(Long, CantonTimestamp)],
      limit: PageLimit,
  )(implicit tc: TraceContext): Future[Seq[TreeUpdateWithMigrationId]] = {
    val filters = afterFilters(afterO, includeImportUpdates = false)
    val orderBy = sql"migration_id, record_time, domain_id"
    for {
      txs <- getTxUpdates(filters, orderBy, limit)
      assignments <- getAssignmentUpdates(filters, orderBy, limit)
      unassignments <- getUnassignmentUpdates(filters, orderBy, limit)
    } yield {
      (txs ++ assignments ++ unassignments).sorted.take(limit.limit)
    }
  }

  def getAllUpdates(
      afterO: Option[(Long, CantonTimestamp)],
      limit: PageLimit,
  )(implicit tc: TraceContext): Future[Seq[TreeUpdateWithMigrationId]] = {
    val filters = afterFilters(afterO, includeImportUpdates = true)
    // With import updates, we have to include the update id to get a deterministic order.
    // We don't have an index for this order, but this is only used in test code and deprecated scan endpoints.
    val orderBy = sql"migration_id, record_time, domain_id, update_id"
    for {
      txs <- getTxUpdates(filters, orderBy, limit)
      assignments <- getAssignmentUpdates(filters, orderBy, limit)
      unassignments <- getUnassignmentUpdates(filters, orderBy, limit)
    } yield {
      (txs ++ assignments ++ unassignments).sorted.take(limit.limit)
    }
  }

  def getUpdatesBefore(
      migrationId: Long,
      synchronizerId: SynchronizerId,
      beforeRecordTime: CantonTimestamp,
      atOrAfterRecordTime: Option[CantonTimestamp],
      limit: PageLimit,
  )(implicit tc: TraceContext): Future[Seq[TreeUpdateWithMigrationId]] = {
    val filters = beforeFilters(migrationId, synchronizerId, beforeRecordTime, atOrAfterRecordTime)
    val orderBy = sql"record_time desc"
    for {
      txs <- getTxUpdates(filters, orderBy, limit)
      assignments <- getAssignmentUpdates(filters, orderBy, limit)
      unassignments <- getUnassignmentUpdates(filters, orderBy, limit)
    } yield {
      (txs ++ assignments ++ unassignments).sorted.reverse.take(limit.limit)
    }
  }

  /** Returns paginated import updates for the given migration id.
    *
    * Note: we store original import updates in the database (as we receive them from the ledger API),
    * but we want this method to return updates that are consistent across SVs.
    * Original import updates have an update id that differs across SVs,
    * and we don't want to rely on the fact that each import update has exactly one create event.
    *
    * Therefore, we rewrite the import updates such that:
    * - Each import update has exactly one create event
    * - The update id is generated from the contract id
    *
    * Note: HttpScanHandler rewrites event ids in order to make them consistent across SVs.
    * For import updates, we need to implement the rewrite here, as it needs to implemented
    * in the database query.
    */
  def getImportUpdates(
      migrationId: Long,
      afterUpdateId: String,
      limit: PageLimit,
  )(implicit tc: TraceContext): Future[Seq[TreeUpdateWithMigrationId]] = {
    val query =
      sql"""
        select
          tx.record_time,
          tx.participant_offset,
          tx.domain_id,
          tx.migration_id,
          tx.effective_at,
          tx.workflow_id,
          tx.command_id,
          c.event_id,
          c.contract_id,
          c.created_at,
          c.template_id_package_id,
          c.template_id_module_name,
          c.template_id_entity_name,
          c.package_name,
          c.create_arguments,
          c.signatories,
          c.observers,
          c.contract_key
        from
          update_history_creates c,
          update_history_transactions tx
        where
          c.history_id = $historyId and
          c.migration_id = $migrationId and
          c.record_time = ${CantonTimestamp.MinValue} and
          c.contract_id > $afterUpdateId and
          c.update_row_id = tx.row_id
        order by c.contract_id asc
        limit ${limit.limit}
         """
    for {
      rows <- storage
        .query(
          query.toActionBuilder.as[SelectFromImportUpdates],
          "getImportUpdates",
        )
    } yield {
      rows.map { row =>
        TreeUpdateWithMigrationId(
          decodeImportTransaction(
            row
          ),
          row.migrationId,
        )
      }
    }
  }

  def getUpdate(
      updateId: String
  )(implicit tc: TraceContext): Future[Option[TreeUpdateWithMigrationId]] = {
    val safeUpdateId = lengthLimited(updateId)
    val query =
      sql"""
      select
        row_id,
        update_id,
        record_time,
        participant_offset,
        domain_id,
        migration_id,
        effective_at,
        root_event_ids,
        workflow_id,
        command_id
      from  update_history_transactions
      where update_id = $safeUpdateId
      and history_id = $historyId
        """

    for {
      rows <- storage
        .query(
          query.toActionBuilder.as[SelectFromTransactions],
          "getUpdate",
        )
      creates <- queryCreateEvents(rows.map(_.rowId))
      exercises <- queryExerciseEvents(rows.map(_.rowId))
    } yield {
      rows.map { row =>
        TreeUpdateWithMigrationId(
          decodeTransaction(
            row,
            creates.getOrElse(row.rowId, Seq.empty),
            exercises.getOrElse(row.rowId, Seq.empty),
          ),
          row.migrationId,
        )
      }.headOption
    }
  }

  private def queryCreateEvents(
      transactionRowIds: Seq[Long]
  )(implicit tc: TraceContext): Future[Map[Long, Seq[SelectFromCreateEvents]]] = {
    if (transactionRowIds.isEmpty) {
      Future.successful(Map.empty)
    } else {
      storage
        .query(
          (sql"""
      select
        update_row_id,
        event_id,
        contract_id,
        created_at,
        template_id_package_id,
        template_id_module_name,
        template_id_entity_name,
        package_name,
        create_arguments,
        signatories,
        observers,
        contract_key

      from update_history_creates
      where update_row_id IN """ ++ inClause(transactionRowIds)).toActionBuilder
            .as[SelectFromCreateEvents],
          "queryCreateEvents",
        )
        .map(_.groupBy(_.updateRowId))
    }
  }

  def lookupContractById[TCId <: ContractId[_], T <: DamlRecord[_]](
      companion: Contract.Companion.Template[TCId, T]
  )(contractId: TCId)(implicit tc: TraceContext): Future[Option[Contract[TCId, T]]] = {
    for {
      // Annoyingly our index for contract id lookups does not include the history id.
      // In production, we only ever have one history id per database but at least in tests
      // postgres sometimes picks an index to filter by history_id and does a linear search over contract_id.
      // The materialized CTE forces it to pick the contract_id index.
      r <- storage
        .querySingle(
          sql"""
            with unfiltered_contracts as materialized (select
              update_row_id,
              event_id,
              contract_id,
              created_at,
              template_id_package_id,
              template_id_module_name,
              template_id_entity_name,
              package_name,
              create_arguments,
              signatories,
              observers,
              contract_key,
              history_id
            from update_history_creates
            where contract_id = $contractId)
            select * from unfiltered_contracts where history_id = $historyId""".toActionBuilder
            .as[SelectFromCreateEvents]
            .headOption,
          "lookupContractById",
        )
        .value
        .map(_.map(_.toContract(companion)))
    } yield r
  }

  private def queryExerciseEvents(
      transactionRowIds: Seq[Long]
  )(implicit tc: TraceContext): Future[Map[Long, Seq[SelectFromExerciseEvents]]] = {
    if (transactionRowIds.isEmpty) {
      Future.successful(Map.empty)
    } else {
      storage
        .query(
          (sql"""
      select
        update_row_id,
        event_id,
        child_event_ids,
        choice,
        template_id_package_id,
        template_id_module_name,
        template_id_entity_name,
        contract_id,
        consuming,
        package_name,
        argument,
        result,
        acting_parties,
        interface_id_package_id,
        interface_id_module_name,
        interface_id_entity_name
      from update_history_exercises
      where update_row_id IN """ ++ inClause(transactionRowIds)).toActionBuilder
            .as[SelectFromExerciseEvents],
          "queryExerciseEvents",
        )
        .map(_.groupBy(_.updateRowId))
    }
  }

  /** Decodes the result of fetching one import contract ([[SelectFromImportUpdates]]) into
    * an artificial update ([[UpdateHistoryResponse]]) with exactly one create event.
    *
    * The result of this method should be consistent and stable. Values of fields that could
    * differ across SVs or across Canton versions are rewritten using determinisitic values.
    *
    * The deterministic values chosen here will be persisted in the UpdateHistory database
    * of late-joining SVs when they backfill import updates.
    * If you change any of the deterministic values here, it will lead to BFT consistency
    * warnings until all SV nodes have deployed the new version.
    */
  private def decodeImportTransaction(
      updateRow: SelectFromImportUpdates
  ): UpdateHistoryResponse = {
    // We don't use any prefix so that we can use an index on contract ids when fetching import updates.
    val updateId = updateRow.contractId
    val eventNodeId = 0
    // The prefix needs to be preserved, because we're relying on it to determine whether a given update
    // was an import update.
    val workflowId = s"${IMPORT_ACS_WORKFLOW_ID_PREFIX}-${updateId}"
    // Command id and participant offset are not included in API responses,
    // but we're making them consistent anyway.
    val commandId = ""
    val offset = 0L

    val createEvent = new CreatedEvent(
      /*witnessParties = */ java.util.Collections.emptyList(),
      /*offset = */ 0, // not populated
      /*nodeId = */ eventNodeId,
      /*templateId = */ tid(
        updateRow.templatePackageId,
        updateRow.templateModuleName,
        updateRow.templateEntityName,
      ),
      /* packageName = */ updateRow.packageName,
      /*contractId = */ updateRow.contractId,
      /*arguments = */ ProtobufCodec.deserializeValue(updateRow.createArguments).asRecord().get(),
      /*createdEventBlob = */ ByteString.EMPTY,
      /*interfaceViews = */ java.util.Collections.emptyMap(),
      /*failedInterfaceViews = */ java.util.Collections.emptyMap(),
      /*contractKey = */ updateRow.contractKey.map(ProtobufCodec.deserializeValue).toJava,
      /*signatories = */ updateRow.signatories.getOrElse(missingStringSeq).asJava,
      /*observers = */ updateRow.observers.getOrElse(missingStringSeq).asJava,
      /*createdAt = */ updateRow.createdAt.toInstant,
      /*acsDelta = */ false,
      /*representativePackageId = */ updateRow.templatePackageId,
    )

    UpdateHistoryResponse(
      update = TransactionTreeUpdate(
        new Transaction(
          /*updateId = */ updateId,
          /*commandId = */ commandId,
          /*workflowId = */ workflowId,
          /*effectiveAt = */ updateRow.effectiveAt.toInstant,
          /*events = */ java.util.Collections.singletonList(createEvent),
          /*offset = */ offset,
          /*synchronizerId = */ updateRow.synchronizerId,
          /*traceContext = */ TraceContextOuterClass.TraceContext.getDefaultInstance,
          /*recordTime = */ updateRow.recordTime.toInstant,
        )
      ),
      synchronizerId = SynchronizerId.tryFromString(updateRow.synchronizerId),
    )
  }

  private def decodeTransaction(
      updateRow: SelectFromTransactions,
      createRows: Seq[SelectFromCreateEvents],
      exerciseRows: Seq[SelectFromExerciseEvents],
  ): UpdateHistoryResponse = {

    val createEvents = createRows.map(_.toCreatedEvent.event)
    // TODO(#640) - remove this conversion as it's costly
    val nodesWithChildren = exerciseRows
      .map(exercise =>
        EventId.nodeIdFromEventId(exercise.eventId) -> exercise.childEventIds
          .map(EventId.nodeIdFromEventId)
      )
      .toMap
    val exerciseEvents = exerciseRows.map { row =>
      val nodeId = EventId.nodeIdFromEventId(row.eventId)
      new ExercisedEvent(
        /*witnessParties = */ java.util.Collections.emptyList(),
        /*offset = */ 0, // not populated
        /*nodeId = */ nodeId,
        /*templateId = */ tid(
          row.templatePackageId,
          row.templateModuleName,
          row.templateEntityName,
        ),
        /*packageName = */ row.packageName.getOrElse(missingString),
        /*interfaceId = */ tid(
          row.interfacePackageId,
          row.interfaceModuleName,
          row.interfaceEntityName,
        ).toJava,
        /*contractId = */ row.contractId,
        /*choice = */ row.choice,
        /*choiceArgument = */ ProtobufCodec.deserializeValue(row.argument),
        /*actingParties = */ row.actingParties.getOrElse(missingStringSeq).asJava,
        /*consuming = */ row.consuming,
        /*lastDescendedNodeId = */ Integer.valueOf(
          EventId.lastDescendedNodeFromChildNodeIds(nodeId, nodesWithChildren)
        ),
        /*exerciseResult = */ ProtobufCodec.deserializeValue(row.result),
        /*implementedInterfaces = */ java.util.Collections.emptyList(),
        /*acsDelta = */ false,
      )
    }
    val events: Seq[Event] = (createEvents ++ exerciseEvents).sortBy(_.getNodeId)

    UpdateHistoryResponse(
      update = TransactionTreeUpdate(
        new Transaction(
          /*updateId = */ updateRow.updateId,
          /*commandId = */ updateRow.commandId.getOrElse(missingString),
          /*workflowId = */ updateRow.workflowId.getOrElse(missingString),
          /*effectiveAt = */ updateRow.effectiveAt.toInstant,
          /*events = */ events.asJava,
          /*offset = */ LegacyOffset.Api.assertFromStringToLong(updateRow.participantOffset),
          /*synchronizerId = */ updateRow.synchronizerId,
          /*traceContext = */ TraceContextOuterClass.TraceContext.getDefaultInstance,
          /*recordTime = */ updateRow.recordTime.toInstant,
        )
      ),
      synchronizerId = SynchronizerId.tryFromString(updateRow.synchronizerId),
    )
  }

  private def decodeAssignment(
      row: SelectFromAssignments
  ): UpdateHistoryResponse = {
    UpdateHistoryResponse(
      ReassignmentUpdate(
        Reassignment[Assign](
          updateId = row.updateId,
          offset = row.participantOffset,
          recordTime = row.recordTime,
          event = Assign(
            submitter = row.submitter,
            source = row.sourceDomain,
            target = row.synchronizerId,
            unassignId = row.reassignmentId,
            createdEvent = new CreatedEvent(
              /*witnessParties = */ java.util.Collections.emptyList(),
              /*offset = */ 0, // not populated
              /*nodeId = */ EventId.nodeIdFromEventId(row.eventId),
              /*templateId = */ tid(
                row.templatePackageId,
                row.templateModuleName,
                row.templateEntityName,
              ),
              /*packageName = */ row.packageName,
              /*contractId = */ row.contractId,
              /*arguments = */ ProtobufCodec.deserializeValue(row.createArguments).asRecord().get(),
              /*createdEventBlob = */ ByteString.EMPTY,
              /*interfaceViews = */ java.util.Collections.emptyMap(),
              /*failedInterfaceViews = */ java.util.Collections.emptyMap(),
              /*contractKey = */ java.util.Optional.empty(),
              /*signatories = */ row.signatories.getOrElse(missingStringSeq).asJava,
              /*observers = */ row.observers.getOrElse(missingStringSeq).asJava,
              /*createdAt = */ row.createdAt.toInstant,
              /*acsDelta = */ false,
              /*representativePackageId = */ row.templatePackageId,
            ),
            counter = row.reassignmentCounter,
          ),
        )
      ),
      row.synchronizerId,
    )
  }

  private def decodeUnassignment(
      row: SelectFromUnassignments
  ): UpdateHistoryResponse = {
    UpdateHistoryResponse(
      ReassignmentUpdate(
        Reassignment[Unassign](
          updateId = row.updateId,
          offset = row.participantOffset,
          recordTime = row.recordTime,
          event = Unassign(
            submitter = row.submitter,
            source = row.synchronizerId,
            target = row.targetDomain,
            unassignId = row.reassignmentId,
            counter = row.reassignmentCounter,
            contractId = new ContractId(row.contractId),
          ),
        )
      ),
      row.synchronizerId,
    )
  }

  private implicit lazy val GetResultSelectFromTransactions: GetResult[SelectFromTransactions] =
    GetResult { prs =>
      import prs.*
      (SelectFromTransactions.apply _).tupled(
        (
          <<[Long],
          <<[String],
          <<[CantonTimestamp],
          <<[String],
          <<[String],
          <<[Long],
          <<[CantonTimestamp],
          <<[Seq[String]],
          <<[Option[String]],
          <<[Option[String]],
        )
      )
    }

  private implicit lazy val GetResultSelectFromExerciseEvents: GetResult[SelectFromExerciseEvents] =
    GetResult { prs =>
      import prs.*
      (SelectFromExerciseEvents.apply _).tupled(
        (
          <<[Long],
          <<[String],
          <<[Seq[String]],
          <<[String],
          <<[String],
          <<[String],
          <<[String],
          <<[String],
          <<[Boolean],
          <<[Option[String]],
          <<[String],
          <<[String],
          <<[Option[Seq[String]]],
          <<[Option[String]],
          <<[Option[String]],
          <<[Option[String]],
        )
      )
    }

  private implicit lazy val GetResultSelectFromAssignments: GetResult[SelectFromAssignments] =
    GetResult { prs =>
      import prs.*
      (SelectFromAssignments.apply _).tupled(
        (
          <<[String],
          <<[CantonTimestamp],
          LegacyOffset.Api.assertFromStringToLong(<<[String]),
          <<[SynchronizerId],
          <<[Long],
          <<[Long],
          <<[SynchronizerId],
          <<[String],
          <<[PartyId],
          <<[String],
          <<[String],
          <<[CantonTimestamp],
          <<[String],
          <<[String],
          <<[String],
          <<[String],
          <<[String],
          <<[Option[Seq[String]]],
          <<[Option[Seq[String]]],
          <<[Option[String]],
        )
      )
    }

  private implicit lazy val GetResultSelectFromUnassignments: GetResult[SelectFromUnassignments] =
    GetResult { prs =>
      import prs.*
      (SelectFromUnassignments.apply _).tupled(
        (
          <<[String],
          <<[CantonTimestamp],
          LegacyOffset.Api.assertFromStringToLong(<<[String]),
          <<[SynchronizerId],
          <<[Long],
          <<[Long],
          <<[SynchronizerId],
          <<[String],
          <<[PartyId],
          <<[String],
        )
      )
    }

  private implicit lazy val GetResultSelectFromImportUpdates: GetResult[SelectFromImportUpdates] =
    GetResult { prs =>
      import prs.*
      (SelectFromImportUpdates.apply _).tupled(
        (
          <<[CantonTimestamp],
          <<[String],
          <<[String],
          <<[Long],
          <<[CantonTimestamp],
          <<[Option[String]],
          <<[Option[String]],
          <<[String],
          <<[String],
          <<[CantonTimestamp],
          <<[String],
          <<[String],
          <<[String],
          <<[String],
          <<[String],
          <<[Option[Seq[String]]],
          <<[Option[Seq[String]]],
          <<[Option[String]],
        )
      )
    }

  /** Returns the record time range of sequenced events excluding ACS imports after a HDM.
    */
  def getRecordTimeRange(
      migrationId: Long
  )(implicit tc: TraceContext): Future[Map[SynchronizerId, DomainRecordTimeRange]] = {
    // This query is rather tricky, there are two parts we need to tackle:
    // 1. get the list of distinct domain ids
    // 2. for each of them get the min and max record time
    // A naive group by does not hit an index for either of them.
    // To get the list of domain ids we simulate a loose index scan as describe in https://wiki.postgresql.org/wiki/Loose_indexscan.
    // We then exploit a lateral join to get the record time range as described in https://www.timescale.com/blog/select-the-most-recent-record-of-many-items-with-postgresql/.
    // This relies on the number of domain ids being reasonably small to perform well which is a valid assumption.
    def range(table: String): Future[Map[SynchronizerId, DomainRecordTimeRange]] = {
      storage
        .query(
          sql"""
            with recursive domains AS (
              select min(domain_id) AS domain_id FROM #$table where history_id = $historyId and migration_id = $migrationId
              union ALL
              select (select min(domain_id) FROM #$table WHERE history_id = $historyId and migration_id = $migrationId and domain_id > domains.domain_id)
              FROM domains where domain_id is not null
            )
            select domain_id, min_record_time, max_record_time
            from domains
            inner join lateral (select min(record_time) as min_record_time, max(record_time) as max_record_time from #$table where history_id = $historyId and migration_id = $migrationId and domain_id = domains.domain_id and record_time > ${CantonTimestamp.MinValue}) time_range
            on true
            where domain_id is not null
           """
            .as[(SynchronizerId, Option[CantonTimestamp], Option[CantonTimestamp])],
          s"getRecordTimeRange.$table",
        )
        .map(row =>
          row.view
            .flatMap(row =>
              for {
                min <- row._2
                max <- row._3
              } yield row._1 -> DomainRecordTimeRange(min, max)
            )
            .toMap
        )
    }

    for {
      rangeTransactions <- range("update_history_transactions")
      rangeAssignments <- range("update_history_assignments")
      rangeUnassignments <- range("update_history_unassignments")
    } yield {
      rangeTransactions |+| rangeUnassignments |+| rangeAssignments
    }
  }

  def getLastImportUpdateId(
      migrationId: Long
  )(implicit tc: TraceContext): Future[Option[String]] = {
    if (enableImportUpdateBackfill) {
      storage.query(
        sql"""
        select
          -- Note: to make update ids consistent across SVs, we use the contract id as the update id.
          max(c.contract_id)
        from
          update_history_creates c
        where
          history_id = $historyId and
          migration_id = $migrationId and
          record_time = ${CantonTimestamp.MinValue}
      """.as[Option[String]].head,
        s"getLastImportUpdateId",
      )
    } else {
      Future.successful(None)
    }
  }

  def getPreviousMigrationId(migrationId: Long)(implicit
      tc: TraceContext
  ): Future[Option[Long]] = {
    def previousId(table: String) = {
      storage.query(
        // The following is equivalent to:
        //     select max(migration_id)
        //     from #$table
        //     where history_id = $historyId and migration_id < $migrationId
        // but uses a recursive CTE to avoid a backwards-index-scan which attempts to read most of the table.
        sql"""
          WITH RECURSIVE t AS (
             (SELECT migration_id FROM #$table where history_id = $historyId and migration_id < $migrationId ORDER BY migration_id LIMIT 1)
             UNION ALL
             SELECT (SELECT migration_id FROM #$table WHERE history_id = $historyId and migration_id < $migrationId and migration_id > t.migration_id ORDER BY migration_id LIMIT 1)
             FROM t
             WHERE t.migration_id IS NOT NULL
             )
          SELECT MAX(migration_id) FROM t WHERE migration_id IS NOT NULL;
           """.as[Option[Long]].head,
        s"getPreviousMigrationId.$table",
      )
    }

    for {
      transactions <- previousId("update_history_transactions")
      assignments <- previousId("update_history_assignments")
      unassignments <- previousId("update_history_unassignments")
    } yield {
      List(
        transactions,
        assignments,
        unassignments,
      ).flatten.maxOption
    }
  }

  private[this] def getFirstMigrationId(historyId: Long)(implicit
      tc: TraceContext
  ): Future[Option[Long]] = {
    def previousId(table: String) = {
      storage.query(
        sql"""
             select min(migration_id)
             from #$table
             where history_id = $historyId
           """.as[Option[Long]].head,
        s"getFirstMigrationId.$table",
      )
    }

    for {
      transactions <- previousId("update_history_transactions")
      assignments <- previousId("update_history_assignments")
      unassignments <- previousId("update_history_unassignments")
    } yield {
      List(
        transactions,
        assignments,
        unassignments,
      ).flatten.minOption
    }
  }

  /** Returns the migration id at which the import update backfilling should start */
  private[this] def getImportUpdateBackfillingMigrationId()(implicit
      tc: TraceContext
  ): Future[Option[Long]] = {
    for {
      importUpdateBackfillingComplete <- storage
        .query(
          sql"""
          select import_updates_complete
          from update_history_backfilling
          where history_id = $historyId
        """.as[Boolean].head,
          "getImportUpdateBackfillingMigrationId.1",
        )
      (firstMigration, lastMigration) <- storage.query(
        sql"""
             select min(migration_id), max(migration_id)
             from update_history_transactions
             where history_id = $historyId
           """.as[(Option[Long], Option[Long])].head,
        s"getImportUpdateBackfillingMigrationId.2",
      )
      firstMigrationWithImportUpdates <- storage.query(
        sql"""
             select min(migration_id)
             from update_history_transactions
             where history_id = $historyId
              and record_time = ${CantonTimestamp.MinValue}
           """.as[Option[Long]].head,
        s"getImportUpdateBackfillingMigrationId.3",
      )
    } yield {
      if (importUpdateBackfillingComplete) {
        // Import updates backfilling complete, we know everything about import updates up to the very first migration.
        firstMigration
      } else {
        // Import updates backfilling not complete yet, return the first migration that has any import updates,
        // or, if there are no import updates whatsoever, the last migration.
        if (firstMigrationWithImportUpdates.isDefined) {
          firstMigrationWithImportUpdates
        } else {
          lastMigration
        }
      }
    }
  }

  def getBackfillingState()(implicit
      tc: TraceContext
  ): Future[BackfillingState] =
    getBackfillingStateForHistory(historyId)

  private[this] def getBackfillingStateForHistory(historyId: Long)(implicit
      tc: TraceContext
  ): Future[BackfillingState] = {
    backfillingRequired match {
      case BackfillingRequirement.BackfillingNotRequired =>
        Future.successful(BackfillingState.Complete)
      case BackfillingRequirement.NeedsBackfilling =>
        storage
          .query(
            sql"""
          select complete, import_updates_complete
          from update_history_backfilling
          where history_id = $historyId
        """.as[(Boolean, Boolean)].headOption,
            "getBackfillingStateForHistory",
          )
          .map {
            case Some((updatesComplete, importUpdatesComplete)) =>
              if (updatesComplete && importUpdatesComplete) {
                BackfillingState.Complete
              } else if (updatesComplete && !enableImportUpdateBackfill) {
                // If import update backfilling is disabled, behave as if it was not implemented
                BackfillingState.Complete
              } else {
                BackfillingState.InProgress(
                  updatesComplete = updatesComplete,
                  importUpdatesComplete = importUpdatesComplete,
                )
              }
            case None => BackfillingState.NotInitialized
          }
    }
  }

  private[this] def setBackfillingComplete()(implicit
      tc: TraceContext
  ): Future[Unit] = {
    assert(backfillingRequired == BackfillingRequirement.NeedsBackfilling)
    storage
      .update(
        sqlu"""
          update update_history_backfilling
          set complete = true
          where history_id = $historyId
        """,
        "setBackfillingComplete",
      )
      .map(_ => ())
  }

  private[this] def setBackfillingImportUpdatesComplete()(implicit
      tc: TraceContext
  ): Future[Unit] =
    storage
      .update(
        sqlu"""
          update update_history_backfilling
          set import_updates_complete = true
          where history_id = $historyId
        """,
        "setBackfillingImportUpdatesComplete",
      )
      .map(_ => ())

  def initializeBackfilling(
      joiningMigrationId: Long,
      joiningSynchronizerId: SynchronizerId,
      joiningUpdateId: String,
      complete: Boolean,
  )(implicit
      tc: TraceContext
  ): Future[Unit] = {
    assert(backfillingRequired == BackfillingRequirement.NeedsBackfilling)
    logger.info(
      s"Initializing backfilling for history $historyId with joiningMigrationId=$joiningMigrationId, joiningSynchronizerId=$joiningSynchronizerId, joiningUpdateId=$joiningUpdateId, and complete=$complete"
    )
    val safeUpdateId = lengthLimited(joiningUpdateId)
    storage
      .update(
        sqlu"""
          insert into update_history_backfilling (history_id, joining_migration_id, joining_domain_id, joining_update_id, complete, import_updates_complete)
          values ($historyId, $joiningMigrationId, $joiningSynchronizerId, $safeUpdateId, $complete, $complete)
          on conflict (history_id) do update set
            joining_migration_id = $joiningMigrationId,
            joining_domain_id = $joiningSynchronizerId,
            joining_update_id = $safeUpdateId,
            complete = $complete,
            import_updates_complete = $complete
        """,
        "initializeBackfilling",
      )
      .map(_ => ())
  }

  private def readOffsetAction(): DBIOAction[Option[Long], NoStream, Effect.Read] =
    sql"""
        select last_ingested_offset
        from update_history_last_ingested_offsets
        where history_id = $historyId and migration_id = $domainMigrationId
      """
      .as[Option[String]]
      .head
      .map(_.map(LegacyOffset.Api.assertFromStringToLong))

  /** Testing API: lookup last ingested offset */
  private[store] def lookupLastIngestedOffset()(implicit tc: TraceContext): Future[Option[Long]] = {
    storage.query(readOffsetAction(), "readOffset")
  }

  lazy val sourceHistory: HistoryBackfilling.SourceHistory[UpdateHistoryResponse] =
    new HistoryBackfilling.SourceHistory[UpdateHistoryResponse] {
      override def isReady: Boolean = state
        .get()
        .historyId
        .isDefined

      override def migrationInfo(
          migrationId: Long
      )(implicit tc: TraceContext): Future[Option[SourceMigrationInfo]] = for {
        // Note: As the following queries are not wrapped in a REPEATABLE_READ transaction,
        // the individual results do not form a consistent snapshot of the migration metadata.
        // This is fine because update history is append-only,
        // but we have to make sure to query the state first to avoid returning record time ranges
        // from before the update history was initialized.
        state <- getBackfillingState()
        previousMigrationId <- getPreviousMigrationId(migrationId)
        recordTimeRange <- getRecordTimeRange(migrationId)
        lastImportUpdateId <- getLastImportUpdateId(migrationId)
      } yield {
        state match {
          case BackfillingState.NotInitialized =>
            None
          case BackfillingState.Complete =>
            Option.when(recordTimeRange.nonEmpty)(
              SourceMigrationInfo(
                previousMigrationId = previousMigrationId,
                recordTimeRange = recordTimeRange,
                lastImportUpdateId = lastImportUpdateId,
                complete = true,
                importUpdatesComplete = true,
              )
            )
          case BackfillingState.InProgress(updatesComplete, importUpdatesComplete) =>
            Option.when(recordTimeRange.nonEmpty)(
              SourceMigrationInfo(
                previousMigrationId = previousMigrationId,
                recordTimeRange = recordTimeRange,
                lastImportUpdateId = lastImportUpdateId,
                // Note: this will only report this migration as "complete" if the backfilling process has completed for
                // all migration ids (`state` contains global information, across all migrations).
                // This is not wrong, but we could also report this migration as complete if there exists any data on
                // the previous migration.
                complete = updatesComplete,
                importUpdatesComplete = importUpdatesComplete,
              )
            )
        }
      }

      override def items(
          migrationId: Long,
          synchronizerId: SynchronizerId,
          before: CantonTimestamp,
          count: Int,
      )(implicit tc: TraceContext): Future[Seq[UpdateHistoryResponse]] = {
        getUpdatesBefore(
          migrationId = migrationId,
          synchronizerId = synchronizerId,
          beforeRecordTime = before,
          atOrAfterRecordTime = None,
          limit = PageLimit.tryCreate(count),
        ).map(_.map(_.update))
      }
    }

  class DestinationHistoryImplementation
      extends HistoryBackfilling.DestinationHistory[UpdateHistoryResponse]
      with ImportUpdatesBackfilling.DestinationImportUpdates[UpdateHistoryResponse] {

    override def isReady = state
      .get()
      .historyId
      .isDefined

    override def backfillingInfo(implicit
        tc: TraceContext
    ): Future[Option[DestinationBackfillingInfo]] = (for {
      state <- OptionT.liftF(getBackfillingState())
      if state != BackfillingState.NotInitialized
      migrationId <- OptionT(getFirstMigrationId(historyId))
      recordTimeRange <- OptionT.liftF(getRecordTimeRange(migrationId))
    } yield DestinationBackfillingInfo(
      migrationId = migrationId,
      backfilledAt = recordTimeRange.view.mapValues(_.min).toMap,
    )).value

    override def importUpdatesBackfillingInfo(implicit
        tc: TraceContext
    ): Future[Option[DestinationImportUpdatesBackfillingInfo]] = (for {
      state <- OptionT.liftF(getBackfillingState())
      if state != BackfillingState.NotInitialized
      migrationId <- OptionT(getImportUpdateBackfillingMigrationId())
      lastUpdateId <- OptionT.liftF(getLastImportUpdateId(migrationId))
    } yield DestinationImportUpdatesBackfillingInfo(
      migrationId = migrationId,
      lastUpdateId = lastUpdateId,
    )).value

    override def insert(
        migrationId: Long,
        synchronizerId: SynchronizerId,
        items: Seq[UpdateHistoryResponse],
    )(implicit
        tc: TraceContext
    ): Future[DestinationHistory.InsertResult] = {
      insertItems(migrationId, items).map { insertedItems =>
        val ingestedEvents = IngestedEvents.eventCount(insertedItems.map(_.update).collect {
          case TransactionTreeUpdate(tree) => tree
        })
        DestinationHistory.InsertResult(
          backfilledUpdates = insertedItems.size.toLong,
          backfilledExercisedEvents = ingestedEvents.numExercisedEvents,
          backfilledCreatedEvents = ingestedEvents.numCreatedEvents,
          lastBackfilledRecordTime = insertedItems.last.update.recordTime,
        )
      }
    }

    override def insertImportUpdates(
        migrationId: Long,
        items: Seq[UpdateHistoryResponse],
    )(implicit
        tc: TraceContext
    ): Future[DestinationImportUpdates.InsertResult] = {
      insertItems(migrationId, items).map(insertedItems =>
        DestinationImportUpdates.InsertResult(
          migrationId = migrationId,
          backfilledContracts = insertedItems.size.toLong,
        )
      )
    }

    private def insertItems(
        migrationId: Long,
        items: Seq[UpdateHistoryResponse],
    )(implicit
        tc: TraceContext
    ): Future[NonEmptyList[UpdateHistoryResponse]] = {
      assert(backfillingRequired == BackfillingRequirement.NeedsBackfilling)
      val nonEmpty = NonEmptyList
        .fromFoldable(items)
        .getOrElse(
          throw new RuntimeException("insert() must not be called with an empty sequence")
        )
      // Because DbStorage requires all actions to be idempotent, and we can't just slap a "ON CONFLICT DO NOTHING"
      // onto all subqueries of ingestUpdate_() because they are using "RETURNING" which doesn't work with the above,
      // we simply check whether one of the items was already inserted.
      val (headItemTable, headItemRecordTime, headItemSynchronizerId, headItemUpdateId) =
        nonEmpty.head.update match {
          case TransactionTreeUpdate(tree) =>
            (
              "update_history_transactions",
              CantonTimestamp.assertFromInstant(tree.getRecordTime),
              SynchronizerId.tryFromString(tree.getSynchronizerId),
              tree.getUpdateId,
            )
          case ReassignmentUpdate(update) =>
            update.event match {
              case _: ReassignmentEvent.Assign =>
                (
                  "update_history_assignments",
                  update.recordTime,
                  update.event.target,
                  update.updateId,
                )
              case _: ReassignmentEvent.Unassign =>
                (
                  "update_history_unassignments",
                  update.recordTime,
                  update.event.source,
                  update.updateId,
                )
            }
        }

      val action = for {
        itemExists <-
          sql"""
             select exists(
               select row_id
               from #$headItemTable
               where
                 history_id = $historyId and
                 migration_id = $migrationId and
                 domain_id = $headItemSynchronizerId and
                 record_time = $headItemRecordTime and
                 update_id = $headItemUpdateId
             )
           """.as[Boolean].head
        _ <-
          if (!itemExists) {
            DBIOAction
              .sequence(items.map { item =>
                val dbio = ingestUpdate_(item.update, migrationId)
                oMetrics
                  .map(metrics =>
                    SpliceMetrics.timeDBIO(dbio, metrics.UpdateHistory.latency)(
                      metrics.metricsContextFromUpdate(item.update, backfilling = true)
                    )
                  )
                  .getOrElse(dbio)
              })
          } else {
            DBIOAction.successful(())
          }
      } yield nonEmpty

      storage
        .queryAndUpdate(
          action.transactionally,
          "destinationHistory.insert",
        )
        .map { nonEmpty =>
          nonEmpty
        }
    }

    override def markBackfillingComplete()(implicit
        tc: TraceContext
    ): Future[Unit] = setBackfillingComplete()

    override def markImportUpdatesBackfillingComplete()(implicit tc: TraceContext): Future[Unit] =
      setBackfillingImportUpdatesComplete()
  }

  lazy val destinationHistory: HistoryBackfilling.DestinationHistory[
    UpdateHistoryResponse
  ] & ImportUpdatesBackfilling.DestinationImportUpdates[UpdateHistoryResponse] =
    new DestinationHistoryImplementation()
}

object UpdateHistory {

  // Separate method so we can use this without a full UpdateHistory instance.
  // Since we're interested in the highest known migration id, we don't need to filter by anything
  // (store ID, participant ID, etc. are not even known at the time we want to call this).
  def getHighestKnownMigrationId(
      storage: Storage
  )(implicit
      ec: ExecutionContext,
      closeContext: CloseContext,
      tc: TraceContext,
  ): Future[Option[Long]] = {
    storage match {
      case storage: DbStorage =>
        for {
          queryResult <- storage.query(
            sql"""
               select max(migration_id) from update_history_last_ingested_offsets
            """.as[Option[Long]],
            "getHighestKnownMigrationId",
          )
        } yield {
          queryResult.headOption.flatten
        }
      case storageType => throw new RuntimeException(s"Unsupported storage type $storageType")
    }
  }

  sealed trait BackfillingRequirement
  object BackfillingRequirement {

    /** This history is guaranteed to have started ingestion early enough
      * such that it didn't miss any update visible to `updateStreamParty`.
      */
    final case object BackfillingNotRequired extends BackfillingRequirement

    /** The ingestion for this history started at a record time, where updates for `updateStreamParty`
      * might already exist. The missing updates at the beginning of the history need to be backfilled,
      * see for example [[ScanHistoryBackfillingTrigger]].
      */
    final case object NeedsBackfilling extends BackfillingRequirement
  }

  final case class UpdateHistoryResponse(
      update: TreeUpdate,
      synchronizerId: SynchronizerId,
  )

  case class State(
      historyId: Option[Long],
      initialized: Promise[Unit],
      corruptSnapshotsDeleted: Boolean,
      lastIngestedRecordTime: Option[CantonTimestamp],
  ) {}

  object State {
    def empty(): State = State(
      historyId = None,
      initialized = Promise[Unit](),
      corruptSnapshotsDeleted = false,
      lastIngestedRecordTime = None,
    )
  }

  sealed trait BackfillingState
  object BackfillingState {
    case object Complete extends BackfillingState
    case class InProgress(updatesComplete: Boolean, importUpdatesComplete: Boolean)
        extends BackfillingState
    case object NotInitialized extends BackfillingState
  }

  private case class SelectFromTransactions(
      rowId: Long,
      updateId: String,
      recordTime: CantonTimestamp,
      participantOffset: String,
      synchronizerId: String,
      migrationId: Long,
      effectiveAt: CantonTimestamp,
      rootEventIds: Seq[String],
      workflowId: Option[String],
      commandId: Option[String],
  )

  case class SelectFromCreateEvents(
      updateRowId: Long,
      eventId: String,
      contractId: String,
      createdAt: CantonTimestamp,
      templatePackageId: String,
      templateModuleName: String,
      templateEntityName: String,
      packageName: String,
      createArguments: String,
      signatories: Option[Seq[String]],
      observers: Option[Seq[String]],
      contractKey: Option[String],
  ) {

    def toContract[TCId <: ContractId[_], T <: DamlRecord[_]](
        companion: Contract.Companion.Template[TCId, T]
    ): Contract[TCId, T] = {
      Contract
        .fromCreatedEvent(companion)(this.toCreatedEvent.event)
        .getOrElse(
          throw new IllegalStateException(
            s"Stored a contract that cannot be decoded as ${companion.TEMPLATE_ID}: $this"
          )
        )
    }

    def toCreatedEvent: SpliceCreatedEvent = {
      SpliceCreatedEvent(
        eventId,
        new CreatedEvent(
          /*witnessParties = */ java.util.Collections.emptyList(),
          /*offset = */ 0, // not populated
          /*nodeId = */ EventId.nodeIdFromEventId(eventId),
          /*templateId = */ tid(
            templatePackageId,
            templateModuleName,
            templateEntityName,
          ),
          /* packageName = */ packageName,
          /*contractId = */ contractId,
          /*arguments = */ ProtobufCodec.deserializeValue(createArguments).asRecord().get(),
          /*createdEventBlob = */ ByteString.EMPTY,
          /*interfaceViews = */ java.util.Collections.emptyMap(),
          /*failedInterfaceViews = */ java.util.Collections.emptyMap(),
          /*contractKey = */ contractKey.map(ProtobufCodec.deserializeValue).toJava,
          /*signatories = */ signatories.getOrElse(missingStringSeq).asJava,
          /*observers = */ observers.getOrElse(missingStringSeq).asJava,
          /*createdAt = */ createdAt.toInstant,
          /*acsDelta = */ false,
          /*representativePackageId = */ templatePackageId,
        ),
      )
    }
  }

  object SelectFromCreateEvents {
    implicit def GetResultSelectFromCreateEvents(implicit
        optSeqStringGetResult: GetResult[Option[Seq[String]]]
    ): GetResult[SelectFromCreateEvents] =
      GetResult { prs =>
        import prs.*
        (SelectFromCreateEvents.apply _).tupled(
          (
            <<[Long],
            <<[String],
            <<[String],
            <<[CantonTimestamp],
            <<[String],
            <<[String],
            <<[String],
            <<[String],
            <<[String],
            <<[Option[Seq[String]]],
            <<[Option[Seq[String]]],
            <<[Option[String]],
          )
        )
      }
  }

  private case class SelectFromExerciseEvents(
      updateRowId: Long,
      eventId: String,
      childEventIds: Seq[String],
      choice: String,
      templatePackageId: String,
      templateModuleName: String,
      templateEntityName: String,
      contractId: String,
      consuming: Boolean,
      packageName: Option[String],
      argument: String,
      result: String,
      actingParties: Option[Seq[String]],
      interfacePackageId: Option[String],
      interfaceModuleName: Option[String],
      interfaceEntityName: Option[String],
  )

  private case class SelectFromAssignments(
      updateId: String,
      recordTime: CantonTimestamp,
      participantOffset: Long,
      synchronizerId: SynchronizerId,
      migrationId: Long,
      reassignmentCounter: Long,
      sourceDomain: SynchronizerId,
      reassignmentId: String,
      submitter: PartyId,
      contractId: String,
      eventId: String,
      createdAt: CantonTimestamp,
      templatePackageId: String,
      templateModuleName: String,
      templateEntityName: String,
      packageName: String,
      createArguments: String,
      signatories: Option[Seq[String]],
      observers: Option[Seq[String]],
      contractKey: Option[String],
  )

  private case class SelectFromUnassignments(
      updateId: String,
      recordTime: CantonTimestamp,
      participantOffset: Long,
      synchronizerId: SynchronizerId,
      migrationId: Long,
      reassignmentCounter: Long,
      targetDomain: SynchronizerId,
      reassignmentId: String,
      submitter: PartyId,
      contractId: String,
  )

  private case class SelectFromImportUpdates(
      recordTime: CantonTimestamp,
      participantOffset: String,
      synchronizerId: String,
      migrationId: Long,
      effectiveAt: CantonTimestamp,
      workflowId: Option[String],
      commandId: Option[String],
      eventId: String,
      contractId: String,
      createdAt: CantonTimestamp,
      templatePackageId: String,
      templateModuleName: String,
      templateEntityName: String,
      packageName: String,
      createArguments: String,
      signatories: Option[Seq[String]],
      observers: Option[Seq[String]],
      contractKey: Option[String],
  )

  private def tid(packageName: String, moduleName: String, entityName: String) =
    new Identifier(packageName, moduleName, entityName)

  private def tid(
      packageNameOpt: Option[String],
      moduleNameOpt: Option[String],
      entityNameOpt: Option[String],
  ): Option[Identifier] = for {
    packageName <- packageNameOpt
    moduleName <- moduleNameOpt
    entityName <- entityNameOpt
  } yield new Identifier(packageName, moduleName, entityName)

  // Some fields were not stored initially in UpdateHistory tables, but were added to the schema before MainNet launch.
  // Missing values for such fields should only exist in databases for clusters that were started before MainNet launch.
  // We don't care much about these missing values and they are non-optional in the Java API classes,
  // so we read them back as an arbitrary value.
  private def missingString: String = ""
  private def missingStringSeq: Seq[String] = Seq.empty
}

final case class TreeUpdateWithMigrationId(
    update: UpdateHistory.UpdateHistoryResponse,
    migrationId: Long,
)

object TreeUpdateWithMigrationId {
  implicit val ordering: Ordering[TreeUpdateWithMigrationId] = Ordering.by(x =>
    (x.migrationId, x.update.update.recordTime, x.update.synchronizerId.toProtoPrimitive)
  )
}<|MERGE_RESOLUTION|>--- conflicted
+++ resolved
@@ -64,11 +64,8 @@
 import scala.jdk.OptionConverters.*
 import org.lfdecentralizedtrust.splice.util.FutureUnlessShutdownUtil.futureUnlessShutdownToFuture
 import com.digitalasset.canton.discard.Implicits.*
-<<<<<<< HEAD
 import org.lfdecentralizedtrust.splice.environment.SpliceMetrics
-=======
 import com.digitalasset.canton.util.MonadUtil
->>>>>>> 8fcf6c35
 
 /** Stores all original daml updates visible to `updateStreamParty`.
   *
@@ -329,60 +326,6 @@
       override def ingestUpdateBatch(batch: NonEmptyList[TreeUpdateOrOffsetCheckpoint])(implicit
           traceContext: TraceContext
       ): Future[Unit] = {
-<<<<<<< HEAD
-        val offset: Long = updateOrCheckpoint.offset
-        val recordTime = updateOrCheckpoint match {
-          case TreeUpdateOrOffsetCheckpoint.Update(ReassignmentUpdate(reassignment), _) =>
-            Some(reassignment.recordTime)
-          case TreeUpdateOrOffsetCheckpoint.Update(TransactionTreeUpdate(tree), _) =>
-            Some(CantonTimestamp.assertFromInstant(tree.getRecordTime))
-          case TreeUpdateOrOffsetCheckpoint.Checkpoint(_) =>
-            None
-        }
-
-        val timeIngestion = oMetrics
-          .map(metrics =>
-            (future: Future[Unit]) =>
-              metrics.UpdateHistory.latency
-                .timeFuture[Unit](future)(
-                  metrics.metricsContextFromUpdate(updateOrCheckpoint, backfilling = false)
-                )
-          )
-          .getOrElse(identity[Future[Unit]])
-
-        timeIngestion {
-          // Note: in theory, it's enough if this action is atomic - there should only be a single
-          // ingestion sink storing updates for the given (participant, party, migrationId) tuple,
-          // so there should be no concurrent updates.
-          // In practice, we still want to have some protection against duplicate inserts, in case
-          // the ingestion service is buggy or there are two misconfigured apps trying to ingest the same updates.
-          // This is implemented with a unique index in the database schema.
-          val action = readOffsetAction()
-            .flatMap({
-              case None =>
-                logger.debug(
-                  s"History $historyId migration $domainMigrationId ingesting None => $offset @ $recordTime"
-                )
-                for {
-                  ingestedEvents <- ingestUpdateOrCheckpoint_(updateOrCheckpoint, domainMigrationId)
-                  _ <- updateOffset(offset)
-                } yield ingestedEvents
-              case Some(lastIngestedOffset) =>
-                if (offset <= lastIngestedOffset) {
-                  updateOrCheckpoint match {
-                    case _: TreeUpdateOrOffsetCheckpoint.Update =>
-                      logger.warn(
-                        s"Update offset $offset <= last ingested offset $lastIngestedOffset for ${description()}, skipping database actions. " +
-                          "This is expected if the SQL query was automatically retried after a transient database error. " +
-                          "Otherwise, this is unexpected and most likely caused by two identical UpdateIngestionService instances " +
-                          "ingesting into the same logical database."
-                      )
-                    case _: TreeUpdateOrOffsetCheckpoint.Checkpoint =>
-                      // we can receive an offset equal to the last ingested and that can be safely ignore
-                      if (offset < lastIngestedOffset) {
-                        logger.warn(
-                          s"Checkpoint offset $offset < last ingested offset $lastIngestedOffset for ${description()}, skipping database actions. " +
-=======
         MonadUtil
           .sequentialTraverse(batch.toList) { updateOrCheckpoint =>
             val offset: Long = updateOrCheckpoint.offset
@@ -391,101 +334,93 @@
                 Some(reassignment.recordTime)
               case TreeUpdateOrOffsetCheckpoint.Update(TransactionTreeUpdate(tree), _) =>
                 Some(CantonTimestamp.assertFromInstant(tree.getRecordTime))
-              case TreeUpdateOrOffsetCheckpoint.Checkpoint(_) => None
+              case TreeUpdateOrOffsetCheckpoint.Checkpoint(_) =>
+                None
             }
 
-            // Note: in theory, it's enough if this action is atomic - there should only be a single
-            // ingestion sink storing updates for the given (participant, party, migrationId) tuple,
-            // so there should be no concurrent updates.
-            // In practice, we still want to have some protection against duplicate inserts, in case
-            // the ingestion service is buggy or there are two misconfigured apps trying to ingest the same updates.
-            // This is implemented with a unique index in the database schema.
-            val action = readOffsetAction()
-              .flatMap({
-                case None =>
-                  logger.debug(
-                    s"History $historyId migration $domainMigrationId ingesting None => $offset @ $recordTime"
-                  )
-                  ingestUpdateOrCheckpoint_(updateOrCheckpoint, domainMigrationId).andThen(
-                    updateOffset(offset)
-                  )
-                case Some(lastIngestedOffset) =>
-                  if (offset <= lastIngestedOffset) {
-                    updateOrCheckpoint match {
-                      case _: TreeUpdateOrOffsetCheckpoint.Update =>
-                        logger.warn(
-                          s"Update offset $offset <= last ingested offset $lastIngestedOffset for ${description()}, skipping database actions. " +
->>>>>>> 8fcf6c35
-                            "This is expected if the SQL query was automatically retried after a transient database error. " +
-                            "Otherwise, this is unexpected and most likely caused by two identical UpdateIngestionService instances " +
-                            "ingesting into the same logical database."
-                        )
-<<<<<<< HEAD
-                      }
-                  }
-                  DBIO.successful(IngestedEvents(0, 0))
-                } else {
-                  logger.debug(
-                    s"History $historyId migration $domainMigrationId ingesting $lastIngestedOffset => $offset @ $recordTime"
-                  )
-                  for {
-                    ingestedEvents <- ingestUpdateOrCheckpoint_(
-                      updateOrCheckpoint,
-                      domainMigrationId,
+            val timeIngestion = oMetrics
+              .map(metrics =>
+                (future: Future[Unit]) =>
+                  metrics.UpdateHistory.latency
+                    .timeFuture[Unit](future)(
+                      metrics.metricsContextFromUpdate(updateOrCheckpoint, backfilling = false)
                     )
-                    _ <- updateOffset(offset)
-                  } yield ingestedEvents
-                }
-            })
-            .transactionally
-
-          storage
-            .queryAndUpdate(action, "ingestUpdate")
-            .map { ingestedEvents =>
-              recordTime.foreach(advanceLastIngestedRecordTime)
-              oMetrics.foreach { metrics =>
-                metrics.UpdateHistory.eventCount.inc(ingestedEvents.numCreatedEvents)(
-                  MetricsContext("event_type" -> "created")
-                )
-                metrics.UpdateHistory.eventCount.inc(ingestedEvents.numExercisedEvents)(
-                  MetricsContext("event_type" -> "exercised")
-                )
-              }
-            }
-        }
-=======
-                      case _: TreeUpdateOrOffsetCheckpoint.Checkpoint =>
-                        // we can receive an offset equal to the last ingested and that can be safely ignore
-                        if (offset < lastIngestedOffset) {
+              )
+              .getOrElse(identity[Future[Unit]])
+
+            timeIngestion {
+              // Note: in theory, it's enough if this action is atomic - there should only be a single
+              // ingestion sink storing updates for the given (participant, party, migrationId) tuple,
+              // so there should be no concurrent updates.
+              // In practice, we still want to have some protection against duplicate inserts, in case
+              // the ingestion service is buggy or there are two misconfigured apps trying to ingest the same updates.
+              // This is implemented with a unique index in the database schema.
+              val action = readOffsetAction()
+                .flatMap({
+                  case None =>
+                    logger.debug(
+                      s"History $historyId migration $domainMigrationId ingesting None => $offset @ $recordTime"
+                    )
+                    for {
+                      ingestedEvents <- ingestUpdateOrCheckpoint_(
+                        updateOrCheckpoint,
+                        domainMigrationId,
+                      )
+                      _ <- updateOffset(offset)
+                    } yield ingestedEvents
+                  case Some(lastIngestedOffset) =>
+                    if (offset <= lastIngestedOffset) {
+                      updateOrCheckpoint match {
+                        case _: TreeUpdateOrOffsetCheckpoint.Update =>
                           logger.warn(
-                            s"Checkpoint offset $offset < last ingested offset $lastIngestedOffset for ${description()}, skipping database actions. " +
+                            s"Update offset $offset <= last ingested offset $lastIngestedOffset for ${description()}, skipping database actions. " +
                               "This is expected if the SQL query was automatically retried after a transient database error. " +
                               "Otherwise, this is unexpected and most likely caused by two identical UpdateIngestionService instances " +
                               "ingesting into the same logical database."
                           )
-                        }
+                        case _: TreeUpdateOrOffsetCheckpoint.Checkpoint =>
+                          // we can receive an offset equal to the last ingested and that can be safely ignore
+                          if (offset < lastIngestedOffset) {
+                            logger.warn(
+                              s"Checkpoint offset $offset < last ingested offset $lastIngestedOffset for ${description()}, skipping database actions. " +
+                                "This is expected if the SQL query was automatically retried after a transient database error. " +
+                                "Otherwise, this is unexpected and most likely caused by two identical UpdateIngestionService instances " +
+                                "ingesting into the same logical database."
+                            )
+                          }
+                      }
+                      DBIO.successful(IngestedEvents(0, 0))
+                    } else {
+                      logger.debug(
+                        s"History $historyId migration $domainMigrationId ingesting $lastIngestedOffset => $offset @ $recordTime"
+                      )
+                      for {
+                        ingestedEvents <- ingestUpdateOrCheckpoint_(
+                          updateOrCheckpoint,
+                          domainMigrationId,
+                        )
+                        _ <- updateOffset(offset)
+                      } yield ingestedEvents
                     }
-                    DBIO.successful(())
-                  } else {
-                    logger.debug(
-                      s"History $historyId migration $domainMigrationId ingesting $lastIngestedOffset => $offset @ $recordTime"
+                })
+                .transactionally
+
+              storage
+                .queryAndUpdate(action, "ingestUpdate")
+                .map { ingestedEvents =>
+                  recordTime.foreach(advanceLastIngestedRecordTime)
+                  oMetrics.foreach { metrics =>
+                    metrics.UpdateHistory.eventCount.inc(ingestedEvents.numCreatedEvents)(
+                      MetricsContext("event_type" -> "created")
                     )
-                    ingestUpdateOrCheckpoint_(updateOrCheckpoint, domainMigrationId).andThen(
-                      updateOffset(offset)
+                    metrics.UpdateHistory.eventCount.inc(ingestedEvents.numExercisedEvents)(
+                      MetricsContext("event_type" -> "exercised")
                     )
                   }
-              })
-              .map(_ => ())
-              .transactionally
-
-            storage
-              .queryAndUpdate(action, "ingestUpdate")
-              .map { _ =>
-                recordTime.foreach(advanceLastIngestedRecordTime)
-              }
+                }
+            }
           }
           .map(_ => ())
->>>>>>> 8fcf6c35
       }
 
       private def updateOffset(offset: Long): DBIOAction[?, NoStream, Effect.Write] =
