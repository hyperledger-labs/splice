// Copyright (c) 2024 Digital Asset (Switzerland) GmbH and/or its affiliates. All rights reserved.
// SPDX-License-Identifier: Apache-2.0

package org.lfdecentralizedtrust.splice.store.db

import cats.data.{NonEmptyList, NonEmptyVector, OptionT}
import org.apache.pekko.NotUsed
import org.apache.pekko.stream.scaladsl.Source
import cats.implicits.*
import com.daml.ledger.javaapi.data.{CreatedEvent, ExercisedEvent, Template, Transaction}
import com.daml.ledger.javaapi.data.codegen.{ContractId, DamlRecord}
import com.digitalasset.daml.lf.data.Time.Timestamp
import org.lfdecentralizedtrust.splice.automation.MultiDomainExpiredContractTrigger.ListExpiredContracts
import org.lfdecentralizedtrust.splice.environment.ParticipantAdminConnection.IMPORT_ACS_WORKFLOW_ID_PREFIX
import org.lfdecentralizedtrust.splice.environment.RetryProvider
import org.lfdecentralizedtrust.splice.environment.ledger.api.{
  ActiveContract,
  IncompleteReassignmentEvent,
  Reassignment,
  ReassignmentEvent,
  ReassignmentUpdate,
  TransactionTreeUpdate,
  TreeUpdateOrOffsetCheckpoint,
}
import org.lfdecentralizedtrust.splice.migration.DomainMigrationInfo
import org.lfdecentralizedtrust.splice.store.*
import org.lfdecentralizedtrust.splice.util.{
  AssignedContract,
  Contract,
  ContractWithState,
  LegacyOffset,
  QualifiedName,
  TemplateJsonDecoder,
  Trees,
}
import com.digitalasset.canton.config.CantonRequireTypes.{String255, String256M, String3}
import com.digitalasset.canton.discard.Implicits.DiscardOps
import com.digitalasset.canton.lifecycle.{CloseContext, FutureUnlessShutdown}
import com.digitalasset.canton.logging.{NamedLoggerFactory, NamedLogging}
import com.digitalasset.canton.resource.DbStorage
import com.digitalasset.canton.topology.{ParticipantId, PartyId, SynchronizerId}
import com.digitalasset.canton.tracing.TraceContext
import com.digitalasset.canton.util.ShowUtil.showPretty

import java.util.concurrent.atomic.AtomicReference
import scala.collection.immutable.{Seq, SortedMap, VectorMap}
import scala.concurrent.{ExecutionContext, Future, Promise}
import slick.dbio.{DBIO, DBIOAction, Effect, NoStream}
import slick.jdbc.canton.ActionBasedSQLInterpolation.Implicits.actionBasedSQLInterpolationCanton
import slick.jdbc.canton.SQLActionBuilder
import com.digitalasset.canton.resource.DbStorage.Implicits.BuilderChain.toSQLActionBuilderChain
import org.lfdecentralizedtrust.splice.store.MultiDomainAcsStore.{
  ContractStateEvent,
  ReassignmentId,
}
import org.lfdecentralizedtrust.splice.store.db.AcsQueries.{
  AcsStoreId,
  SelectFromAcsTableWithStateResult,
}
import org.lfdecentralizedtrust.splice.store.db.AcsTables.ContractStateRowData
import org.lfdecentralizedtrust.splice.store.db.DbMultiDomainAcsStore.StoreDescriptor
import com.daml.nonempty.NonEmpty
import com.digitalasset.canton.data.CantonTimestamp
import com.daml.metrics.api.MetricHandle.LabeledMetricsFactory
import com.daml.metrics.api.MetricsContext
import com.digitalasset.canton.resource.DbStorage.SQLActionBuilderChain
import com.digitalasset.canton.util.MonadUtil
import com.google.protobuf.ByteString
import io.circe.Json
import org.lfdecentralizedtrust.splice.config.IngestionConfig
import org.lfdecentralizedtrust.splice.store.HistoryBackfilling.DestinationHistory
import org.lfdecentralizedtrust.splice.store.MultiDomainAcsStore.IngestionSink.IngestionStart
import org.lfdecentralizedtrust.splice.store.UpdateHistory.UpdateHistoryResponse
import org.lfdecentralizedtrust.splice.store.db.TxLogQueries.TxLogStoreId

import scala.collection.mutable
import scala.reflect.ClassTag
import org.lfdecentralizedtrust.splice.util.FutureUnlessShutdownUtil.futureUnlessShutdownToFuture

import java.lang
import java.time.Instant

final class DbMultiDomainAcsStore[TXE](
    storage: DbStorage,
    acsTableName: String,
    txLogTableNameOpt: Option[String],
    interfaceViewsTableNameOpt: Option[String],
    acsStoreDescriptor: StoreDescriptor,
    txLogStoreDescriptor: Option[StoreDescriptor],
    override protected val loggerFactory: NamedLoggerFactory,
    contractFilter: MultiDomainAcsStore.ContractFilter[
      _ <: AcsRowData,
      _ <: AcsInterfaceViewRowData,
    ],
    txLogConfig: TxLogStore.Config[TXE],
    domainMigrationInfo: DomainMigrationInfo,
    retryProvider: RetryProvider,
    ingestionConfig: IngestionConfig,
    /** Allows processing the summary in a store-specific manner, e.g., to produce metrics
      * on ingestion of certain contracts.
      */
    handleIngestionSummary: IngestionSummary => Unit = _ => (),
)(implicit
    ec: ExecutionContext,
    templateJsonDecoder: TemplateJsonDecoder,
    closeContext: CloseContext,
) extends MultiDomainAcsStore
    with AcsTables
    with AcsQueries
    with TxLogQueries[TXE]
    with StoreErrors
    with NamedLogging
    with LimitHelpers {
  import DbMultiDomainAcsStore.*
  import MultiDomainAcsStore.*
  import profile.api.jdbcActionExtensionMethods

  override lazy val storeName = acsStoreDescriptor.name
  override lazy val storeParty = acsStoreDescriptor.party.toString

  override protected def metricsFactory: LabeledMetricsFactory = retryProvider.metricsFactory
  override lazy val metrics = new StoreMetrics(metricsFactory)(mc)

  private val state = new AtomicReference[State](State.empty())

  def acsStoreId: AcsStoreId =
    state
      .get()
      .acsStoreId
      .getOrElse(throw new RuntimeException("Using acsStoreId before it was assigned"))
  def txLogStoreId: TxLogStoreId = {
    if (txLogStoreDescriptor.isDefined) {
      state
        .get()
        .txLogStoreId
        .getOrElse(throw new RuntimeException("Using txLogStoreId before it was assigned"))
    } else {
      throw new RuntimeException("This store is not using a TxLog")
    }
  }

  def domainMigrationId: Long = domainMigrationInfo.currentMigrationId

  private[this] def txLogTableName =
    txLogTableNameOpt.getOrElse(throw new RuntimeException("This store doesn't use a TxLog"))

  private[this] def interfaceViewsTableName = interfaceViewsTableNameOpt.getOrElse(
    throw new RuntimeException("This store does not ingest interfaces")
  )

  // Some callers depend on all queries always returning sensible data, but may perform queries
  // before the ACS is fully ingested. We therefore delay all queries until the ACS is ingested.
  private val finishedAcsIngestion: Promise[Unit] = Promise()

  // Unlike waitUntilAcsIngested().isCompleted, this method returns true immediately after the ingestAcs() method finishes.
  // The former is slightly more asynchronous due to RetryProvider/FutureUnlessShutdown.
  def hasFinishedAcsIngestion: Boolean = finishedAcsIngestion.isCompleted

  def waitUntilAcsIngested[T](f: => Future[T]): Future[T] =
    waitUntilAcsIngested().flatMap(_ => f)

  def waitUntilAcsIngested(): Future[Unit] =
    retryProvider
      .waitUnlessShutdown(finishedAcsIngestion.future)
      .failOnShutdownTo {
        io.grpc.Status.UNAVAILABLE
          .withDescription(
            s"Aborted waitUntilAcsIngested, as RetryProvider(${retryProvider.loggerFactory.properties}) is shutting down in store $acsStoreDescriptor"
          )
          .asRuntimeException()
      }

  override def lookupContractById[C, TCid <: ContractId[_], T](companion: C)(id: ContractId[_])(
      implicit
      companionClass: ContractCompanion[C, TCid, T],
      traceContext: TraceContext,
  ): Future[Option[ContractWithState[TCid, T]]] = waitUntilAcsIngested {
    storage
      .querySingle( // index: acs_store_template_sid_mid_cid
        selectFromAcsTableWithState(
          acsTableName,
          acsStoreId,
          domainMigrationId,
          companion,
          additionalWhere = sql"""and acs.contract_id = ${lengthLimited(id.contractId)}""",
        ).headOption,
        "lookupContractById",
      )
      .map(result => contractWithStateFromRow(companion)(result))
      .value
  }

  /** Returns any contract of the same template as the passed companion.
    */
  override def findAnyContractWithOffset[C, TCid <: ContractId[_], T](companion: C)(implicit
      companionClass: ContractCompanion[C, TCid, T],
      traceContext: TraceContext,
  ): Future[QueryResult[Option[ContractWithState[TCid, T]]]] = waitUntilAcsIngested {
    for {
      resultWithOffset <- storage
        .querySingle(
          selectFromAcsTableWithStateAndOffset(
            acsTableName,
            acsStoreId,
            domainMigrationId,
            companion,
            orderLimit = sql"limit 1",
          ).headOption,
          "findAnyContractWithOffset",
        )
        .getOrRaise(offsetExpectedError())
      contractWithState = resultWithOffset.row.map(contractWithStateFromRow(companion)(_))
    } yield {
      QueryResult(
        resultWithOffset.offset,
        contractWithState,
      )
    }
  }

  override def lookupContractStateById(id: ContractId[?])(implicit
      traceContext: TraceContext
  ): Future[Option[ContractState]] = waitUntilAcsIngested {
    storage
      .querySingle( // index: acs_store_template_sid_mid_cid
        (sql"""
         select #${SelectFromAcsTableWithStateResult.sqlColumnsCommaSeparated()}
         from #$acsTableName acs
         where acs.store_id = $acsStoreId
           and acs.migration_id = $domainMigrationId
           and acs.contract_id = ${lengthLimited(id.contractId)}""").toActionBuilder
          .as[AcsQueries.SelectFromAcsTableWithStateResult]
          .headOption,
        "lookupContractStateById",
      )
      .map(result => contractStateFromRow(result.stateRow))
      .value
  }

  def containsArchived(ids: Seq[ContractId[?]])(implicit
      traceContext: TraceContext
  ): Future[Boolean] = waitUntilAcsIngested {
    if (ids.isEmpty) Future.successful(false)
    else {
      val contractIds = inClause(ids)
      val expectedCount = ids.size
      storage
        .query(
          (sql"""
         select count(1)
         from #$acsTableName acs
         where acs.store_id = $acsStoreId
         and acs.migration_id = $domainMigrationId
         and acs.contract_id in """ ++ contractIds ++ sql"""
         """).toActionBuilder
            .as[Int]
            .head,
          "containsArchived",
        )
        .map { count =>
          count != expectedCount
        }
    }
  }

  override def listContracts[C, TCid <: ContractId[_], T](
      companion: C,
      limit: Limit,
  )(implicit
      companionClass: ContractCompanion[C, TCid, T],
      traceContext: TraceContext,
  ): Future[Seq[ContractWithState[TCid, T]]] = {
    listContractsPaginated(companion, None, limit, SortOrder.Ascending).map(_.resultsInPage)
  }

  override def listContractsPaginated[C, TCid <: ContractId[_], T](
      companion: C,
      after: Option[Long],
      limit: Limit,
      sortOrder: SortOrder,
  )(implicit
      companionClass: ContractCompanion[C, TCid, T],
      traceContext: TraceContext,
  ): Future[ResultsPage[ContractWithState[TCid, T]]] = waitUntilAcsIngested {
    val templateId = companionClass.typeId(companion)
    val opName = s"listContracts:${templateId.getEntityName}"
    val afterCondition =
      after.fold(sql"")(a => (sql" and " ++ sortOrder.whereEventNumber(a)).toActionBuilder)

    for {
      result <- storage.query( // index: acs_store_template_sid_mid_tid_en
        selectFromAcsTableWithState(
          acsTableName,
          acsStoreId,
          domainMigrationId,
          companion,
          additionalWhere = afterCondition,
          orderLimit =
            (sortOrder.orderByAcsEventNumber ++ sql""" limit ${sqlLimit(limit)}""").toActionBuilder,
        ),
        opName,
      )
      limited = applyLimit(opName, limit, result)
      afterToken = limited.lastOption.map(_.acsRow.eventNumber)
      withState = limited.map(contractWithStateFromRow(companion)(_))
    } yield ResultsPage(withState, afterToken)
  }

  override def listAssignedContracts[C, TCid <: ContractId[_], T](
      companion: C,
      limit: Limit,
  )(implicit
      companionClass: ContractCompanion[C, TCid, T],
      traceContext: TraceContext,
  ): Future[Seq[AssignedContract[TCid, T]]] = waitUntilAcsIngested {
    val templateId = companionClass.typeId(companion)
    for {
      result <- storage.query( // index: acs_store_template_sid_mid_tid_en
        selectFromAcsTableWithState(
          acsTableName,
          acsStoreId,
          domainMigrationId,
          companion,
          additionalWhere = sql"""and assigned_domain is not null""",
          orderLimit = sql"""order by event_number limit ${sqlLimit(limit)}""",
        ),
        s"listAssignedContracts:$templateId",
      )
      limited = applyLimit("listAssignedContracts", limit, result)
      assigned = limited.map(assignedContractFromRow(companion)(_))
    } yield assigned
  }

  override private[splice] def listExpiredFromPayloadExpiry[C, TCid <: ContractId[
    T
  ], T <: Template](companion: C)(implicit
      companionClass: ContractCompanion[C, TCid, T]
  ): ListExpiredContracts[TCid, T] = { (now, limit) => implicit traceContext =>
    for {
      _ <- waitUntilAcsIngested()
      result <- storage
        .query( // index: acs_store_template_sid_mid_tid_ce
          selectFromAcsTableWithState(
            acsTableName,
            acsStoreId,
            domainMigrationId,
            companion,
            additionalWhere = sql"""and acs.contract_expires_at < $now""",
            orderLimit = sql"""limit ${sqlLimit(limit)}""",
          ),
          "listExpiredFromPayloadExpiry",
        )
      limited = applyLimit("listExpiredFromPayloadExpiry", limit, result)
      assigned = limited.map(assignedContractFromRow(companion)(_))
    } yield assigned
  }

  override def listContractsOnDomain[C, TCid <: ContractId[_], T](
      companion: C,
      domain: SynchronizerId,
      limit: Limit,
  )(implicit
      companionClass: ContractCompanion[C, TCid, T],
      traceContext: TraceContext,
  ): Future[Seq[Contract[TCid, T]]] = waitUntilAcsIngested {
    for {
      result <- storage.query(
        selectFromAcsTableWithState(
          acsTableName,
          acsStoreId,
          domainMigrationId,
          companion,
          additionalWhere = sql"""and assigned_domain = $domain""",
          orderLimit = sql"""limit ${sqlLimit(limit)}""",
        ),
        "listContractsOnDomain",
      )
      limited = applyLimit("listContractsOnDomain", limit, result)
      contracts = limited.map(row => contractFromRow(companion)(row.acsRow))
    } yield contracts
  }

  override def streamAssignedContracts[C, TCid <: ContractId[_], T](companion: C)(implicit
      companionClass: ContractCompanion[C, TCid, T],
      traceContext: TraceContext,
  ): Source[AssignedContract[TCid, T], NotUsed] = {
    val packageQualifiedName = companionClass.packageQualifiedName(companion)
    streamContractsWithState(
      pageSize = defaultPageSizeForContractStream,
      where = sql"""assigned_domain is not null
                and package_name = ${packageQualifiedName.packageName}
                and template_id_qualified_name = ${packageQualifiedName.qualifiedName}""",
    )
      .map(assignedContractFromRow(companion)(_))
  }

  def listTxLogEntries()(implicit
      tc: TraceContext,
      tag: ClassTag[TXE],
  ): Future[Seq[TXE]] = {
    storage
      .query(
        selectFromTxLogTable(
          txLogTableName,
          txLogStoreId,
          where = sql"true",
          orderLimit = sql"order by migration_id, domain_id, record_time, entry_number",
        ),
        "listTextLogEntry",
      )
      .map { rows =>
        rows.map(txLogEntryFromRow[TXE](txLogConfig))
      }
  }
  override def initializeTxLogBackfilling()(implicit tc: TraceContext): Future[Unit] = {
    storage.update(
      DBIOAction
        .seq(
          // Note: this one-time explicit backfilling initialization might run concurrently with
          // `doInitializeFirstIngestedUpdate()`, which is called by the ingestion process.
          // Both methods use `ON CONFLICT` clauses to handle concurrent updates.
          //
          // No matter in which order the above methods are called, the actual backfilling process
          // (i.e., `destinationHistory.insert()`) won't be called until this method finishes, which
          // guarantees that txlog_first_ingested_update is initialized with the first observed record_time
          // for each migration/synchronizer pair.
          sqlu"""
            insert into txlog_first_ingested_update (store_id, migration_id, synchronizer_id, record_time)
            select store_id, migration_id, domain_id, min(record_time) as record_time
              from #$txLogTableName
              where store_id = $txLogStoreId
              group by store_id, migration_id, domain_id
            on conflict (store_id, migration_id, synchronizer_id) do update
              set record_time = least(excluded.record_time, txlog_first_ingested_update.record_time)
          """,
          sqlu"""
            insert into txlog_backfilling_status (store_id, backfilling_complete)
            values ($txLogStoreId, false)
            on conflict do nothing
          """,
        )
        .transactionally,
      "initializeTxLogBackfilling",
    )
  }

  override def getTxLogBackfillingState()(implicit
      tc: TraceContext
  ): Future[TxLogBackfillingState] = for {
    complete <- storage
      .query(
        sql"""
            select backfilling_complete
            from txlog_backfilling_status
            where store_id = $txLogStoreId
            """.as[Boolean].headOption,
        "getTxLogBackfillingComplete",
      )
  } yield complete match {
    case Some(true) =>
      TxLogBackfillingState.Complete
    case Some(false) =>
      TxLogBackfillingState.InProgress
    case None =>
      TxLogBackfillingState.NotInitialized
  }

  def getTxLogFirstIngestedMigrationId(
  )(implicit tc: TraceContext): Future[Option[Long]] = {
    for {
      migrationId <- storage
        .query(
          sql"""
            select min(migration_id)
            from txlog_first_ingested_update
            where store_id = $txLogStoreId
           """
            .as[Option[Long]]
            .head,
          "getTxLogFirstIngestedMigrationId",
        )
    } yield {
      migrationId
    }
  }

  def getTxLogFirstIngestedRecordTimes(
      migrationId: Long
  )(implicit tc: TraceContext): Future[Map[SynchronizerId, CantonTimestamp]] = {
    for {
      rows <- storage
        .query(
          sql"""
            select synchronizer_id, record_time
            from txlog_first_ingested_update
            where store_id = $txLogStoreId and migration_id = $migrationId
           """
            .as[(SynchronizerId, CantonTimestamp)],
          "getTxLogFirstIngestedRecordTimes",
        )
    } yield {
      rows.toMap
    }
  }

  override lazy val destinationHistory
      : HistoryBackfilling.DestinationHistory[UpdateHistoryResponse] =
    new HistoryBackfilling.DestinationHistory[UpdateHistoryResponse] {
      override def isReady: Boolean = state.get().txLogStoreId.isDefined

      override def backfillingInfo(implicit
          tc: TraceContext
      ): Future[Option[HistoryBackfilling.DestinationBackfillingInfo]] = {
        (
          for {
            migrationId <- OptionT(getTxLogFirstIngestedMigrationId())
            range <- OptionT.liftF(getTxLogFirstIngestedRecordTimes(migrationId))
          } yield HistoryBackfilling.DestinationBackfillingInfo(migrationId, range)
        ).value
      }

      private def doInsertEntries(
          migrationId: Long,
          synchronizerId: SynchronizerId,
          treesWithEntries: Seq[(Transaction, TXE)],
      ) = {
        treesWithEntries.headOption match {
          case None =>
            // None of the trees in this batch produced any entries, nothing to insert
            DBIOAction.unit
          case Some((firstEntryTree, _)) =>
            val firstRecordTime = CantonTimestamp.assertFromInstant(firstEntryTree.getRecordTime)
            val summary = MutableIngestionSummary.empty
            for {
              // DbStorage requires all actions to be idempotent.
              // We can't use `ON CONFLICT DO NOTHING` because different txlog tables have different uniqueness constraints:
              // - `txlog_store_template` (used in test code) doesn't have any uniqueness constraint
              // - `user_wallet_txlog_store` has a unique index on (store_id, tx_log_id, event_id)
              // - `txlog_first_ingested_update` has an index on (store_id, entry_type, event_id), but it's not unique
              // Uniqueness constraints should also be consistent with parsers - some parsers might want to produce
              // multiple entries for the same event (for example, if an exercise event batches multiple logical operations).
              // Instead of rethinking the whole design, we just check if some entry for one of the trees already exists in the table.
              //
              // Note: this approach protects against repeated calls of this method with the same arguments
              // (e.g., if it's retried because of a transient database connection error or in DbStorageIdempotency test code),
              // but it does NOT protect against this method being called concurrently (both SQL transactions could independently
              // decide that the items do not exist and need to be inserted).
              // This is fine because this method is only called from TxLogBackfillingTrigger, and triggers only run one task at a time.
              itemExists <- sql"""
                select exists(
                  select record_time
                  from #$txLogTableName
                  where
                    store_id = $txLogStoreId and
                    migration_id = $migrationId and
                    domain_id = $synchronizerId and
                    record_time = $firstRecordTime
                )
                """.as[Boolean].head
              _ <-
                if (!itemExists) {
                  DBIOAction.seq(
                    treesWithEntries.map { case (tree, entry) =>
                      doIngestTxLogInsert(
                        migrationId,
                        synchronizerId,
                        tree.getOffset,
                        CantonTimestamp.assertFromInstant(tree.getRecordTime),
                        entry,
                        summary,
                      )
                    }*
                  )
                } else DBIOAction.unit
            } yield ()
        }
      }

      override def insert(
          migrationId: Long,
          synchronizerId: SynchronizerId,
          items: Seq[UpdateHistoryResponse],
      )(implicit
          tc: TraceContext
      ): Future[DestinationHistory.InsertResult] = {
        val trees = items.collect { case UpdateHistoryResponse(TransactionTreeUpdate(tree), _) =>
          assert(
            tree.getRecordTime.isAfter(CantonTimestamp.MinValue.toInstant),
            "insert() must not be called with import updates",
          )
          tree
        }
        val nonEmpty = NonEmptyList
          .fromFoldable(trees)
          .getOrElse(
            throw new RuntimeException("insert() must not be called with an empty sequence")
          )
        val firstTree = nonEmpty.foldLeft(nonEmpty.head) { case (acc, tree) =>
          if (tree.getRecordTime.isBefore(acc.getRecordTime)) tree else acc
        }
        val firstRecordTime = CantonTimestamp.assertFromInstant(firstTree.getRecordTime)
        val treesWithEntries = trees.flatMap { tree =>
          val entries = txLogConfig.parser.parse(tree, synchronizerId, logger)
          entries.map(e => (tree, e))
        }

        for {
          _ <- storage.queryAndUpdate(
            DBIOAction
              .seq(
                doInsertEntries(migrationId, synchronizerId, treesWithEntries),
                doUpdateFirstIngestedUpdate(
                  synchronizerId,
                  migrationId,
                  firstRecordTime,
                ),
              )
              .transactionally,
            "destinationHistory.insert",
          )
        } yield {
          val ingestedEvents = IngestedEvents.eventCount(trees)
          DestinationHistory.InsertResult(
            backfilledUpdates = trees.size.toLong,
            backfilledExercisedEvents = ingestedEvents.numExercisedEvents,
            backfilledCreatedEvents = ingestedEvents.numCreatedEvents,
            lastBackfilledRecordTime =
              CantonTimestamp.assertFromInstant(nonEmpty.last.getRecordTime),
          )
        }
      }

      override def markBackfillingComplete()(implicit tc: TraceContext): Future[Unit] = {
        storage
          .update(
            sqlu"""
            update txlog_backfilling_status
            set backfilling_complete = true
            where store_id = $txLogStoreId
            """,
            "markBackfillingComplete",
          )
          .map(_ => ())
      }
    }

  private val defaultPageSizeForContractStream = PageLimit.tryCreate(100)

  /** Returns a stream of contracts with their current state.
    * The same contract may appear multiple times in the stream if the contract state changes.
    */
  private def streamContractsWithState(
      pageSize: PageLimit,
      where: SQLActionBuilder,
  )(implicit
      traceContext: TraceContext
  ): Source[SelectFromAcsTableWithStateResult, NotUsed] = {
    Source
      .future(
        // TODO(#863): this is currently waiting until the whole ACS has been ingested.
        //  After switching to streaming ACS ingestion, we could start streaming contracts while
        //  the ACS is being ingested.
        waitUntilAcsIngested()
      )
      .flatMapConcat { _ =>
        Source
          .unfoldAsync(0L) { fromNumber =>
            val offsetPromise = state.get().offsetChanged
            storage
              .query(
                (sql"""
                   select #${SelectFromAcsTableWithStateResult.sqlColumnsCommaSeparated()}
                   from #$acsTableName acs
                   where acs.store_id = $acsStoreId
                     and acs.migration_id = $domainMigrationId
                     and state_number >= $fromNumber
                     and """ ++ where ++ sql"""
                   order by state_number limit ${sqlLimit(pageSize)}""").toActionBuilder
                  .as[AcsQueries.SelectFromAcsTableWithStateResult],
                "streamContractsWithState",
              )
              .flatMap { rows =>
                rows.lastOption.map(_.stateRow.stateNumber) match {
                  case Some(lastNumber) =>
                    Future.successful(
                      (
                        lastNumber + 1,
                        rows,
                      )
                    )
                  case None =>
                    // to avoid polling the DB, we wait for a new offset to have been ingested
                    offsetPromise.future.map(_ => fromNumber -> Vector.empty)
                }
              }
              .map(Some(_))
          }
      }
      .mapConcat(identity)
  }

  override def streamReadyForAssign()(implicit
      tc: TraceContext
  ): Source[ReassignmentEvent.Unassign, NotUsed] = {
    streamContractsWithState(
      pageSize = defaultPageSizeForContractStream,
      where = sql"""assigned_domain is null""",
    )
      .map(reassignmentEventUnassignFromRow)
  }

  override def isReadyForAssign(contractId: ContractId[_], out: ReassignmentId)(implicit
      tc: TraceContext
  ): Future[Boolean] = {
    waitUntilAcsIngested {
      storage
        .querySingle(
          (sql"""
             select #${SelectFromAcsTableWithStateResult.sqlColumnsCommaSeparated()}
             from #$acsTableName acs
             where acs.store_id = $acsStoreId
               and acs.migration_id = $domainMigrationId
               and acs.contract_id = $contractId""").toActionBuilder
            .as[AcsQueries.SelectFromAcsTableWithStateResult]
            .headOption,
          "isReadyForAssign",
        )
        .value
        .map {
          case Some(SelectFromAcsTableWithStateResult(_, state)) =>
            state.assignedDomain.isEmpty &&
            state.reassignmentSourceDomain.contains(out.source) &&
            state.reassignmentUnassignId.contains(out.id)
          case _ => false
        }
    }
  }

  override def listInterfaceViews[C, ICid <: ContractId[?], View <: DamlRecord[View]](
      companion: C,
      limit: Limit,
  )(implicit
      companionClass: ContractCompanion[C, ICid, View],
      tc: TraceContext,
  ): Future[Seq[Contract[ICid, View]]] = waitUntilAcsIngested {
    val interfaceId = companionClass.typeId(companion)
    val opName = s"listInterfaceViews:${interfaceId.getEntityName}"
    for {
      rows <- storage.query(
        sql"""
             SELECT contract_id, interface_view, acs.created_at, acs.created_event_blob
             FROM #$interfaceViewsTableName interface
               JOIN #$acsTableName acs ON acs.event_number = interface.acs_event_number
             WHERE interface_id_package_id = ${interfaceId.getPackageId}
               AND interface_id_qualified_name = ${QualifiedName(interfaceId)}
               AND store_id = $acsStoreId
               AND migration_id = $domainMigrationId
             ORDER BY interface.acs_event_number
             LIMIT ${sqlLimit(limit)}
           """.as[(String, Json, Timestamp, Array[Byte])],
        opName,
      )
    } yield {
      val limited = applyLimit(opName, limit, rows)
      limited.map { case (contractId, viewJson, createdAt, createdEventBlob) =>
        companionClass
          .fromJson(companion)(
            interfaceId,
            contractId,
            viewJson,
            ByteString.copyFrom(createdEventBlob),
            createdAt.toInstant,
          )
          .fold(
            err =>
              throw new IllegalStateException(
                s"Contract $contractId cannot be decoded as interface view $interfaceId: $err. Payload: $viewJson"
              ),
            identity,
          )
      }
    }
  }

  override def findInterfaceViewByContractId[C, ICid <: ContractId[_], View <: DamlRecord[View]](
      companion: C
  )(contractId: ICid)(implicit
      companionClass: ContractCompanion[C, ICid, View],
      tc: TraceContext,
  ): Future[Option[ContractWithState[ICid, View]]] = {
    val interfaceId = companionClass.typeId(companion)
    val opName = s"findInterfaceViewByContractId:${interfaceId.getEntityName}"
    (for {
      (contractId, viewJson, createdAt, createdEventBlob, state) <- storage.querySingle(
        sql"""
             SELECT
               contract_id,
               interface_view,
               acs.created_at,
               acs.created_event_blob,
               #${SelectFromAcsTableWithStateResult.stateColumnsCommaSeparated()}
             FROM #$interfaceViewsTableName interface
               JOIN #$acsTableName acs ON acs.event_number = interface.acs_event_number
             WHERE interface_id_package_id = ${interfaceId.getPackageId}
               AND interface_id_qualified_name = ${QualifiedName(interfaceId)}
               AND store_id = $acsStoreId
               AND migration_id = $domainMigrationId
               AND contract_id = $contractId
           """
          .as[(String, Json, Timestamp, Array[Byte], AcsQueries.SelectFromContractStateResult)]
          .headOption,
        opName,
      )
    } yield {
      val contractState = contractStateFromRow(state)
      val contract = companionClass
        .fromJson(companion)(
          interfaceId,
          contractId,
          viewJson,
          ByteString.copyFrom(createdEventBlob),
          createdAt.toInstant,
        )
        .fold(
          err =>
            throw new IllegalStateException(
              s"Contract $contractId cannot be decoded as interface view $interfaceId: $err. Payload: $viewJson"
            ),
          identity,
        )
      ContractWithState(contract, contractState)
    }).value
  }

  override private[store] def listIncompleteReassignments()(implicit
      tc: TraceContext
  ): Future[Map[ContractId[_], NonEmpty[Set[ReassignmentId]]]] = {
    for {
      rows <- storage
        .query(
          sql"""
             select contract_id, source_domain, unassign_id
             from incomplete_reassignments
             where store_id = $acsStoreId and migration_id = $domainMigrationId
             """.as[(String, String, String)],
          "listIncompleteReassignments",
        )
    } yield rows
      .map(row => row._1 -> new ReassignmentId(SynchronizerId.tryFromString(row._2), row._3))
      .groupBy(_._1)
      .map { case (key, values) =>
        new ContractId(key) -> NonEmpty
          .from(values.map(_._2).toSet)
          .getOrElse(sys.error("Impossible"))
      }
  }

  override protected def signalWhenIngestedOrShutdownImpl(offset: Long)(implicit
      tc: TraceContext
  ): Future[Unit] = {
    state
      .updateAndGet(_.withOffsetToSignal(offset))
      .offsetIngestionsToSignal
      .get(offset) match {
      case None => Future.unit
      case Some(offsetIngestedPromise) =>
        val name = s"signalWhenIngested($offset)"
        val ingestedOrShutdown = retryProvider
          .waitUnlessShutdown(offsetIngestedPromise.future)
          .onShutdown(
            logger.debug(s"Aborted $name, as we are shutting down")
          )
        retryProvider.futureSupervisor.supervised(name)(ingestedOrShutdown)
    }
  }

  override lazy val ingestionSink: IngestionSink = new MultiDomainAcsStore.IngestionSink {
    override def ingestionFilter: IngestionFilter = contractFilter.ingestionFilter

    private sealed trait InitializeDescriptorResult[StoreId]
    private case class StoreHasData[StoreId](
        storeId: StoreId,
        lastIngestedOffset: Long,
    ) extends InitializeDescriptorResult[StoreId]
    private case class StoreHasNoData[StoreId](
        storeId: StoreId
    ) extends InitializeDescriptorResult[StoreId]
    private case class StoreNotUsed[StoreId]() extends InitializeDescriptorResult[StoreId]

    private[this] def initializeDescriptor(
        descriptor: StoreDescriptor
    )(implicit
        traceContext: TraceContext
    ): Future[InitializeDescriptorResult[Int]] = {
      // Notes:
      // - Postgres JSONB does not preserve white space, does not preserve the order of object keys, and does not keep duplicate object keys
      // - Postgres JSONB columns have a maximum size of 255MB
      // - We are using noSpacesSortKeys to insert a canonical serialization of the JSON object, even though this is not necessary for Postgres
      // - 'ON CONFLICT DO NOTHING RETURNING ...' does not return anything if the row already exists, that's why we are using two separate queries
      val descriptorStr = String256M.tryCreate(descriptor.toJson.noSpacesSortKeys)
      for {
        _ <- storage
          .update(
            sql"""
            insert into store_descriptors (descriptor)
            values (${descriptorStr}::jsonb)
            on conflict do nothing
           """.asUpdate,
            "initializeDescriptor.1",
          )

        newStoreId <- storage
          .querySingle(
            sql"""
             select id
             from store_descriptors
             where descriptor = ${descriptorStr}::jsonb
             """.as[Int].headOption,
            "initializeDescriptor.2",
          )
          .getOrRaise(
            new RuntimeException(s"No row for $descriptor found, which was just inserted!")
          )

        _ <- storage
          .update(
            sql"""
             insert into store_last_ingested_offsets (store_id, migration_id)
             values (${newStoreId}, ${domainMigrationId})
             on conflict do nothing
             """.asUpdate,
            "initializeDescriptor.3",
          )
        lastIngestedOffset <- storage
          .querySingle(
            sql"""
             select last_ingested_offset
             from store_last_ingested_offsets
             where store_id = ${newStoreId} and migration_id = $domainMigrationId
             """.as[Option[String]].headOption,
            "initializeDescriptor.4",
          )
          .getOrRaise(
            new RuntimeException(s"No row for $newStoreId found, which was just inserted!")
          )
          .map(_.map(LegacyOffset.Api.assertFromStringToLong(_)))
      } yield lastIngestedOffset match {
        case Some(offset) => StoreHasData(newStoreId, offset)
        case None => StoreHasNoData(newStoreId)
      }
    }

    override def initialize()(implicit traceContext: TraceContext): Future[IngestionStart] = {
      for {
        acsInitResult <- initializeDescriptor(acsStoreDescriptor).map(AcsStoreId.subst)
        txLogInitResult <- txLogStoreDescriptor match {
          case Some(descriptor) => initializeDescriptor(descriptor).map(TxLogStoreId.subst)
          case None => Future.successful(StoreNotUsed[TxLogStoreId]())
        }
        _ <- txLogInitResult match {
          case StoreHasData(txLogStoreId, _) => cleanUpDataAfterDomainMigration(txLogStoreId)
          case StoreHasNoData(txLogStoreId) => cleanUpDataAfterDomainMigration(txLogStoreId)
          case _ => Future.unit
        }

        acsSizeInDb <- acsInitResult match {
          case StoreHasData(acsStoreId, _) =>
            storage
              .querySingle(
                sql"""
                  select count(*)
                  from #$acsTableName
                  where store_id = ${acsStoreId} and migration_id = $domainMigrationId
                  """.as[Int].headOption,
                "initialize.getAcsCount",
              )
              .getOrElse(0)
          case _ => FutureUnlessShutdown.pure(0)
        }
      } yield {
        def initState(
            acsStoreId: AcsStoreId,
            txLogStoreId: Option[TxLogStoreId],
            lastIngestedOffset: Option[Long],
        ): Unit = {
          // Note: IngestionSink.initialize() may be called multiple times for the same store instance,
          // if for example the ingestion loop restarts.
          val oldState = state.getAndUpdate(
            _.withInitialState(
              acsStoreId = acsStoreId,
              txLogStoreId = txLogStoreId,
              acsSizeInDb = acsSizeInDb,
              lastIngestedOffset = lastIngestedOffset,
            )
          )
          lastIngestedOffset.foreach(oldState.signalOffsetChanged)
        }

        (acsInitResult, txLogInitResult) match {
          case (StoreNotUsed(), _) =>
            throw new RuntimeException(s"ACS store is not optional.")
          case (StoreHasData(acsStoreId, acsOffset), StoreHasData(txLogStoreId, txLogOffset)) =>
            logger.info(
              s"Acs store $acsStoreDescriptor with id $acsStoreId and TxLog store $txLogStoreDescriptor with id $txLogStoreId " +
                s"both have ingested data in migration $domainMigrationId up to offset $txLogOffset. " +
                s"Resuming ingestion at offset $acsOffset."
            )
            assert(
              acsOffset == txLogOffset,
              s"ACS offset $acsOffset is out of sync with TxLog offset $txLogOffset. " +
                "This should never happen, as we ingest into both stores in one SQL transaction.",
            )
            initState(acsStoreId, Some(txLogStoreId), Some(acsOffset))
            finishedAcsIngestion.trySuccess(()).discard
            IngestionStart.ResumeAtOffset(
              acsOffset
            )
          case (StoreHasData(acsStoreId, acsOffset), StoreHasNoData(txLogStoreId)) =>
            logger.info(
              s"Acs store $acsStoreDescriptor with id $acsStoreId has ingested data in migration $domainMigrationId up to offset $acsOffset. " +
                s"TxLog store $txLogStoreDescriptor with id $txLogStoreId has not ingested any data, presumably because it was reset. " +
                s"Resuming ingestion at offset $acsOffset, TxLog backfilling will start restoring previous entries."
            )
            initState(acsStoreId, Some(txLogStoreId), Some(acsOffset))
            finishedAcsIngestion.trySuccess(()).discard
            IngestionStart.ResumeAtOffset(
              acsOffset
            )
          case (StoreHasData(acsStoreId, acsOffset), StoreNotUsed()) =>
            logger.info(
              s"Acs store $acsStoreDescriptor with id $acsStoreId has ingested data in migration $domainMigrationId up to offset $acsOffset. " +
                s"Resuming ingestion at offset $acsOffset."
            )
            initState(acsStoreId, None, Some(acsOffset))
            finishedAcsIngestion.trySuccess(()).discard
            IngestionStart.ResumeAtOffset(
              acsOffset
            )
          case (StoreHasNoData(acsStoreId), StoreHasData(txLogStoreId, txLogOffset)) =>
            logger.info(
              s"TxLog store $txLogStoreDescriptor with id $txLogStoreId has ingested data in migration $domainMigrationId up to offset $txLogOffset. " +
                s"Acs store $acsStoreDescriptor with id $acsStoreId has not ingested any data, presumably because it was reset. " +
                s"Initializing the ACS at offset $txLogOffset, and resuming ingestion from there."
            )
            initState(acsStoreId, Some(txLogStoreId), Some(txLogOffset))
            IngestionStart.InitializeAcsAtOffset(txLogOffset)
          case (StoreHasNoData(acsStoreId), StoreHasNoData(txLogStoreId)) =>
            logger.info(
              s"Acs store $acsStoreDescriptor with id $acsStoreId and TxLog store $txLogStoreDescriptor with id $txLogStoreId " +
                s"both have not ingested any data for migration $domainMigrationId. " +
                s"Either both stores were reset, or the app is starting for the first time on this migration." +
                s"Initializing the ACS at an offset chosen by the ingestion service, and resuming ingestion from there."
            )
            initState(acsStoreId, Some(txLogStoreId), None)
            IngestionStart.InitializeAcsAtLatestOffset
          case (StoreHasNoData(acsStoreId), StoreNotUsed()) =>
            logger.info(
              s"Acs store $acsStoreDescriptor with id $acsStoreId has not ingested any data for migration $domainMigrationId. " +
                s"Either the store was reset, or the app is starting for the first time on this migration." +
                s"Initializing the ACS at an offset chosen by the ingestion service, and resuming ingestion from there."
            )
            initState(acsStoreId, None, None)
            IngestionStart.InitializeAcsAtLatestOffset
        }
      }
    }

    // Note: returns a DBIOAction, as updating the offset needs to happen in the same SQL transaction
    // that modifies the ACS/TxLog.
    private def updateOffset(offset: Long): DBIOAction[Unit, NoStream, Effect.Write] = {
      DBIO.seq(
        sql"""
        update store_last_ingested_offsets
        set last_ingested_offset = ${lengthLimited(LegacyOffset.Api.fromLong(offset))}
        where store_id = $acsStoreId and migration_id = $domainMigrationId
      """.asUpdate,
        if (txLogStoreDescriptor.isDefined) {
          sql"""
            update store_last_ingested_offsets
            set last_ingested_offset = ${lengthLimited(LegacyOffset.Api.fromLong(offset))}
            where store_id = $txLogStoreId and migration_id = $domainMigrationId
          """.asUpdate
        } else {
          DBIO.unit
        },
      )
    }

    /** Runs the given action to update the database with changes caused at the given offset.
      * The resulting action is guaranteed to be idempotent, even if the given action is not.
      *
      * Note: our storage layer automatically retries database actions that have failed with transient errors.
      * In some cases, it is not known whether the failed action was committed to the database. We therefore have
      * to inspect the last ingested offset, run any updates, and update the last ingested offset, all within one
      * SQL transaction.
      */
    private def ingestUpdateAtOffset[E <: Effect](
        offset: Long,
        action: DBIOAction[?, NoStream, Effect.Read & Effect.Write],
        isOffsetCheckpoint: Boolean = false,
    )(implicit
        tc: TraceContext
    ): DBIOAction[Unit, NoStream, Effect.Read & Effect.Write & Effect.Transactional] = {
      readOffsetAction()
        .flatMap({
          case None =>
            action.andThen(updateOffset(offset))
          case Some(lastIngestedOffset) =>
            if (offset <= lastIngestedOffset) {
              /* we can receive an offset equal to the last ingested and that can be safely ignore */
              if (isOffsetCheckpoint) {
                if (offset < lastIngestedOffset) {
                  logger.warn(
                    s"Checkpoint offset $offset < last ingested offset $lastIngestedOffset for DbMultiDomainAcsStore(storeId=$acsStoreId), skipping database actions. This is expected if the SQL query was automatically retried after a transient database error. Otherwise, this is unexpected and most likely caused by two identical UpdateIngestionService instances ingesting into the same logical database."
                  )
                }
              } else {
                logger.warn(
                  s"Update offset $offset <= last ingested offset $lastIngestedOffset for DbMultiDomainAcsStore(storeId=$acsStoreId), skipping database actions. This is expected if the SQL query was automatically retried after a transient database error. Otherwise, this is unexpected and most likely caused by two identical UpdateIngestionService instances ingesting into the same logical database."
                )
              }
              DBIO.successful(())
            } else {
              action.andThen(updateOffset(offset))
            }
        })
        .transactionally
    }
    override def ingestAcs(
        offset: Long,
        acs: Seq[ActiveContract],
        incompleteOut: Seq[IncompleteReassignmentEvent.Unassign],
        incompleteIn: Seq[IncompleteReassignmentEvent.Assign],
    )(implicit traceContext: TraceContext): Future[Unit] = {
      if (finishedAcsIngestion.isCompleted) {
        Future.failed(
          new RuntimeException(
            s"ACS was already ingested for store $acsStoreId, cannot ingest again"
          )
        )
      } else {
        // Filter out all contracts we are not interested in
        val todoAcs = acs
          .filter(contract => contractFilter.contains(contract.createdEvent))
        todoAcs.foreach { contract =>
          contractFilter.ensureStakeholderOf(contract.createdEvent)
        }
        val todoIncompleteOut = incompleteOut
          .filter(event => contractFilter.contains(event.createdEvent))
        todoIncompleteOut.foreach { event =>
          contractFilter.ensureStakeholderOf(event.createdEvent)
        }
        val todoIncompleteIn = incompleteIn
          .filter(event => contractFilter.contains(event.reassignmentEvent.createdEvent))
        todoIncompleteIn.foreach { event =>
          contractFilter.ensureStakeholderOf(event.reassignmentEvent.createdEvent)
        }

        val summaryState = MutableIngestionSummary.empty
        for {
          _ <- storage
            .queryAndUpdate(
              ingestUpdateAtOffset(
                offset,
                DBIO
                  .sequence(
                    // TODO (#989): batch inserts
                    todoAcs.map { ac =>
                      for {
                        _ <- doIngestAcsInserts(
                          NonEmptyList
                            .of(
                              AcsInsertEntry(
                                offset,
                                ac.createdEvent,
                                stateRowDataFromActiveContract(
                                  ac.synchronizerId,
                                  ac.reassignmentCounter,
                                ),
                              )
                            ),
                          summaryState,
                        )
                      } yield ()
                    }
                      ++ todoIncompleteOut.map { evt =>
                        for {
                          _ <- doIngestAcsInserts(
                            NonEmptyList
                              .of(
                                AcsInsertEntry(
                                  offset,
                                  evt.createdEvent,
                                  stateRowDataFromUnassign(evt.reassignmentEvent),
                                )
                              ),
                            summaryState,
                          )
                          _ <- doRegisterIncompleteReassignment(
                            evt.createdEvent.getContractId,
                            evt.reassignmentEvent.source,
                            evt.reassignmentEvent.unassignId,
                            isAssignment = false,
                            summaryState,
                          )
                        } yield ()
                      }
                      ++ todoIncompleteIn.map { evt =>
                        for {
                          _ <- doIngestAcsInserts(
                            NonEmptyList
                              .of(
                                AcsInsertEntry(
                                  offset,
                                  evt.reassignmentEvent.createdEvent,
                                  stateRowDataFromAssign(evt.reassignmentEvent),
                                )
                              ),
                            summaryState,
                          )
                          _ <- doRegisterIncompleteReassignment(
                            evt.reassignmentEvent.createdEvent.getContractId,
                            evt.reassignmentEvent.source,
                            evt.reassignmentEvent.unassignId,
                            isAssignment = true,
                            summaryState,
                          )
                        } yield ()
                      }
                  ),
              ),
              "ingestAcs",
            )
        } yield {
          val newAcsSize = summaryState.acsSizeDiff
          val summary = summaryState.toIngestionSummary(
            updateId = None,
            offset = offset,
            synchronizerIdToRecordTime = Map.empty,
            newAcsSize = newAcsSize,
            metrics = metrics,
          )
          state
            .getAndUpdate(
              _.withUpdate(newAcsSize, offset)
            )
            .signalOffsetChanged(offset)

          logger.debug(show"Ingested complete ACS at offset $offset: $summary")
          handleIngestionSummary(summary)

          finishedAcsIngestion.success(())
          logger.info(
            s"Store $acsStoreId ingested the ACS and switched to ingesting updates at $offset"
          )
        }
      }
    }

    override def ingestUpdateBatch(batch: NonEmptyList[TreeUpdateOrOffsetCheckpoint])(implicit
        traceContext: TraceContext
    ): Future[Unit] = {
<<<<<<< HEAD
      metrics.updateLastSeenMetrics(batch.last)

=======
>>>>>>> 9176624a
      metrics.batchSize.update(batch.length)
      val steps = batchInsertionSteps(batch)
      MonadUtil
        .sequentialTraverse(steps) {
          case batch: IngestTransactionTreesBatch =>
            storage
              .queryAndUpdate(ingestTransactionTrees(batch), "ingestTransactionTrees")
              .map { summaryState =>
                val lastTree = batch.batch.last.tree
                val synchronizerIdToRecordTime = batch.batch
                  .groupBy(_.synchronizerId)
                  .view
                  .mapValues(trees =>
                    CantonTimestamp.assertFromInstant(trees.last.tree.getRecordTime)
                  )
                state
                  .getAndUpdate(s =>
                    s.withUpdate(
                      s.acsSize + summaryState.acsSizeDiff,
                      lastTree.getOffset,
                    )
                  )
                  .signalOffsetChanged(lastTree.getOffset)
                val summary =
                  summaryState.toIngestionSummary(
                    updateId = None,
                    offset = lastTree.getOffset,
                    synchronizerIdToRecordTime = synchronizerIdToRecordTime.toMap,
                    newAcsSize = state.get().acsSize,
                    metrics = metrics,
                  )
                logger.debug(
                  show"Ingested transaction batch of ${batch.batch.length} elements: $summary"
                )
                handleIngestionSummary(summary)
              }
          case IngestReassignment(reassignment, synchronizerId) =>
            storage
              .queryAndUpdate(
                ingestReassignment(reassignment.offset, reassignment.transfer),
                "ingestReassignment",
              )
              .map { summaryState =>
                state
                  .getAndUpdate(s =>
                    s.withUpdate(
                      s.acsSize + summaryState.acsSizeDiff,
                      reassignment.offset,
                    )
                  )
                  .signalOffsetChanged(reassignment.offset)
                val summary =
                  summaryState.toIngestionSummary(
                    updateId = None,
                    synchronizerIdToRecordTime = Map(synchronizerId -> reassignment.recordTime),
                    offset = reassignment.offset,
                    newAcsSize = state.get().acsSize,
                    metrics = metrics,
                  )
                logger.debug(show"Ingested reassignment $summary")
                handleIngestionSummary(summary)
              }
          case UpdateCheckpoint(checkpoint) =>
            val offset = checkpoint.checkpoint.getOffset
            storage
              .queryAndUpdate(
                ingestUpdateAtOffset(offset, DBIO.unit, isOffsetCheckpoint = true),
                "ingestOffsetCheckpoint",
              )
              .map { _ =>
                state
                  .getAndUpdate(s => s.withUpdate(s.acsSize, offset))
                  .signalOffsetChanged(offset)
                val summary =
                  MutableIngestionSummary.empty.toIngestionSummary(
                    updateId = None,
                    synchronizerIdToRecordTime = Map.empty,
                    offset = offset,
                    newAcsSize = state.get().acsSize,
                    metrics = metrics,
                  )
                logger.debug(show"Ingested offset checkpoint $offset")
                handleIngestionSummary(summary)
              }
        }
        .map(_ => ())
    }

    private def ingestReassignment(
        offset: Long,
        reassignment: Reassignment[ReassignmentEvent],
    )(implicit tc: TraceContext) = {
      val summary = MutableIngestionSummary.empty
      ingestUpdateAtOffset(
        offset,
        DBIO
          .seq(
            reassignment.event match {
              case assign: ReassignmentEvent.Assign
                  if !contractFilter.contains(assign.createdEvent) =>
                summary.numFilteredAssignEvents += 1
                DBIO.successful(())
              case assign: ReassignmentEvent.Assign =>
                contractFilter.ensureStakeholderOf(assign.createdEvent)
                for {
                  case Seq(_hasIncompleteReassignments, _hasAcsEntry) <- DBIO.sequence(
                    Seq(
                      hasIncompleteReassignments(assign.createdEvent.getContractId),
                      hasAcsEntry(assign.createdEvent.getContractId),
                    )
                  )
                  alreadyArchived = !_hasAcsEntry & _hasIncompleteReassignments
                  _ <-
                    if (alreadyArchived) {
                      doRegisterIncompleteReassignment(
                        assign.createdEvent.getContractId,
                        assign.source,
                        assign.unassignId,
                        true,
                        summary,
                      )
                    } else if (_hasAcsEntry) {
                      DBIO.seq(
                        doSetContractStateActive(
                          assign.createdEvent.getContractId,
                          assign.target,
                          assign.counter,
                          summary,
                        ),
                        doRegisterIncompleteReassignment(
                          assign.createdEvent.getContractId,
                          assign.source,
                          assign.unassignId,
                          true,
                          summary,
                        ),
                      )
                    } else {
                      DBIO.seq(
                        doIngestAcsInserts(
                          NonEmptyList
                            .of(
                              AcsInsertEntry(
                                reassignment.offset,
                                assign.createdEvent,
                                stateRowDataFromAssign(assign),
                              )
                            ),
                          summary,
                        ),
                        doRegisterIncompleteReassignment(
                          assign.createdEvent.getContractId,
                          assign.source,
                          assign.unassignId,
                          true,
                          summary,
                        ),
                      )
                    }
                } yield ()
              case unassign: ReassignmentEvent.Unassign =>
                for {
                  case Seq(_hasIncompleteReassignments, _hasAcsEntry) <- DBIO.sequence(
                    Seq(
                      hasIncompleteReassignments(unassign.contractId.contractId),
                      hasAcsEntry(unassign.contractId.contractId),
                    )
                  )
                  filteredOut = !_hasAcsEntry & !_hasIncompleteReassignments
                  alreadyArchived = !_hasAcsEntry & _hasIncompleteReassignments
                  _ <-
                    if (filteredOut) {
                      summary.numFilteredUnassignEvents += 1
                      DBIO.successful(())
                    } else if (alreadyArchived) {
                      doRegisterIncompleteReassignment(
                        unassign.contractId.contractId,
                        unassign.source,
                        unassign.unassignId,
                        false,
                        summary,
                      )
                    } else {
                      DBIO.seq(
                        doSetContractStateInFlight(
                          unassign,
                          summary,
                        ),
                        doRegisterIncompleteReassignment(
                          unassign.contractId.contractId,
                          unassign.source,
                          unassign.unassignId,
                          false,
                          summary,
                        ),
                      )
                    }
                } yield ()
            }
          ),
      ).map(_ => summary)
    }

    private def ingestTransactionTrees(
        trees: IngestTransactionTreesBatch
    )(implicit tc: TraceContext) = {
      val summary = MutableIngestionSummary.empty

      val workTodo: Seq[OperationToDo] = trees.batch
        .map(tree =>
          Trees
            .foldTree(
              tree.tree,
              VectorMap.empty[String, OperationToDo],
            )(
              onCreate = (st, ev, _) => {
                if (contractFilter.contains(ev)) {
                  contractFilter.ensureStakeholderOf(ev)
                  st + (ev.getContractId -> Insert(
                    ev,
                    tree.synchronizerId,
                  ))
                } else {
                  summary.numFilteredCreatedEvents += 1
                  st
                }
              },
              onExercise = (st, ev, _) => {
                if (ev.isConsuming && contractFilter.shouldArchive(ev)) {
                  st + (ev.getContractId -> Delete(ev))
                } else {
                  st
                }
              },
            )
<<<<<<< HEAD
        )
        // optimization: a delete on a contract cancels-out with the corresponding insert
        .foldLeft(VectorMap.empty[String, OperationToDo]) { case (acc, treeOps) =>
          val (toRemove, toAdd) = treeOps.partition {
            case (contractId, Delete(_)) if acc.contains(contractId) => true
            case _ => false
          }
          (acc -- toRemove.keys) ++ toAdd
        }
        .values
        .toSeq

      val txLogEntries: Seq[(Instant, (TXE, lang.Long, SynchronizerId))] = trees.batch
        // do not parse events imported from acs
        .filter(tree => !tree.tree.getWorkflowId.startsWith(IMPORT_ACS_WORKFLOW_ID_PREFIX))
        .flatMap(tree =>
          txLogConfig.parser
            .parse(tree.tree, tree.synchronizerId, logger)
            .map(tree.tree.getRecordTime -> (_, tree.tree.getOffset, tree.synchronizerId))
        )
=======
        )
        // optimization: a delete on a contract cancels-out with the corresponding insert
        .foldLeft(VectorMap.empty[String, OperationToDo]) { case (acc, treeOps) =>
          val (toRemove, toAdd) = treeOps.partition {
            case (contractId, Delete(_)) if acc.contains(contractId) => true
            case _ => false
          }
          (acc -- toRemove.keys) ++ toAdd
        }
        .values
        .toSeq

      val txLogEntries: Seq[(Instant, (TXE, lang.Long, SynchronizerId))] = trees.batch
        // do not parse events imported from acs
        .filter(tree => !tree.tree.getWorkflowId.startsWith(IMPORT_ACS_WORKFLOW_ID_PREFIX))
        .flatMap(tree =>
          txLogConfig.parser
            .parse(tree.tree, tree.synchronizerId, logger)
            .map(tree.tree.getRecordTime -> (_, tree.tree.getOffset, tree.synchronizerId))
        )
>>>>>>> 9176624a
      val synchronizerIdsToMinRecordTime =
        trees.batch.groupBy(_.synchronizerId).map { case (synchronizerId, batch) =>
          synchronizerId -> batch.map(_.tree.getRecordTime).minimumBy(_.toEpochMilli)
        }

      val allDbOps = for {
        insertContractIdsWithIncompleteReassignments <- checkIncompleteReassignments(
          workTodo.collect { case insert: Insert =>
            insert.evt.getContractId
          }
        )
        insertsToDo = workTodo.collect {
          case insert: Insert
              if !insertContractIdsWithIncompleteReassignments.contains(insert.evt.getContractId) =>
            insert
        }
        _ <- NonEmptyList.fromList(insertsToDo.toList) match {
          case Some(inserts) =>
            doIngestAcsInserts(
              inserts.map(insert =>
                AcsInsertEntry(
                  insert.evt.getOffset,
                  insert.evt,
                  stateRowDataFromActiveContract(insert.synchronizerId, 0L),
                )
              ),
              summary,
            ).map(_ => ())
          case None =>
            DBIO.successful(())
        }
        _ <- doDeleteContracts(
          workTodo.collect { case Delete(exercisedEvent) =>
            exercisedEvent
          },
          summary,
        )
        // TODO (#3048): batch this
        _ <- DBIO.seq(txLogEntries.map { case (recordTime, (txe, offset, synchronizerId)) =>
          doIngestTxLogInsert(
            domainMigrationId,
            synchronizerId,
            offset,
            CantonTimestamp.assertFromInstant(recordTime),
            txe,
            summary,
          )
        }*)
        _ <- DBIO.seq(synchronizerIdsToMinRecordTime.toSeq.map {
          case (synchronizerId, recordTime) =>
            doInitializeFirstIngestedUpdate(
              synchronizerId,
              domainMigrationId,
              CantonTimestamp.assertFromInstant(recordTime),
            )
        }*)
      } yield summary

      ingestUpdateAtOffset(trees.batch.last.tree.getOffset, allDbOps).map(_ => summary)
    }

    private def hasAcsEntry(contractId: String) = (sql"""
           select count(*) from #$acsTableName
           where store_id = $acsStoreId and migration_id = $domainMigrationId and contract_id = ${lengthLimited(
        contractId
      )}
          """).as[Int].head.map(_ > 0)

    private def hasIncompleteReassignments(contractId: String) =
      checkIncompleteReassignments(Seq(contractId)).map(_.nonEmpty)

    /** @return which contract ids have incomplete reassignments
      */
    private def checkIncompleteReassignments(
        contractIds: Seq[String]
    ): DBIOAction[Set[String], NoStream, Effect.Read] = {
      if (contractIds.isEmpty) DBIO.successful(Set.empty)
      else {
        DBIO
          .sequence(contractIds.grouped(ingestionConfig.maxLookupsPerStatement).map { contractIds =>
            (sql"""
           select distinct contract_id from incomplete_reassignments
           where store_id = $acsStoreId and migration_id = $domainMigrationId and contract_id in """ ++ inClause(
              contractIds
            )).toActionBuilder.as[String].map(_.toSet)
          })
          .map(_.foldLeft(Set.empty[String])(_ ++ _))
      }
    }

    private def stateRowDataFromActiveContract(
        synchronizerId: SynchronizerId,
        reassignmentCounter: Long,
    ) = ContractStateRowData(
      assignedDomain = Some(synchronizerId),
      reassignmentCounter = reassignmentCounter,
      reassignmentTargetDomain = None,
      reassignmentSourceDomain = None,
      reassignmentSubmitter = None,
      reassignmentUnassignId = None,
    )

    private def stateRowDataFromAssign(
        event: ReassignmentEvent.Assign
    ) = ContractStateRowData(
      assignedDomain = Some(event.target),
      reassignmentCounter = event.counter,
      reassignmentTargetDomain = None,
      reassignmentSourceDomain = None,
      reassignmentSubmitter = None,
      reassignmentUnassignId = None,
    )

    private def stateRowDataFromUnassign(
        event: ReassignmentEvent.Unassign
    ) = ContractStateRowData(
      assignedDomain = None,
      reassignmentCounter = event.counter,
      reassignmentTargetDomain = Some(event.target),
      reassignmentSourceDomain = Some(event.source),
      reassignmentSubmitter = Some(event.submitter),
      reassignmentUnassignId = Some(String255.tryCreate(event.unassignId)),
    )

    case class AcsInsertEntry(
<<<<<<< HEAD
        offset: Long, // not always the same as `createdEvent.getOffset`
=======
        // not always the same as `createdEvent.getOffset`: when `ingestACS`ing, it's `participantBegin`
        offset: Long,
>>>>>>> 9176624a
        createdEvent: CreatedEvent,
        stateData: ContractStateRowData,
    )
    private def doIngestAcsInserts(
        entries: NonEmptyList[AcsInsertEntry],
        summary: MutableIngestionSummary,
    )(implicit tc: TraceContext) = {
      DBIO.sequence(entries.grouped(ingestionConfig.maxEntriesPerInsert).map { entries =>
        val insertValues = entries
          .map(entry => entry.createdEvent.getContractId -> getInsertValues(entry))
        val acsTableValues = insertValues.map(_._2.acsTable)
        val joinedAcsTableValues = acsTableValues.reduceLeft(_ ++ sql"," ++ _)
        // column names are hardcoded so they can be raw-interpolated
        val acsIndexColumnNames = mkIndexColumnNames(contractFilter.getAcsIndexColumnNames)
        val interfaceViewsIndexColumnNames = mkIndexColumnNames(
          contractFilter.getInterfaceViewsIndexColumnNames
        )
        for {
          rawContractIdToEventNumber <- (sql"""
                insert into #$acsTableName(store_id, migration_id, contract_id, template_id_package_id, template_id_qualified_name, package_name,
                                           create_arguments, created_event_blob, created_at, contract_expires_at,
                                           assigned_domain, reassignment_counter, reassignment_target_domain,
                                           reassignment_source_domain, reassignment_submitter, reassignment_unassign_id
                                           #$acsIndexColumnNames)
                values """ ++ joinedAcsTableValues ++ sql" returning contract_id, event_number").toActionBuilder
            .asUpdateReturning[(String, Long)]
          rawContractIdToEventNumberMap = rawContractIdToEventNumber.toMap
          interfaceViewsValues = insertValues.toList.flatMap { case (contractId, insertValue) =>
            val eventNumber = rawContractIdToEventNumberMap(contractId)
            insertValue.interfaceViews(eventNumber)
          }
          joinedInterfaceViewsValues = interfaceViewsValues.reduceLeftOption(_ ++ sql"," ++ _)
          _ <- joinedInterfaceViewsValues match {
            case None => // no interfaces to insert
              DBIO.successful(0)
            case Some(interfaceViewValues) =>
              (sql"""
                insert into #$interfaceViewsTableName(acs_event_number, interface_id_package_id, interface_id_qualified_name, interface_view #$interfaceViewsIndexColumnNames)
                values """ ++ interfaceViewValues).toActionBuilder.asUpdate
          }
        } yield {
          summary.ingestedCreatedEvents.addAll(entries.map(_.createdEvent).toIterable)
        }
      })
    }

    case class InsertValues(
        acsTable: SQLActionBuilderChain,
        interfaceViews: Long => Seq[SQLActionBuilderChain],
    )
    private def getInsertValues(
        entry: AcsInsertEntry
    )(implicit tc: TraceContext): InsertValues = {
      (
        contractFilter.matchingInterfaceRows(entry.createdEvent),
        contractFilter.matchingContractToRow(entry.createdEvent),
      ) match {
        case (Some((fallbackRowData, interfaces)), rowData) =>
          // For the acs_table row:
          // If only the interface filter matches, we use the "bare minimum" row data from the interface filter
          // that does not contain any index columns, as the interface table needs to reference the acs_table.
          // If both match, we want to use the row data from the template filter,
          // as that one contains all the information.
          val acsIndexColumnValues = rowData
            .map(rd => getIndexColumnValues(rd.indexColumns))
            .getOrElse(
              if (contractFilter.getAcsIndexColumnNames.isEmpty) SQLActionBuilderChain(sql"")
              else {
                sql"," ++ sqlCommaSeparated(
                  contractFilter.getAcsIndexColumnNames.map(_ => sql"null")
                )
              }
            )
          InsertValues(
            acsTable = insertContractValues(
              rowData.getOrElse(fallbackRowData),
              entry.createdEvent,
              entry.stateData,
              acsIndexColumnValues,
            ),
            interfaceViews = eventNumber =>
              interfaces.map { interfaceRow =>
                val interfaceId = interfaceRow.interfaceId
                val interfaceIdQualifiedName = QualifiedName(interfaceId)
                val interfaceIdPackageId = lengthLimited(interfaceId.getPackageId)
                val viewJson =
                  AcsJdbcTypes.payloadJsonFromDefinedDataType(interfaceRow.interfaceView)
                val indexColumnNameValues = getIndexColumnValues(interfaceRow.indexColumns)
                (sql"($eventNumber, $interfaceIdPackageId, $interfaceIdQualifiedName, $viewJson " ++ indexColumnNameValues ++ sql")")
              },
          )
        case (None, Some(rowData)) =>
          InsertValues(
            acsTable = insertContractValues(
              rowData,
              entry.createdEvent,
              entry.stateData,
              getIndexColumnValues(rowData.indexColumns),
            ),
            interfaceViews = _ => Seq.empty,
          )
        case _ =>
          val errMsg =
            s"Item at offset ${entry.createdEvent.getOffset} with contract id ${entry.createdEvent.getContractId} cannot be ingested."
          logger.error(errMsg)
          throw new IllegalArgumentException(errMsg)
      }
    }

    private def insertContractValues(
        rowData: AcsRowData,
        createdEvent: CreatedEvent,
        stateData: ContractStateRowData,
        indexColumnNameValues: SQLActionBuilderChain,
    ): SQLActionBuilderChain = {
      val contractId = rowData.contractId.asInstanceOf[ContractId[Any]]
      val templateId = rowData.identifier
      val templateIdQualifiedName = QualifiedName(templateId)
      val templateIdPackageId = lengthLimited(rowData.identifier.getPackageId)
      val packageName = createdEvent.getPackageName
      val createArguments = rowData.payload
      val createdAt = Timestamp.assertFromInstant(rowData.createdAt)
      val contractExpiresAt = rowData.contractExpiresAt
      val createdEventBlob = rowData.createdEventBlob
      val ContractStateRowData(
        assignedDomain,
        reassignmentCounter,
        reassignmentTargetDomain,
        reassignmentSourceDomain,
        reassignmentSubmitter,
        reassignmentUnassignId,
      ) = stateData

      import storage.DbStorageConverters.setParameterByteArray
      (sql"""($acsStoreId, $domainMigrationId, $contractId, $templateIdPackageId, $templateIdQualifiedName, $packageName,
                        $createArguments, $createdEventBlob, $createdAt, $contractExpiresAt,
                        $assignedDomain, $reassignmentCounter, $reassignmentTargetDomain,
                        $reassignmentSourceDomain, $reassignmentSubmitter, $reassignmentUnassignId
              """ ++ indexColumnNameValues ++ sql")")
    }

    private def doDeleteContracts(events: Seq[ExercisedEvent], summary: MutableIngestionSummary) = {
      if (events.isEmpty) DBIO.successful(())
      else {
        DBIO.sequence(events.grouped(ingestionConfig.maxDeletesPerStatement).map { events =>
          (sql"""
            delete from #$acsTableName
            where store_id = $acsStoreId
              and migration_id = $domainMigrationId
              and contract_id in """ ++ inClause(
            events.map(_.getContractId)
          ) ++ sql" returning contract_id").toActionBuilder.as[String].map { deletedCids =>
            val deletedCidSet = deletedCids.toSet
            val ingestedArchivedEvents =
              events.filter(evt => deletedCidSet.contains(evt.getContractId))
            summary.ingestedArchivedEvents.addAll(ingestedArchivedEvents)
            // there were no contracts with some id. This can happen because:
            // `contractFilter.mightContain` in `getIngestionWork` can return true for a template,
            // but that might still satisfy some other filter, so the contract was never inserted
            summary.numFilteredArchivedEvents += (events.length - deletedCids.size)
          }
        })
      }
    }

    private def doSetContractStateInFlight(
        event: ReassignmentEvent.Unassign,
        summary: MutableIngestionSummary,
    ) = {
      val safeUnassignId = lengthLimited(event.unassignId)
      summary.updatedContractStates.addOne(
        ContractStateEvent(
          event.contractId,
          event.counter,
          StoreContractState.InFlight(event),
        )
      )
      // Only overwrite the current contract state if existing row is "older", i.e., it has
      // a reassignment counter smaller than the state we are trying to insert.
      // Note: reassignment counters increase with Unassign events. Corresponding Assign and Unassign events
      // have the same reassignment counter.
      sqlu"""
        update #$acsTableName
            set
                state_number = default, -- generates a new identity value
                assigned_domain = NULL,
                reassignment_counter = ${event.counter},
                reassignment_target_domain = ${event.target},
                reassignment_source_domain = ${event.source},
                reassignment_submitter = ${event.submitter},
                reassignment_unassign_id = $safeUnassignId
            where
                store_id = $acsStoreId and migration_id = $domainMigrationId and contract_id = ${event.contractId} and
                #$acsTableName.reassignment_counter < ${event.counter}
      """
    }

    private def doSetContractStateActive(
        contractId: String,
        synchronizerId: SynchronizerId,
        reassignmentCounter: Long,
        summary: MutableIngestionSummary,
    ) = {
      val safeContractId = lengthLimited(contractId)
      summary.updatedContractStates.addOne(
        ContractStateEvent(
          new ContractId(contractId),
          reassignmentCounter,
          StoreContractState.Assigned(synchronizerId),
        )
      )
      // Only overwrite the current contract state if existing row is "older", i.e., it has
      // a reassignment counter smaller or equal to the state we are trying to insert.
      // Note: reassignment counters increase with Unassign events. Corresponding Assign and Unassign events
      // have the same reassignment counter.
      sqlu"""
        update #$acsTableName
            set
                state_number = default, -- generates a new identity value
                assigned_domain = $synchronizerId,
                reassignment_counter = $reassignmentCounter,
                reassignment_target_domain = NULL,
                reassignment_source_domain = NULL,
                reassignment_submitter = NULL,
                reassignment_unassign_id = NULL
            where
                store_id = $acsStoreId and migration_id = $domainMigrationId and contract_id = $safeContractId and
                #$acsTableName.reassignment_counter <= $reassignmentCounter
      """
    }

    private def doRegisterIncompleteReassignment(
        contractId: String,
        source: SynchronizerId,
        unassignId: String,
        isAssignment: Boolean,
        summary: MutableIngestionSummary,
    ) = {
      val safeContractId = lengthLimited(contractId)
      val safeUnassignId = lengthLimited(unassignId)
      // If there is a matching "unassign" row, remove it (the reassignment is now complete).
      // Otherwise, add a new "assign" row (register the incomplete reassignment)
      sql"""
        select count(*) from incomplete_reassignments
        where store_id = $acsStoreId and migration_id = $domainMigrationId and contract_id = $safeContractId and unassign_id = $safeUnassignId and is_assignment = ${!isAssignment}
          """
        .as[Int]
        .head
        .flatMap(existingUnassignRows => {
          if (existingUnassignRows > 0) {
            if (isAssignment) {
              summary.removedAssignEvents
                .addOne(new ContractId(contractId) -> ReassignmentId(source, unassignId))
            } else {
              summary.removedUnassignEvents
                .addOne(new ContractId(contractId) -> ReassignmentId(source, unassignId))
            }
            sqlu"""
            delete from incomplete_reassignments
            where store_id = $acsStoreId and migration_id = $domainMigrationId and contract_id = $safeContractId and unassign_id = $safeUnassignId and is_assignment = ${!isAssignment}
              """
          } else {
            if (isAssignment) {
              summary.addedAssignEvents
                .addOne(new ContractId(contractId) -> ReassignmentId(source, unassignId))
            } else {
              summary.addedUnassignEvents
                .addOne(new ContractId(contractId) -> ReassignmentId(source, unassignId))
            }
            sqlu"""
            insert into incomplete_reassignments(store_id, migration_id, contract_id, source_domain, unassign_id, is_assignment)
            values ($acsStoreId, $domainMigrationId, $safeContractId, $source, $safeUnassignId, $isAssignment)
            on conflict do nothing
              """
          }
        })
    }

    sealed trait OperationToDo
    case class Insert(evt: CreatedEvent, synchronizerId: SynchronizerId) extends OperationToDo
    case class Delete(evt: ExercisedEvent) extends OperationToDo
  }

  private def getIndexColumnValues(
      data: Seq[(String, IndexColumnValue[?])]
  ): SQLActionBuilderChain = {
    if (data.isEmpty) SQLActionBuilderChain(sql"")
    else sql"," ++ sqlCommaSeparated(data.map(_._2).map(v => sql"$v"))
  }

  // Note: the column names are hardcoded so they're safe to interpolate raw
  private def getIndexColumnNames(data: Seq[(String, IndexColumnValue[?])]): String =
    mkIndexColumnNames(data.map(_._1))

  private def mkIndexColumnNames(names: Seq[String]): String =
    if (names.isEmpty) ""
    else names.mkString(",", ", ", "")

  private def doIngestTxLogInsert(
      migrationId: Long,
      domainId: SynchronizerId,
      offset: Long,
      recordTime: CantonTimestamp,
      txe: TXE,
      summary: MutableIngestionSummary,
  ) = {
    val safeOffset = lengthLimited(LegacyOffset.Api.fromLong(offset))
    val (entryType, entryData) = txLogConfig.encodeEntry(txe)
    // Note: lengthLimited() uses String2066 which throws an exception if the string is longer than 2066 characters.
    // Here we use String256M to support larger TxLogEntry payloads.
    val safeEntryData = String256M.tryCreate(entryData)
    val rowData = txLogConfig.entryToRow(txe)
    val indexColumnNames = getIndexColumnNames(rowData.indexColumns)
    val indexColumnNameValues = getIndexColumnValues(rowData.indexColumns)

    summary.ingestedTxLogEntries.addOne((entryType, entryData))
    (sql"""
      insert into #$txLogTableName(store_id, migration_id, transaction_offset, record_time, domain_id,
      entry_type, entry_data #$indexColumnNames)
      values ($txLogStoreId, $migrationId, $safeOffset, $recordTime, $domainId,
              $entryType, ${safeEntryData}::jsonb""" ++ indexColumnNameValues ++ sql""")
    """).toActionBuilder.asUpdate
  }

  private def doUpdateFirstIngestedUpdate(
      synchronizerId: SynchronizerId,
      migrationId: Long,
      recordTime: CantonTimestamp,
  ) = {
    sqlu"""
      insert into txlog_first_ingested_update (store_id, migration_id, synchronizer_id, record_time)
      values ($txLogStoreId, $migrationId, $synchronizerId, $recordTime)
      on conflict (store_id, migration_id, synchronizer_id) do update set record_time = $recordTime
    """
  }

  private def doInitializeFirstIngestedUpdate(
      synchronizerId: SynchronizerId,
      migrationId: Long,
      recordTime: CantonTimestamp,
  )(implicit tc: TraceContext) = {
    // - doUpdateFirstIngestedUpdate: called by the backfilling process, always overwrites the existing value
    // - doInitializeFirstIngestedUpdate: called by the ingestion process, only inserts a new value if it doesn't exist
    //
    // The backfilling process won't process a synchronizer until there is at least one entry in the
    // txlog for that synchronizer. The two operations will therefore be called in the following order:
    // 1. doInitializeFirstIngestedUpdate() is called once and inserts a new row.
    // 2. doUpdateFirstIngestedUpdate() and doInitializeFirstIngestedUpdate() are called concurrently.
    //    The former updates the existing row, the latter does nothing.
    //
    // This method could be optimized by keeping a cache for which synchronizers have been initialized,
    // and not doing anything if the synchronizer is already in the cache.
    if (txLogStoreDescriptor.isDefined) {
      if (recordTime > CantonTimestamp.MinValue) {
        sqlu"""
          insert into txlog_first_ingested_update (store_id, migration_id, synchronizer_id, record_time)
          values ($txLogStoreId, $migrationId, $synchronizerId, $recordTime)
          on conflict do nothing
        """
      } else {
        logger.debug("Skipping initialization of txlog_first_ingested_update for import updates")
        DBIOAction.unit
      }
    } else {
      DBIOAction.unit
    }
  }

  private[this] def cleanUpDataAfterDomainMigration(
      txLogStoreId: TxLogStoreId
  )(implicit tc: TraceContext): Future[Unit] = {
    txLogTableNameOpt.fold(Future.unit) { _ =>
      val previousMigrationId = domainMigrationInfo.currentMigrationId - 1
      domainMigrationInfo.migrationTimeInfo match {
        case Some(info) =>
          if (info.synchronizerWasPaused) {
            verifyNoRolledBackData(txLogStoreId, previousMigrationId, info.acsRecordTime)
          } else {
            deleteRolledBackTxLogEntries(txLogStoreId, previousMigrationId, info.acsRecordTime)
          }
        case _ =>
          logger.debug("No previous domain migration, not checking or deleting txlog entries")
          Future.unit
      }
    }
  }

  private[this] def verifyNoRolledBackData(
      txLogStoreId: TxLogStoreId, // Not using the storeId from the state, as the state might not be updated yet
      migrationId: Long,
      recordTime: CantonTimestamp,
  )(implicit tc: TraceContext) = {
    val action =
      sql"""
            select count(*) from #$txLogTableName
            where store_id = $txLogStoreId and migration_id = $migrationId and record_time > $recordTime
          """
        .as[Long]
        .head
        .map(rows =>
          if (rows > 0) {
            throw new IllegalStateException(
              s"Found $rows rows for $txLogStoreDescriptor where migration_id = $migrationId and record_time > $recordTime, " +
                "but the configuration says the domain was paused during the migration. " +
                "Check the domain migration configuration and the content of the txlog database."
            )
          } else {
            logger.debug(
              s"No txlog entries found for $txLogStoreDescriptor where migration_id = $migrationId and record_time > $recordTime"
            )
          }
        )
    storage.query(action, "verifyNoRolledBackData")
  }

  private[this] def deleteRolledBackTxLogEntries(
      txLogStoreId: TxLogStoreId, // Not using the storeId from the state, as the state might not be updated yet
      migrationId: Long,
      recordTime: CantonTimestamp,
  )(implicit tc: TraceContext) = {
    logger.info(
      s"Deleting all txlog entries for $txLogStoreDescriptor where migration = $migrationId and record time > $recordTime"
    )
    val action =
      sqlu"""
            delete from #$txLogTableName
            where store_id = $txLogStoreId and migration_id = $migrationId and record_time > $recordTime
          """.map(rows =>
        if (rows > 0) {
          logger.info(
            s"Deleted $rows txlog entries for $txLogStoreDescriptor where migration_id = $migrationId and record_time > $recordTime. " +
              "This is expected during a disaster recovery, where we are rolling back the domain to a previous state. " +
              "In is NOT expected during regular hard domain migrations."
          )
        } else {
          logger.info(s"No entries deleted for $txLogStoreDescriptor.")
        }
      )
    storage.update(action, "deleteRolledBackTxLogEntries")
  }

  @SuppressWarnings(Array("org.wartremover.warts.OptionPartial"))
  private def reassignmentEventUnassignFromRow(
      row: SelectFromAcsTableWithStateResult
  ): ReassignmentEvent.Unassign = {
    assert(row.stateRow.assignedDomain.isEmpty)
    ReassignmentEvent.Unassign(
      submitter = row.stateRow.reassignmentSubmitter.get,
      source = row.stateRow.reassignmentSourceDomain.get,
      target = row.stateRow.reassignmentTargetDomain.get,
      unassignId = row.stateRow.reassignmentUnassignId.get,
      contractId = row.acsRow.contractId,
      counter = row.stateRow.reassignmentCounter,
    )
  }

  private def readOffsetAction(): DBIOAction[Option[Long], NoStream, Effect.Read] = {
    // Note: we only read from the acs store.
    // Initialization makes sure that both the acs store and the txlog store start at the same offset,
    // and we update the store_last_ingested_offsets row for both stores in the same transaction.
    sql"""
        select last_ingested_offset
        from store_last_ingested_offsets
        where store_id = $acsStoreId and migration_id = $domainMigrationId
      """
      .as[Option[String]]
      .head
      .map(_.map(LegacyOffset.Api.assertFromStringToLong(_)))
  }

  private[store] def lookupLastIngestedOffset()(implicit tc: TraceContext): Future[Option[Long]] = {
    storage.query(readOffsetAction(), "readOffset")
  }

  override def close(): Unit =
    metrics.close()
}

object DbMultiDomainAcsStore {

  /** @param acsStoreId The primary key of this stores ACS entry in the store_descriptors table
    * @param txLogStoreId The primary key of this stores TxLog entry in the store_descriptors table
    * @param offset The last ingested offset, if any
    * @param acsSize The number of active contracts in the store
    * @param offsetChanged A promise that is not yet completed, and will be completed the next time the offset changes
    * @param offsetIngestionsToSignal A map from offsets to promises. The keys are offsets that are not ingested yet.
    *                                 The values are promises that are not completed, and will be completed when
    *                                 the corresponding offset is ingested.
    */
  private case class State(
      acsStoreId: Option[AcsStoreId],
      txLogStoreId: Option[TxLogStoreId],
      offset: Option[Long],
      acsSize: Int,
      offsetChanged: Promise[Unit],
      offsetIngestionsToSignal: SortedMap[Long, Promise[Unit]],
  ) {
    def withInitialState(
        acsStoreId: AcsStoreId,
        txLogStoreId: Option[TxLogStoreId],
        acsSizeInDb: Int,
        lastIngestedOffset: Option[Long],
    ): State = {
      assert(
        !offset.exists(inMemoryOffset =>
          lastIngestedOffset.exists(dbOffset => inMemoryOffset > dbOffset)
        ),
        s"Cached offset ${offset} newer than offset stored in the database ${lastIngestedOffset}",
      )
      val nextOffsetChanged = if (offset == lastIngestedOffset) offsetChanged else Promise[Unit]()
      this.copy(
        acsStoreId = Some(acsStoreId),
        txLogStoreId = txLogStoreId,
        acsSize = acsSizeInDb,
        offset = lastIngestedOffset,
        offsetChanged = nextOffsetChanged,
      )
    }

    def withUpdate(newAcsSize: Int, newOffset: Long): State = {
      val nextOffsetChanged = if (offset.contains(newOffset)) offsetChanged else Promise[Unit]()
      this.copy(
        acsSize = newAcsSize,
        offset = Some(newOffset),
        offsetChanged = nextOffsetChanged,
        offsetIngestionsToSignal = offsetIngestionsToSignal.filter { case (offsetToSignal, _) =>
          offsetToSignal > newOffset
        },
      )
    }

    def signalOffsetChanged(newOffset: Long): Unit = {
      if (!offset.contains(newOffset)) {
        offsetChanged.success(())
        offsetIngestionsToSignal.foreach { case (offsetToSignal, promise) =>
          if (offsetToSignal <= newOffset) {
            promise.success(())
          }
        }
      }
    }

    /** Update the state by adding another offset whose ingestion should be signalled. If the signalling of that
      * offset has already been requested, don't change the state.
      */
    def withOffsetToSignal(
        offsetToSignal: Long
    ): State = {
      if (offset.exists(_ >= offsetToSignal)) {
        this
      } else {
        offsetIngestionsToSignal.get(offsetToSignal) match {
          case None =>
            val p = Promise[Unit]()
            copy(
              offsetIngestionsToSignal = offsetIngestionsToSignal + (offsetToSignal -> p)
            )
          case Some(_) => this
        }
      }
    }
  }
  private object State {
    def empty(): State = State(
      acsStoreId = None,
      txLogStoreId = None,
      offset = None,
      acsSize = 0,
      offsetChanged = Promise(),
      offsetIngestionsToSignal = SortedMap.empty,
    )
  }

  case class TxLogEvent(
      eventId: String,
      synchronizerId: SynchronizerId,
      acsContractId: Option[ContractId[?]],
  )

  /** Like [[IngestionSummary]], but with all fields mutable to simplify collecting the content from helper methods */
  @SuppressWarnings(Array("org.wartremover.warts.Var"))
  case class MutableIngestionSummary(
      ingestedCreatedEvents: mutable.ArrayBuffer[CreatedEvent],
      var numFilteredCreatedEvents: Int,
      ingestedArchivedEvents: mutable.ArrayBuffer[ExercisedEvent],
      var numFilteredArchivedEvents: Int,
      updatedContractStates: mutable.ArrayBuffer[ContractStateEvent],
      addedAssignEvents: mutable.ArrayBuffer[(ContractId[?], ReassignmentId)],
      var numFilteredAssignEvents: Int,
      removedAssignEvents: mutable.ArrayBuffer[(ContractId[?], ReassignmentId)],
      addedUnassignEvents: mutable.ArrayBuffer[(ContractId[?], ReassignmentId)],
      var numFilteredUnassignEvents: Int,
      removedUnassignEvents: mutable.ArrayBuffer[(ContractId[?], ReassignmentId)],
      prunedContracts: mutable.ArrayBuffer[ContractId[?]],
      ingestedTxLogEntries: mutable.ArrayBuffer[(String3, String)],
  ) {
    def acsSizeDiff: Int = ingestedCreatedEvents.size - ingestedArchivedEvents.size

    def toIngestionSummary(
        updateId: Option[String],
        synchronizerIdToRecordTime: Map[SynchronizerId, CantonTimestamp],
        offset: Long,
        newAcsSize: Int,
        metrics: StoreMetrics,
    ): IngestionSummary = {
      // We update the metrics in here as it's the easiest way
      // to not miss any place that might need updating.
      metrics.acsSize.updateValue(newAcsSize.toLong)
      metrics.ingestedTxLogEntries.mark(ingestedTxLogEntries.size.toLong)(MetricsContext.Empty)
      metrics.eventCount.inc(this.ingestedCreatedEvents.length.toLong)(
        MetricsContext("event_type" -> "created")
      )
      metrics.eventCount.inc(this.ingestedArchivedEvents.length.toLong)(
        MetricsContext("event_type" -> "archived")
      )
      metrics.completedIngestions.mark()
      synchronizerIdToRecordTime.foreach { case (synchronizer, recordTime) =>
        metrics
          .getLastIngestedRecordTimeMsForSynchronizer(synchronizer)
          .updateValue(recordTime.toEpochMilli)
      }
      IngestionSummary(
        updateId = updateId,
        offset = Some(offset),
        synchronizerIdToRecordTime = synchronizerIdToRecordTime,
        newAcsSize = newAcsSize,
        ingestedCreatedEvents = this.ingestedCreatedEvents.toVector,
        numFilteredCreatedEvents = this.numFilteredCreatedEvents,
        ingestedArchivedEvents = this.ingestedArchivedEvents.toVector,
        numFilteredArchivedEvents = this.numFilteredArchivedEvents,
        updatedContractStates = this.updatedContractStates.toVector,
        addedAssignEvents = this.addedAssignEvents.toVector,
        numFilteredAssignEvents = this.numFilteredAssignEvents,
        removedAssignEvents = this.removedAssignEvents.toVector,
        addedUnassignEvents = this.addedUnassignEvents.toVector,
        numFilteredUnassignEvents = this.numFilteredUnassignEvents,
        removedUnassignEvents = this.removedUnassignEvents.toVector,
        prunedContracts = Vector.empty,
        ingestedTxLogEntries = this.ingestedTxLogEntries.toSeq,
      )
    }
  }

  object MutableIngestionSummary {
    def empty: MutableIngestionSummary = MutableIngestionSummary(
      mutable.ArrayBuffer.empty,
      0,
      mutable.ArrayBuffer.empty,
      0,
      mutable.ArrayBuffer.empty,
      mutable.ArrayBuffer.empty,
      0,
      mutable.ArrayBuffer.empty,
      mutable.ArrayBuffer.empty,
      0,
      mutable.ArrayBuffer.empty,
      mutable.ArrayBuffer.empty,
      mutable.ArrayBuffer.empty,
    )
  }

  /** Identifies an instance of a store.
    *
    *  @param version    The version of the store.
    *                    Bumping this number will cause the store to forget all previously ingested data
    *                    and start from a clean state.
    *                    Bump this number whenever you make breaking changes in the ingestion filter or
    *                    TxLog parser, or if you want to reset the store after fixing a bug that lead to
    *                    data corruption.
    * @param name        The name of the store, usually the simple name of the corresponding scala class.
    * @param party       The party that owns the store (i.e., the party that subscribes
    *                    to the update stream that feeds the store).
    * @param participant The participant that serves the update stream that feeds this store.
    * @param key         A set of named values that are used to filter the update stream or
    *                    can otherwise be used to distinguish between different instances of the store.
    */
  case class StoreDescriptor(
      version: Int,
      name: String,
      party: PartyId,
      participant: ParticipantId,
      key: Map[String, String],
  ) {
    def toJson: io.circe.Json = {
      Json.obj(
        "version" -> Json.fromInt(version),
        "name" -> Json.fromString(name),
        "party" -> Json.fromString(party.toProtoPrimitive),
        "participant" -> Json.fromString(participant.toProtoPrimitive),
        "key" -> Json.obj(key.map { case (k, v) => k -> Json.fromString(v) }.toSeq*),
      )
    }
  }

  sealed trait BatchStep
  case class UpdateCheckpoint(checkpoint: TreeUpdateOrOffsetCheckpoint.Checkpoint) extends BatchStep
  case class IngestReassignment(update: ReassignmentUpdate, synchronizerId: SynchronizerId)
      extends BatchStep
  case class IngestTransactionTreesBatch(batch: NonEmptyVector[IngestTransactionTree])
      extends BatchStep
  case class IngestTransactionTree(tree: Transaction, synchronizerId: SynchronizerId)

  /** Rolls up consecutive transaction tree updates into a single "step".
    * Also removes all TreeUpdateOrOffsetCheckpoint.Checkpoint except if it's the last element of the batch,
    * as their offset will be overridden by the next update.
    */
  private def batchInsertionSteps(
      batch: NonEmptyList[TreeUpdateOrOffsetCheckpoint]
  ): Vector[BatchStep] = {
    val steps = batch.map(toBatchStep)
    steps.tail
      .foldLeft(Vector[BatchStep](steps.head)) {
        case (
              accExceptLast :+ IngestTransactionTreesBatch(existingBatch),
              IngestTransactionTreesBatch(moreItems),
            ) =>
          accExceptLast :+ IngestTransactionTreesBatch(existingBatch ++: moreItems)
        case (acc, next) =>
          acc :+ next
      }
      .view
      .zipWithIndex
      .filter {
        // checkpoints are only useful if they're the last operation of the batch
        case (_: UpdateCheckpoint, index) =>
          index == batch.size - 1
        case _ => true
      }
      .map(_._1)
      .toVector
  }
  private def toBatchStep(op: TreeUpdateOrOffsetCheckpoint): BatchStep = op match {
    case TreeUpdateOrOffsetCheckpoint.Update(reassignment: ReassignmentUpdate, synchronizerId) =>
      IngestReassignment(reassignment, synchronizerId)
    case checkpoint: TreeUpdateOrOffsetCheckpoint.Checkpoint =>
      UpdateCheckpoint(checkpoint)
    case TreeUpdateOrOffsetCheckpoint.Update(update: TransactionTreeUpdate, synchronizerId) =>
      IngestTransactionTreesBatch(
        NonEmptyVector.of(IngestTransactionTree(update.tree, synchronizerId))
      )
  }
}<|MERGE_RESOLUTION|>--- conflicted
+++ resolved
@@ -1260,11 +1260,7 @@
     override def ingestUpdateBatch(batch: NonEmptyList[TreeUpdateOrOffsetCheckpoint])(implicit
         traceContext: TraceContext
     ): Future[Unit] = {
-<<<<<<< HEAD
       metrics.updateLastSeenMetrics(batch.last)
-
-=======
->>>>>>> 9176624a
       metrics.batchSize.update(batch.length)
       val steps = batchInsertionSteps(batch)
       MonadUtil
@@ -1500,7 +1496,6 @@
                 }
               },
             )
-<<<<<<< HEAD
         )
         // optimization: a delete on a contract cancels-out with the corresponding insert
         .foldLeft(VectorMap.empty[String, OperationToDo]) { case (acc, treeOps) =>
@@ -1521,28 +1516,6 @@
             .parse(tree.tree, tree.synchronizerId, logger)
             .map(tree.tree.getRecordTime -> (_, tree.tree.getOffset, tree.synchronizerId))
         )
-=======
-        )
-        // optimization: a delete on a contract cancels-out with the corresponding insert
-        .foldLeft(VectorMap.empty[String, OperationToDo]) { case (acc, treeOps) =>
-          val (toRemove, toAdd) = treeOps.partition {
-            case (contractId, Delete(_)) if acc.contains(contractId) => true
-            case _ => false
-          }
-          (acc -- toRemove.keys) ++ toAdd
-        }
-        .values
-        .toSeq
-
-      val txLogEntries: Seq[(Instant, (TXE, lang.Long, SynchronizerId))] = trees.batch
-        // do not parse events imported from acs
-        .filter(tree => !tree.tree.getWorkflowId.startsWith(IMPORT_ACS_WORKFLOW_ID_PREFIX))
-        .flatMap(tree =>
-          txLogConfig.parser
-            .parse(tree.tree, tree.synchronizerId, logger)
-            .map(tree.tree.getRecordTime -> (_, tree.tree.getOffset, tree.synchronizerId))
-        )
->>>>>>> 9176624a
       val synchronizerIdsToMinRecordTime =
         trees.batch.groupBy(_.synchronizerId).map { case (synchronizerId, batch) =>
           synchronizerId -> batch.map(_.tree.getRecordTime).minimumBy(_.toEpochMilli)
@@ -1668,12 +1641,8 @@
     )
 
     case class AcsInsertEntry(
-<<<<<<< HEAD
-        offset: Long, // not always the same as `createdEvent.getOffset`
-=======
         // not always the same as `createdEvent.getOffset`: when `ingestACS`ing, it's `participantBegin`
         offset: Long,
->>>>>>> 9176624a
         createdEvent: CreatedEvent,
         stateData: ContractStateRowData,
     )
