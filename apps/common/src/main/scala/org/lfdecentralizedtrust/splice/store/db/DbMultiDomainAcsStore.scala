// Copyright (c) 2024 Digital Asset (Switzerland) GmbH and/or its affiliates. All rights reserved.
// SPDX-License-Identifier: Apache-2.0

package org.lfdecentralizedtrust.splice.store.db

import cats.data.{NonEmptyList, NonEmptyVector, OptionT}
import org.apache.pekko.NotUsed
import org.apache.pekko.stream.scaladsl.Source
import cats.implicits.*
import com.daml.ledger.javaapi.data.{CreatedEvent, ExercisedEvent, Template, Transaction}
import com.daml.ledger.javaapi.data.codegen.{ContractId, DamlRecord}
import com.digitalasset.daml.lf.data.Time.Timestamp
import org.lfdecentralizedtrust.splice.automation.MultiDomainExpiredContractTrigger.ListExpiredContracts
import org.lfdecentralizedtrust.splice.environment.ParticipantAdminConnection.IMPORT_ACS_WORKFLOW_ID_PREFIX
import org.lfdecentralizedtrust.splice.environment.RetryProvider
import org.lfdecentralizedtrust.splice.environment.ledger.api.{
  ActiveContract,
  IncompleteReassignmentEvent,
  Reassignment,
  ReassignmentEvent,
  ReassignmentUpdate,
  TransactionTreeUpdate,
  TreeUpdateOrOffsetCheckpoint,
}
import org.lfdecentralizedtrust.splice.migration.DomainMigrationInfo
import org.lfdecentralizedtrust.splice.store.*
import org.lfdecentralizedtrust.splice.util.{
  AssignedContract,
  Contract,
  ContractWithState,
  LegacyOffset,
  QualifiedName,
  TemplateJsonDecoder,
  Trees,
}
import com.digitalasset.canton.config.CantonRequireTypes.{String255, String256M, String3}
import com.digitalasset.canton.discard.Implicits.DiscardOps
import com.digitalasset.canton.lifecycle.{CloseContext, FutureUnlessShutdown}
import com.digitalasset.canton.logging.{NamedLoggerFactory, NamedLogging}
import com.digitalasset.canton.resource.DbStorage
import com.digitalasset.canton.topology.{ParticipantId, PartyId, SynchronizerId}
import com.digitalasset.canton.tracing.TraceContext
import com.digitalasset.canton.util.ShowUtil.showPretty

import java.util.concurrent.atomic.AtomicReference
import scala.collection.immutable.{Seq, SortedMap, VectorMap}
import scala.concurrent.{ExecutionContext, Future, Promise}
import slick.dbio.{DBIO, DBIOAction, Effect, NoStream}
import slick.jdbc.canton.ActionBasedSQLInterpolation.Implicits.actionBasedSQLInterpolationCanton
import slick.jdbc.canton.SQLActionBuilder
import com.digitalasset.canton.resource.DbStorage.Implicits.BuilderChain.toSQLActionBuilderChain
import org.lfdecentralizedtrust.splice.store.MultiDomainAcsStore.{
  ContractStateEvent,
  ReassignmentId,
}
import org.lfdecentralizedtrust.splice.store.db.AcsQueries.{
  AcsStoreId,
  SelectFromAcsTableWithStateResult,
}
import org.lfdecentralizedtrust.splice.store.db.AcsTables.ContractStateRowData
import org.lfdecentralizedtrust.splice.store.db.DbMultiDomainAcsStore.StoreDescriptor
import com.daml.nonempty.NonEmpty
import com.digitalasset.canton.data.CantonTimestamp
import com.daml.metrics.api.MetricHandle.LabeledMetricsFactory
import com.daml.metrics.api.MetricsContext
import com.digitalasset.canton.resource.DbStorage.SQLActionBuilderChain
import com.digitalasset.canton.util.MonadUtil
import com.google.protobuf.ByteString
import io.circe.Json
import org.lfdecentralizedtrust.splice.config.IngestionConfig
import org.lfdecentralizedtrust.splice.store.HistoryBackfilling.DestinationHistory
import org.lfdecentralizedtrust.splice.store.MultiDomainAcsStore.IngestionSink.IngestionStart
import org.lfdecentralizedtrust.splice.store.UpdateHistory.UpdateHistoryResponse
import org.lfdecentralizedtrust.splice.store.db.TxLogQueries.TxLogStoreId

import scala.collection.mutable
import scala.reflect.ClassTag
import org.lfdecentralizedtrust.splice.util.FutureUnlessShutdownUtil.futureUnlessShutdownToFuture

import java.lang
import java.time.Instant

final class DbMultiDomainAcsStore[TXE](
    storage: DbStorage,
    acsTableName: String,
    txLogTableNameOpt: Option[String],
    interfaceViewsTableNameOpt: Option[String],
    acsStoreDescriptor: StoreDescriptor,
    txLogStoreDescriptor: Option[StoreDescriptor],
    override protected val loggerFactory: NamedLoggerFactory,
    contractFilter: MultiDomainAcsStore.ContractFilter[
      _ <: AcsRowData,
      _ <: AcsInterfaceViewRowData,
    ],
    txLogConfig: TxLogStore.Config[TXE],
    domainMigrationInfo: DomainMigrationInfo,
    retryProvider: RetryProvider,
    ingestionConfig: IngestionConfig,
    /** Allows processing the summary in a store-specific manner, e.g., to produce metrics
      * on ingestion of certain contracts.
      */
    handleIngestionSummary: IngestionSummary => Unit = _ => (),
)(implicit
    ec: ExecutionContext,
    templateJsonDecoder: TemplateJsonDecoder,
    closeContext: CloseContext,
) extends MultiDomainAcsStore
    with AcsTables
    with AcsQueries
    with TxLogQueries[TXE]
    with StoreErrors
    with NamedLogging
    with LimitHelpers {
  import DbMultiDomainAcsStore.*
  import MultiDomainAcsStore.*
  import profile.api.jdbcActionExtensionMethods

  override lazy val storeName = acsStoreDescriptor.name
  override lazy val storeParty = acsStoreDescriptor.party.toString

  override protected def metricsFactory: LabeledMetricsFactory = retryProvider.metricsFactory
  override lazy val metrics = new StoreMetrics(metricsFactory)(mc)

  private val state = new AtomicReference[State](State.empty())

  def acsStoreId: AcsStoreId =
    state
      .get()
      .acsStoreId
      .getOrElse(throw new RuntimeException("Using acsStoreId before it was assigned"))
  def txLogStoreId: TxLogStoreId = {
    if (txLogStoreDescriptor.isDefined) {
      state
        .get()
        .txLogStoreId
        .getOrElse(throw new RuntimeException("Using txLogStoreId before it was assigned"))
    } else {
      throw new RuntimeException("This store is not using a TxLog")
    }
  }

  def domainMigrationId: Long = domainMigrationInfo.currentMigrationId

  private[this] def txLogTableName =
    txLogTableNameOpt.getOrElse(throw new RuntimeException("This store doesn't use a TxLog"))

  private[this] def interfaceViewsTableName = interfaceViewsTableNameOpt.getOrElse(
    throw new RuntimeException("This store does not ingest interfaces")
  )

  // Some callers depend on all queries always returning sensible data, but may perform queries
  // before the ACS is fully ingested. We therefore delay all queries until the ACS is ingested.
  private val finishedAcsIngestion: Promise[Unit] = Promise()

  // Unlike waitUntilAcsIngested().isCompleted, this method returns true immediately after the ingestAcs() method finishes.
  // The former is slightly more asynchronous due to RetryProvider/FutureUnlessShutdown.
  def hasFinishedAcsIngestion: Boolean = finishedAcsIngestion.isCompleted

  def waitUntilAcsIngested[T](f: => Future[T]): Future[T] =
    waitUntilAcsIngested().flatMap(_ => f)

  def waitUntilAcsIngested(): Future[Unit] =
    retryProvider
      .waitUnlessShutdown(finishedAcsIngestion.future)
      .failOnShutdownTo {
        io.grpc.Status.UNAVAILABLE
          .withDescription(
            s"Aborted waitUntilAcsIngested, as RetryProvider(${retryProvider.loggerFactory.properties}) is shutting down in store $acsStoreDescriptor"
          )
          .asRuntimeException()
      }

  override def lookupContractById[C, TCid <: ContractId[_], T](companion: C)(id: ContractId[_])(
      implicit
      companionClass: ContractCompanion[C, TCid, T],
      traceContext: TraceContext,
  ): Future[Option[ContractWithState[TCid, T]]] = waitUntilAcsIngested {
    storage
      .querySingle( // index: acs_store_template_sid_mid_cid
        selectFromAcsTableWithState(
          acsTableName,
          acsStoreId,
          domainMigrationId,
          companion,
          additionalWhere = sql"""and acs.contract_id = ${lengthLimited(id.contractId)}""",
        ).headOption,
        "lookupContractById",
      )
      .map(result => contractWithStateFromRow(companion)(result))
      .value
  }

  /** Returns any contract of the same template as the passed companion.
    */
  override def findAnyContractWithOffset[C, TCid <: ContractId[_], T](companion: C)(implicit
      companionClass: ContractCompanion[C, TCid, T],
      traceContext: TraceContext,
  ): Future[QueryResult[Option[ContractWithState[TCid, T]]]] = waitUntilAcsIngested {
    for {
      resultWithOffset <- storage
        .querySingle(
          selectFromAcsTableWithStateAndOffset(
            acsTableName,
            acsStoreId,
            domainMigrationId,
            companion,
            orderLimit = sql"limit 1",
          ).headOption,
          "findAnyContractWithOffset",
        )
        .getOrRaise(offsetExpectedError())
      contractWithState = resultWithOffset.row.map(contractWithStateFromRow(companion)(_))
    } yield {
      QueryResult(
        resultWithOffset.offset,
        contractWithState,
      )
    }
  }

  override def lookupContractStateById(id: ContractId[?])(implicit
      traceContext: TraceContext
  ): Future[Option[ContractState]] = waitUntilAcsIngested {
    storage
      .querySingle( // index: acs_store_template_sid_mid_cid
        (sql"""
         select #${SelectFromAcsTableWithStateResult.sqlColumnsCommaSeparated()}
         from #$acsTableName acs
         where acs.store_id = $acsStoreId
           and acs.migration_id = $domainMigrationId
           and acs.contract_id = ${lengthLimited(id.contractId)}""").toActionBuilder
          .as[AcsQueries.SelectFromAcsTableWithStateResult]
          .headOption,
        "lookupContractStateById",
      )
      .map(result => contractStateFromRow(result.stateRow))
      .value
  }

  def containsArchived(ids: Seq[ContractId[?]])(implicit
      traceContext: TraceContext
  ): Future[Boolean] = waitUntilAcsIngested {
    if (ids.isEmpty) Future.successful(false)
    else {
      val contractIds = inClause(ids)
      val expectedCount = ids.size
      storage
        .query(
          (sql"""
         select count(1)
         from #$acsTableName acs
         where acs.store_id = $acsStoreId
         and acs.migration_id = $domainMigrationId
         and acs.contract_id in """ ++ contractIds ++ sql"""
         """).toActionBuilder
            .as[Int]
            .head,
          "containsArchived",
        )
        .map { count =>
          count != expectedCount
        }
    }
  }

  override def listContracts[C, TCid <: ContractId[_], T](
      companion: C,
      limit: Limit,
  )(implicit
      companionClass: ContractCompanion[C, TCid, T],
      traceContext: TraceContext,
  ): Future[Seq[ContractWithState[TCid, T]]] = {
    listContractsPaginated(companion, None, limit, SortOrder.Ascending).map(_.resultsInPage)
  }

  override def listContractsPaginated[C, TCid <: ContractId[_], T](
      companion: C,
      after: Option[Long],
      limit: Limit,
      sortOrder: SortOrder,
  )(implicit
      companionClass: ContractCompanion[C, TCid, T],
      traceContext: TraceContext,
  ): Future[ResultsPage[ContractWithState[TCid, T]]] = waitUntilAcsIngested {
    val templateId = companionClass.typeId(companion)
    val opName = s"listContracts:${templateId.getEntityName}"
    val afterCondition =
      after.fold(sql"")(a => (sql" and " ++ sortOrder.whereEventNumber(a)).toActionBuilder)

    for {
      result <- storage.query( // index: acs_store_template_sid_mid_tid_en
        selectFromAcsTableWithState(
          acsTableName,
          acsStoreId,
          domainMigrationId,
          companion,
          additionalWhere = afterCondition,
          orderLimit =
            (sortOrder.orderByAcsEventNumber ++ sql""" limit ${sqlLimit(limit)}""").toActionBuilder,
        ),
        opName,
      )
      limited = applyLimit(opName, limit, result)
      afterToken = limited.lastOption.map(_.acsRow.eventNumber)
      withState = limited.map(contractWithStateFromRow(companion)(_))
    } yield ResultsPage(withState, afterToken)
  }

  override def listAssignedContracts[C, TCid <: ContractId[_], T](
      companion: C,
      limit: Limit,
  )(implicit
      companionClass: ContractCompanion[C, TCid, T],
      traceContext: TraceContext,
  ): Future[Seq[AssignedContract[TCid, T]]] = waitUntilAcsIngested {
    val templateId = companionClass.typeId(companion)
    for {
      result <- storage.query( // index: acs_store_template_sid_mid_tid_en
        selectFromAcsTableWithState(
          acsTableName,
          acsStoreId,
          domainMigrationId,
          companion,
          additionalWhere = sql"""and assigned_domain is not null""",
          orderLimit = sql"""order by event_number limit ${sqlLimit(limit)}""",
        ),
        s"listAssignedContracts:$templateId",
      )
      limited = applyLimit("listAssignedContracts", limit, result)
      assigned = limited.map(assignedContractFromRow(companion)(_))
    } yield assigned
  }

  override private[splice] def listExpiredFromPayloadExpiry[C, TCid <: ContractId[
    T
  ], T <: Template](companion: C)(implicit
      companionClass: ContractCompanion[C, TCid, T]
  ): ListExpiredContracts[TCid, T] = { (now, limit) => implicit traceContext =>
    for {
      _ <- waitUntilAcsIngested()
      result <- storage
        .query( // index: acs_store_template_sid_mid_tid_ce
          selectFromAcsTableWithState(
            acsTableName,
            acsStoreId,
            domainMigrationId,
            companion,
            additionalWhere = sql"""and acs.contract_expires_at < $now""",
            orderLimit = sql"""limit ${sqlLimit(limit)}""",
          ),
          "listExpiredFromPayloadExpiry",
        )
      limited = applyLimit("listExpiredFromPayloadExpiry", limit, result)
      assigned = limited.map(assignedContractFromRow(companion)(_))
    } yield assigned
  }

  override def listContractsOnDomain[C, TCid <: ContractId[_], T](
      companion: C,
      domain: SynchronizerId,
      limit: Limit,
  )(implicit
      companionClass: ContractCompanion[C, TCid, T],
      traceContext: TraceContext,
  ): Future[Seq[Contract[TCid, T]]] = waitUntilAcsIngested {
    for {
      result <- storage.query(
        selectFromAcsTableWithState(
          acsTableName,
          acsStoreId,
          domainMigrationId,
          companion,
          additionalWhere = sql"""and assigned_domain = $domain""",
          orderLimit = sql"""limit ${sqlLimit(limit)}""",
        ),
        "listContractsOnDomain",
      )
      limited = applyLimit("listContractsOnDomain", limit, result)
      contracts = limited.map(row => contractFromRow(companion)(row.acsRow))
    } yield contracts
  }

  override def streamAssignedContracts[C, TCid <: ContractId[_], T](companion: C)(implicit
      companionClass: ContractCompanion[C, TCid, T],
      traceContext: TraceContext,
  ): Source[AssignedContract[TCid, T], NotUsed] = {
    val packageQualifiedName = companionClass.packageQualifiedName(companion)
    streamContractsWithState(
      pageSize = defaultPageSizeForContractStream,
      where = sql"""assigned_domain is not null
                and package_name = ${packageQualifiedName.packageName}
                and template_id_qualified_name = ${packageQualifiedName.qualifiedName}""",
    )
      .map(assignedContractFromRow(companion)(_))
  }

  def listTxLogEntries()(implicit
      tc: TraceContext,
      tag: ClassTag[TXE],
  ): Future[Seq[TXE]] = {
    storage
      .query(
        selectFromTxLogTable(
          txLogTableName,
          txLogStoreId,
          where = sql"true",
          orderLimit = sql"order by migration_id, domain_id, record_time, entry_number",
        ),
        "listTextLogEntry",
      )
      .map { rows =>
        rows.map(txLogEntryFromRow[TXE](txLogConfig))
      }
  }
  override def initializeTxLogBackfilling()(implicit tc: TraceContext): Future[Unit] = {
    storage.update(
      DBIOAction
        .seq(
          // Note: this one-time explicit backfilling initialization might run concurrently with
          // `doInitializeFirstIngestedUpdate()`, which is called by the ingestion process.
          // Both methods use `ON CONFLICT` clauses to handle concurrent updates.
          //
          // No matter in which order the above methods are called, the actual backfilling process
          // (i.e., `destinationHistory.insert()`) won't be called until this method finishes, which
          // guarantees that txlog_first_ingested_update is initialized with the first observed record_time
          // for each migration/synchronizer pair.
          sqlu"""
            insert into txlog_first_ingested_update (store_id, migration_id, synchronizer_id, record_time)
            select store_id, migration_id, domain_id, min(record_time) as record_time
              from #$txLogTableName
              where store_id = $txLogStoreId
              group by store_id, migration_id, domain_id
            on conflict (store_id, migration_id, synchronizer_id) do update
              set record_time = least(excluded.record_time, txlog_first_ingested_update.record_time)
          """,
          sqlu"""
            insert into txlog_backfilling_status (store_id, backfilling_complete)
            values ($txLogStoreId, false)
            on conflict do nothing
          """,
        )
        .transactionally,
      "initializeTxLogBackfilling",
    )
  }

  override def getTxLogBackfillingState()(implicit
      tc: TraceContext
  ): Future[TxLogBackfillingState] = for {
    complete <- storage
      .query(
        sql"""
            select backfilling_complete
            from txlog_backfilling_status
            where store_id = $txLogStoreId
            """.as[Boolean].headOption,
        "getTxLogBackfillingComplete",
      )
  } yield complete match {
    case Some(true) =>
      TxLogBackfillingState.Complete
    case Some(false) =>
      TxLogBackfillingState.InProgress
    case None =>
      TxLogBackfillingState.NotInitialized
  }

  def getTxLogFirstIngestedMigrationId(
  )(implicit tc: TraceContext): Future[Option[Long]] = {
    for {
      migrationId <- storage
        .query(
          sql"""
            select min(migration_id)
            from txlog_first_ingested_update
            where store_id = $txLogStoreId
           """
            .as[Option[Long]]
            .head,
          "getTxLogFirstIngestedMigrationId",
        )
    } yield {
      migrationId
    }
  }

  def getTxLogFirstIngestedRecordTimes(
      migrationId: Long
  )(implicit tc: TraceContext): Future[Map[SynchronizerId, CantonTimestamp]] = {
    for {
      rows <- storage
        .query(
          sql"""
            select synchronizer_id, record_time
            from txlog_first_ingested_update
            where store_id = $txLogStoreId and migration_id = $migrationId
           """
            .as[(SynchronizerId, CantonTimestamp)],
          "getTxLogFirstIngestedRecordTimes",
        )
    } yield {
      rows.toMap
    }
  }

  override lazy val destinationHistory
      : HistoryBackfilling.DestinationHistory[UpdateHistoryResponse] =
    new HistoryBackfilling.DestinationHistory[UpdateHistoryResponse] {
      override def isReady: Boolean = state.get().txLogStoreId.isDefined

      override def backfillingInfo(implicit
          tc: TraceContext
      ): Future[Option[HistoryBackfilling.DestinationBackfillingInfo]] = {
        (
          for {
            migrationId <- OptionT(getTxLogFirstIngestedMigrationId())
            range <- OptionT.liftF(getTxLogFirstIngestedRecordTimes(migrationId))
          } yield HistoryBackfilling.DestinationBackfillingInfo(migrationId, range)
        ).value
      }

      private def doInsertEntries(
          migrationId: Long,
          synchronizerId: SynchronizerId,
          treesWithEntries: Seq[(Transaction, TXE)],
      ) = {
        treesWithEntries.headOption match {
          case None =>
            // None of the trees in this batch produced any entries, nothing to insert
            DBIOAction.unit
          case Some((firstEntryTree, _)) =>
            val firstRecordTime = CantonTimestamp.assertFromInstant(firstEntryTree.getRecordTime)
            val summary = MutableIngestionSummary.empty
            for {
              // DbStorage requires all actions to be idempotent.
              // We can't use `ON CONFLICT DO NOTHING` because different txlog tables have different uniqueness constraints:
              // - `txlog_store_template` (used in test code) doesn't have any uniqueness constraint
              // - `user_wallet_txlog_store` has a unique index on (store_id, tx_log_id, event_id)
              // - `txlog_first_ingested_update` has an index on (store_id, entry_type, event_id), but it's not unique
              // Uniqueness constraints should also be consistent with parsers - some parsers might want to produce
              // multiple entries for the same event (for example, if an exercise event batches multiple logical operations).
              // Instead of rethinking the whole design, we just check if some entry for one of the trees already exists in the table.
              //
              // Note: this approach protects against repeated calls of this method with the same arguments
              // (e.g., if it's retried because of a transient database connection error or in DbStorageIdempotency test code),
              // but it does NOT protect against this method being called concurrently (both SQL transactions could independently
              // decide that the items do not exist and need to be inserted).
              // This is fine because this method is only called from TxLogBackfillingTrigger, and triggers only run one task at a time.
              itemExists <- sql"""
                select exists(
                  select record_time
                  from #$txLogTableName
                  where
                    store_id = $txLogStoreId and
                    migration_id = $migrationId and
                    domain_id = $synchronizerId and
                    record_time = $firstRecordTime
                )
                """.as[Boolean].head
              _ <-
                if (!itemExists) {
                  DBIOAction.seq(
                    treesWithEntries.map { case (tree, entry) =>
                      doIngestTxLogInsert(
                        migrationId,
                        synchronizerId,
                        tree.getOffset,
                        CantonTimestamp.assertFromInstant(tree.getRecordTime),
                        entry,
                        summary,
                      )
                    }*
                  )
                } else DBIOAction.unit
            } yield ()
        }
      }

      override def insert(
          migrationId: Long,
          synchronizerId: SynchronizerId,
          items: Seq[UpdateHistoryResponse],
      )(implicit
          tc: TraceContext
      ): Future[DestinationHistory.InsertResult] = {
        val trees = items.collect { case UpdateHistoryResponse(TransactionTreeUpdate(tree), _) =>
          assert(
            tree.getRecordTime.isAfter(CantonTimestamp.MinValue.toInstant),
            "insert() must not be called with import updates",
          )
          tree
        }
        val nonEmpty = NonEmptyList
          .fromFoldable(trees)
          .getOrElse(
            throw new RuntimeException("insert() must not be called with an empty sequence")
          )
        val firstTree = nonEmpty.foldLeft(nonEmpty.head) { case (acc, tree) =>
          if (tree.getRecordTime.isBefore(acc.getRecordTime)) tree else acc
        }
        val firstRecordTime = CantonTimestamp.assertFromInstant(firstTree.getRecordTime)
        val treesWithEntries = trees.flatMap { tree =>
          val entries = txLogConfig.parser.parse(tree, synchronizerId, logger)
          entries.map(e => (tree, e))
        }

        for {
          _ <- storage.queryAndUpdate(
            DBIOAction
              .seq(
                doInsertEntries(migrationId, synchronizerId, treesWithEntries),
                doUpdateFirstIngestedUpdate(
                  synchronizerId,
                  migrationId,
                  firstRecordTime,
                ),
              )
              .transactionally,
            "destinationHistory.insert",
          )
        } yield {
          val ingestedEvents = IngestedEvents.eventCount(trees)
          DestinationHistory.InsertResult(
            backfilledUpdates = trees.size.toLong,
            backfilledExercisedEvents = ingestedEvents.numExercisedEvents,
            backfilledCreatedEvents = ingestedEvents.numCreatedEvents,
            lastBackfilledRecordTime =
              CantonTimestamp.assertFromInstant(nonEmpty.last.getRecordTime),
          )
        }
      }

      override def markBackfillingComplete()(implicit tc: TraceContext): Future[Unit] = {
        storage
          .update(
            sqlu"""
            update txlog_backfilling_status
            set backfilling_complete = true
            where store_id = $txLogStoreId
            """,
            "markBackfillingComplete",
          )
          .map(_ => ())
      }
    }

  private val defaultPageSizeForContractStream = PageLimit.tryCreate(100)

  /** Returns a stream of contracts with their current state.
    * The same contract may appear multiple times in the stream if the contract state changes.
    */
  private def streamContractsWithState(
      pageSize: PageLimit,
      where: SQLActionBuilder,
  )(implicit
      traceContext: TraceContext
  ): Source[SelectFromAcsTableWithStateResult, NotUsed] = {
    Source
      .future(
        // TODO(#863): this is currently waiting until the whole ACS has been ingested.
        //  After switching to streaming ACS ingestion, we could start streaming contracts while
        //  the ACS is being ingested.
        waitUntilAcsIngested()
      )
      .flatMapConcat { _ =>
        Source
          .unfoldAsync(0L) { fromNumber =>
            val offsetPromise = state.get().offsetChanged
            storage
              .query(
                (sql"""
                   select #${SelectFromAcsTableWithStateResult.sqlColumnsCommaSeparated()}
                   from #$acsTableName acs
                   where acs.store_id = $acsStoreId
                     and acs.migration_id = $domainMigrationId
                     and state_number >= $fromNumber
                     and """ ++ where ++ sql"""
                   order by state_number limit ${sqlLimit(pageSize)}""").toActionBuilder
                  .as[AcsQueries.SelectFromAcsTableWithStateResult],
                "streamContractsWithState",
              )
              .flatMap { rows =>
                rows.lastOption.map(_.stateRow.stateNumber) match {
                  case Some(lastNumber) =>
                    Future.successful(
                      (
                        lastNumber + 1,
                        rows,
                      )
                    )
                  case None =>
                    // to avoid polling the DB, we wait for a new offset to have been ingested
                    offsetPromise.future.map(_ => fromNumber -> Vector.empty)
                }
              }
              .map(Some(_))
          }
      }
      .mapConcat(identity)
  }

  override def streamReadyForAssign()(implicit
      tc: TraceContext
  ): Source[ReassignmentEvent.Unassign, NotUsed] = {
    streamContractsWithState(
      pageSize = defaultPageSizeForContractStream,
      where = sql"""assigned_domain is null""",
    )
      .map(reassignmentEventUnassignFromRow)
  }

  override def isReadyForAssign(contractId: ContractId[_], out: ReassignmentId)(implicit
      tc: TraceContext
  ): Future[Boolean] = {
    waitUntilAcsIngested {
      storage
        .querySingle(
          (sql"""
             select #${SelectFromAcsTableWithStateResult.sqlColumnsCommaSeparated()}
             from #$acsTableName acs
             where acs.store_id = $acsStoreId
               and acs.migration_id = $domainMigrationId
               and acs.contract_id = $contractId""").toActionBuilder
            .as[AcsQueries.SelectFromAcsTableWithStateResult]
            .headOption,
          "isReadyForAssign",
        )
        .value
        .map {
          case Some(SelectFromAcsTableWithStateResult(_, state)) =>
            state.assignedDomain.isEmpty &&
            state.reassignmentSourceDomain.contains(out.source) &&
            state.reassignmentUnassignId.contains(out.id)
          case _ => false
        }
    }
  }

  override def listInterfaceViews[C, ICid <: ContractId[?], View <: DamlRecord[View]](
      companion: C,
      limit: Limit,
  )(implicit
      companionClass: ContractCompanion[C, ICid, View],
      tc: TraceContext,
  ): Future[Seq[Contract[ICid, View]]] = waitUntilAcsIngested {
    val interfaceId = companionClass.typeId(companion)
    val opName = s"listInterfaceViews:${interfaceId.getEntityName}"
    for {
      rows <- storage.query(
        sql"""
             SELECT contract_id, interface_view, acs.created_at, acs.created_event_blob
             FROM #$interfaceViewsTableName interface
               JOIN #$acsTableName acs ON acs.event_number = interface.acs_event_number
             WHERE interface_id_package_id = ${interfaceId.getPackageId}
               AND interface_id_qualified_name = ${QualifiedName(interfaceId)}
               AND store_id = $acsStoreId
               AND migration_id = $domainMigrationId
             ORDER BY interface.acs_event_number
             LIMIT ${sqlLimit(limit)}
           """.as[(String, Json, Timestamp, Array[Byte])],
        opName,
      )
    } yield {
      val limited = applyLimit(opName, limit, rows)
      limited.map { case (contractId, viewJson, createdAt, createdEventBlob) =>
        companionClass
          .fromJson(companion)(
            interfaceId,
            contractId,
            viewJson,
            ByteString.copyFrom(createdEventBlob),
            createdAt.toInstant,
          )
          .fold(
            err =>
              throw new IllegalStateException(
                s"Contract $contractId cannot be decoded as interface view $interfaceId: $err. Payload: $viewJson"
              ),
            identity,
          )
      }
    }
  }

  override def findInterfaceViewByContractId[C, ICid <: ContractId[_], View <: DamlRecord[View]](
      companion: C
  )(contractId: ICid)(implicit
      companionClass: ContractCompanion[C, ICid, View],
      tc: TraceContext,
  ): Future[Option[ContractWithState[ICid, View]]] = {
    val interfaceId = companionClass.typeId(companion)
    val opName = s"findInterfaceViewByContractId:${interfaceId.getEntityName}"
    (for {
      (contractId, viewJson, createdAt, createdEventBlob, state) <- storage.querySingle(
        sql"""
             SELECT
               contract_id,
               interface_view,
               acs.created_at,
               acs.created_event_blob,
               #${SelectFromAcsTableWithStateResult.stateColumnsCommaSeparated()}
             FROM #$interfaceViewsTableName interface
               JOIN #$acsTableName acs ON acs.event_number = interface.acs_event_number
             WHERE interface_id_package_id = ${interfaceId.getPackageId}
               AND interface_id_qualified_name = ${QualifiedName(interfaceId)}
               AND store_id = $acsStoreId
               AND migration_id = $domainMigrationId
               AND contract_id = $contractId
           """
          .as[(String, Json, Timestamp, Array[Byte], AcsQueries.SelectFromContractStateResult)]
          .headOption,
        opName,
      )
    } yield {
      val contractState = contractStateFromRow(state)
      val contract = companionClass
        .fromJson(companion)(
          interfaceId,
          contractId,
          viewJson,
          ByteString.copyFrom(createdEventBlob),
          createdAt.toInstant,
        )
        .fold(
          err =>
            throw new IllegalStateException(
              s"Contract $contractId cannot be decoded as interface view $interfaceId: $err. Payload: $viewJson"
            ),
          identity,
        )
      ContractWithState(contract, contractState)
    }).value
  }

  override private[store] def listIncompleteReassignments()(implicit
      tc: TraceContext
  ): Future[Map[ContractId[_], NonEmpty[Set[ReassignmentId]]]] = {
    for {
      rows <- storage
        .query(
          sql"""
             select contract_id, source_domain, unassign_id
             from incomplete_reassignments
             where store_id = $acsStoreId and migration_id = $domainMigrationId
             """.as[(String, String, String)],
          "listIncompleteReassignments",
        )
    } yield rows
      .map(row => row._1 -> new ReassignmentId(SynchronizerId.tryFromString(row._2), row._3))
      .groupBy(_._1)
      .map { case (key, values) =>
        new ContractId(key) -> NonEmpty
          .from(values.map(_._2).toSet)
          .getOrElse(sys.error("Impossible"))
      }
  }

  override protected def signalWhenIngestedOrShutdownImpl(offset: Long)(implicit
      tc: TraceContext
  ): Future[Unit] = {
    state
      .updateAndGet(_.withOffsetToSignal(offset))
      .offsetIngestionsToSignal
      .get(offset) match {
      case None => Future.unit
      case Some(offsetIngestedPromise) =>
        val name = s"signalWhenIngested($offset)"
        val ingestedOrShutdown = retryProvider
          .waitUnlessShutdown(offsetIngestedPromise.future)
          .onShutdown(
            logger.debug(s"Aborted $name, as we are shutting down")
          )
        retryProvider.futureSupervisor.supervised(name)(ingestedOrShutdown)
    }
  }

  override lazy val ingestionSink: IngestionSink = new MultiDomainAcsStore.IngestionSink {
    override def ingestionFilter: IngestionFilter = contractFilter.ingestionFilter

    private sealed trait InitializeDescriptorResult[StoreId]
    private case class StoreHasData[StoreId](
        storeId: StoreId,
        lastIngestedOffset: Long,
    ) extends InitializeDescriptorResult[StoreId]
    private case class StoreHasNoData[StoreId](
        storeId: StoreId
    ) extends InitializeDescriptorResult[StoreId]
    private case class StoreNotUsed[StoreId]() extends InitializeDescriptorResult[StoreId]

    private[this] def initializeDescriptor(
        descriptor: StoreDescriptor
    )(implicit
        traceContext: TraceContext
    ): Future[InitializeDescriptorResult[Int]] = {
      // Notes:
      // - Postgres JSONB does not preserve white space, does not preserve the order of object keys, and does not keep duplicate object keys
      // - Postgres JSONB columns have a maximum size of 255MB
      // - We are using noSpacesSortKeys to insert a canonical serialization of the JSON object, even though this is not necessary for Postgres
      // - 'ON CONFLICT DO NOTHING RETURNING ...' does not return anything if the row already exists, that's why we are using two separate queries
      val descriptorStr = String256M.tryCreate(descriptor.toJson.noSpacesSortKeys)
      for {
        _ <- storage
          .update(
            sql"""
            insert into store_descriptors (descriptor)
            values (${descriptorStr}::jsonb)
            on conflict do nothing
           """.asUpdate,
            "initializeDescriptor.1",
          )

        newStoreId <- storage
          .querySingle(
            sql"""
             select id
             from store_descriptors
             where descriptor = ${descriptorStr}::jsonb
             """.as[Int].headOption,
            "initializeDescriptor.2",
          )
          .getOrRaise(
            new RuntimeException(s"No row for $descriptor found, which was just inserted!")
          )

        _ <- storage
          .update(
            sql"""
             insert into store_last_ingested_offsets (store_id, migration_id)
             values (${newStoreId}, ${domainMigrationId})
             on conflict do nothing
             """.asUpdate,
            "initializeDescriptor.3",
          )
        lastIngestedOffset <- storage
          .querySingle(
            sql"""
             select last_ingested_offset
             from store_last_ingested_offsets
             where store_id = ${newStoreId} and migration_id = $domainMigrationId
             """.as[Option[String]].headOption,
            "initializeDescriptor.4",
          )
          .getOrRaise(
            new RuntimeException(s"No row for $newStoreId found, which was just inserted!")
          )
          .map(_.map(LegacyOffset.Api.assertFromStringToLong(_)))
      } yield lastIngestedOffset match {
        case Some(offset) => StoreHasData(newStoreId, offset)
        case None => StoreHasNoData(newStoreId)
      }
    }

    override def initialize()(implicit traceContext: TraceContext): Future[IngestionStart] = {
      for {
        acsInitResult <- initializeDescriptor(acsStoreDescriptor).map(AcsStoreId.subst)
        txLogInitResult <- txLogStoreDescriptor match {
          case Some(descriptor) => initializeDescriptor(descriptor).map(TxLogStoreId.subst)
          case None => Future.successful(StoreNotUsed[TxLogStoreId]())
        }
        _ <- txLogInitResult match {
          case StoreHasData(txLogStoreId, _) => cleanUpDataAfterDomainMigration(txLogStoreId)
          case StoreHasNoData(txLogStoreId) => cleanUpDataAfterDomainMigration(txLogStoreId)
          case _ => Future.unit
        }

        acsSizeInDb <- acsInitResult match {
          case StoreHasData(acsStoreId, _) =>
            storage
              .querySingle(
                sql"""
                  select count(*)
                  from #$acsTableName
                  where store_id = ${acsStoreId} and migration_id = $domainMigrationId
                  """.as[Int].headOption,
                "initialize.getAcsCount",
              )
              .getOrElse(0)
          case _ => FutureUnlessShutdown.pure(0)
        }
      } yield {
        def initState(
            acsStoreId: AcsStoreId,
            txLogStoreId: Option[TxLogStoreId],
            lastIngestedOffset: Option[Long],
        ): Unit = {
          // Note: IngestionSink.initialize() may be called multiple times for the same store instance,
          // if for example the ingestion loop restarts.
          val oldState = state.getAndUpdate(
            _.withInitialState(
              acsStoreId = acsStoreId,
              txLogStoreId = txLogStoreId,
              acsSizeInDb = acsSizeInDb,
              lastIngestedOffset = lastIngestedOffset,
            )
          )
          lastIngestedOffset.foreach(oldState.signalOffsetChanged)
        }

        (acsInitResult, txLogInitResult) match {
          case (StoreNotUsed(), _) =>
            throw new RuntimeException(s"ACS store is not optional.")
          case (StoreHasData(acsStoreId, acsOffset), StoreHasData(txLogStoreId, txLogOffset)) =>
            logger.info(
              s"Acs store $acsStoreDescriptor with id $acsStoreId and TxLog store $txLogStoreDescriptor with id $txLogStoreId " +
                s"both have ingested data in migration $domainMigrationId up to offset $txLogOffset. " +
                s"Resuming ingestion at offset $acsOffset."
            )
            assert(
              acsOffset == txLogOffset,
              s"ACS offset $acsOffset is out of sync with TxLog offset $txLogOffset. " +
                "This should never happen, as we ingest into both stores in one SQL transaction.",
            )
            initState(acsStoreId, Some(txLogStoreId), Some(acsOffset))
            finishedAcsIngestion.trySuccess(()).discard
            IngestionStart.ResumeAtOffset(
              acsOffset
            )
          case (StoreHasData(acsStoreId, acsOffset), StoreHasNoData(txLogStoreId)) =>
            logger.info(
              s"Acs store $acsStoreDescriptor with id $acsStoreId has ingested data in migration $domainMigrationId up to offset $acsOffset. " +
                s"TxLog store $txLogStoreDescriptor with id $txLogStoreId has not ingested any data, presumably because it was reset. " +
                s"Resuming ingestion at offset $acsOffset, TxLog backfilling will start restoring previous entries."
            )
            initState(acsStoreId, Some(txLogStoreId), Some(acsOffset))
            finishedAcsIngestion.trySuccess(()).discard
            IngestionStart.ResumeAtOffset(
              acsOffset
            )
          case (StoreHasData(acsStoreId, acsOffset), StoreNotUsed()) =>
            logger.info(
              s"Acs store $acsStoreDescriptor with id $acsStoreId has ingested data in migration $domainMigrationId up to offset $acsOffset. " +
                s"Resuming ingestion at offset $acsOffset."
            )
            initState(acsStoreId, None, Some(acsOffset))
            finishedAcsIngestion.trySuccess(()).discard
            IngestionStart.ResumeAtOffset(
              acsOffset
            )
          case (StoreHasNoData(acsStoreId), StoreHasData(txLogStoreId, txLogOffset)) =>
            logger.info(
              s"TxLog store $txLogStoreDescriptor with id $txLogStoreId has ingested data in migration $domainMigrationId up to offset $txLogOffset. " +
                s"Acs store $acsStoreDescriptor with id $acsStoreId has not ingested any data, presumably because it was reset. " +
                s"Initializing the ACS at offset $txLogOffset, and resuming ingestion from there."
            )
            initState(acsStoreId, Some(txLogStoreId), Some(txLogOffset))
            IngestionStart.InitializeAcsAtOffset(txLogOffset)
          case (StoreHasNoData(acsStoreId), StoreHasNoData(txLogStoreId)) =>
            logger.info(
              s"Acs store $acsStoreDescriptor with id $acsStoreId and TxLog store $txLogStoreDescriptor with id $txLogStoreId " +
                s"both have not ingested any data for migration $domainMigrationId. " +
                s"Either both stores were reset, or the app is starting for the first time on this migration." +
                s"Initializing the ACS at an offset chosen by the ingestion service, and resuming ingestion from there."
            )
            initState(acsStoreId, Some(txLogStoreId), None)
            IngestionStart.InitializeAcsAtLatestOffset
          case (StoreHasNoData(acsStoreId), StoreNotUsed()) =>
            logger.info(
              s"Acs store $acsStoreDescriptor with id $acsStoreId has not ingested any data for migration $domainMigrationId. " +
                s"Either the store was reset, or the app is starting for the first time on this migration." +
                s"Initializing the ACS at an offset chosen by the ingestion service, and resuming ingestion from there."
            )
            initState(acsStoreId, None, None)
            IngestionStart.InitializeAcsAtLatestOffset
        }
      }
    }

    // Note: returns a DBIOAction, as updating the offset needs to happen in the same SQL transaction
    // that modifies the ACS/TxLog.
    private def updateOffset(offset: Long): DBIOAction[Unit, NoStream, Effect.Write] = {
      DBIO.seq(
        sql"""
        update store_last_ingested_offsets
        set last_ingested_offset = ${lengthLimited(LegacyOffset.Api.fromLong(offset))}
        where store_id = $acsStoreId and migration_id = $domainMigrationId
      """.asUpdate,
        if (txLogStoreDescriptor.isDefined) {
          sql"""
            update store_last_ingested_offsets
            set last_ingested_offset = ${lengthLimited(LegacyOffset.Api.fromLong(offset))}
            where store_id = $txLogStoreId and migration_id = $domainMigrationId
          """.asUpdate
        } else {
          DBIO.unit
        },
      )
    }

    /** Runs the given action to update the database with changes caused at the given offset.
      * The resulting action is guaranteed to be idempotent, even if the given action is not.
      *
      * Note: our storage layer automatically retries database actions that have failed with transient errors.
      * In some cases, it is not known whether the failed action was committed to the database. We therefore have
      * to inspect the last ingested offset, run any updates, and update the last ingested offset, all within one
      * SQL transaction.
      */
    private def ingestUpdateAtOffset[E <: Effect](
        offset: Long,
        action: DBIOAction[?, NoStream, Effect.Read & Effect.Write],
        isOffsetCheckpoint: Boolean = false,
    )(implicit
        tc: TraceContext
    ): DBIOAction[Unit, NoStream, Effect.Read & Effect.Write & Effect.Transactional] = {
      readOffsetAction()
        .flatMap({
          case None =>
            action.andThen(updateOffset(offset))
          case Some(lastIngestedOffset) =>
            if (offset <= lastIngestedOffset) {
              /* we can receive an offset equal to the last ingested and that can be safely ignore */
              if (isOffsetCheckpoint) {
                if (offset < lastIngestedOffset) {
                  logger.warn(
                    s"Checkpoint offset $offset < last ingested offset $lastIngestedOffset for DbMultiDomainAcsStore(storeId=$acsStoreId), skipping database actions. This is expected if the SQL query was automatically retried after a transient database error. Otherwise, this is unexpected and most likely caused by two identical UpdateIngestionService instances ingesting into the same logical database."
                  )
                }
              } else {
                logger.warn(
                  s"Update offset $offset <= last ingested offset $lastIngestedOffset for DbMultiDomainAcsStore(storeId=$acsStoreId), skipping database actions. This is expected if the SQL query was automatically retried after a transient database error. Otherwise, this is unexpected and most likely caused by two identical UpdateIngestionService instances ingesting into the same logical database."
                )
              }
              DBIO.successful(())
            } else {
              action.andThen(updateOffset(offset))
            }
        })
        .transactionally
    }
    override def ingestAcs(
        offset: Long,
        acs: Seq[ActiveContract],
        incompleteOut: Seq[IncompleteReassignmentEvent.Unassign],
        incompleteIn: Seq[IncompleteReassignmentEvent.Assign],
    )(implicit traceContext: TraceContext): Future[Unit] = {
      if (finishedAcsIngestion.isCompleted) {
        Future.failed(
          new RuntimeException(
            s"ACS was already ingested for store $acsStoreId, cannot ingest again"
          )
        )
      } else {
        // Filter out all contracts we are not interested in
        val todoAcs = acs
          .filter(contract => contractFilter.contains(contract.createdEvent))
        todoAcs.foreach { contract =>
          contractFilter.ensureStakeholderOf(contract.createdEvent)
        }
        val todoIncompleteOut = incompleteOut
          .filter(event => contractFilter.contains(event.createdEvent))
        todoIncompleteOut.foreach { event =>
          contractFilter.ensureStakeholderOf(event.createdEvent)
        }
        val todoIncompleteIn = incompleteIn
          .filter(event => contractFilter.contains(event.reassignmentEvent.createdEvent))
        todoIncompleteIn.foreach { event =>
          contractFilter.ensureStakeholderOf(event.reassignmentEvent.createdEvent)
        }

        val summaryState = MutableIngestionSummary.empty
        for {
          _ <- storage
            .queryAndUpdate(
              ingestUpdateAtOffset(
                offset,
                DBIO
                  .sequence(
                    // TODO (#989): batch inserts
                    todoAcs.map { ac =>
                      for {
                        _ <- doIngestAcsInserts(
                          NonEmptyList
                            .of(
                              AcsInsertEntry(
                                offset,
                                ac.createdEvent,
                                stateRowDataFromActiveContract(
                                  ac.synchronizerId,
                                  ac.reassignmentCounter,
                                ),
                              )
                            ),
                          summaryState,
                        )
                      } yield ()
                    }
                      ++ todoIncompleteOut.map { evt =>
                        for {
                          _ <- doIngestAcsInserts(
                            NonEmptyList
                              .of(
                                AcsInsertEntry(
                                  offset,
                                  evt.createdEvent,
                                  stateRowDataFromUnassign(evt.reassignmentEvent),
                                )
                              ),
                            summaryState,
                          )
                          _ <- doRegisterIncompleteReassignment(
                            evt.createdEvent.getContractId,
                            evt.reassignmentEvent.source,
                            evt.reassignmentEvent.unassignId,
                            isAssignment = false,
                            summaryState,
                          )
                        } yield ()
                      }
                      ++ todoIncompleteIn.map { evt =>
                        for {
                          _ <- doIngestAcsInserts(
                            NonEmptyList
                              .of(
                                AcsInsertEntry(
                                  offset,
                                  evt.reassignmentEvent.createdEvent,
                                  stateRowDataFromAssign(evt.reassignmentEvent),
                                )
                              ),
                            summaryState,
                          )
                          _ <- doRegisterIncompleteReassignment(
                            evt.reassignmentEvent.createdEvent.getContractId,
                            evt.reassignmentEvent.source,
                            evt.reassignmentEvent.unassignId,
                            isAssignment = true,
                            summaryState,
                          )
                        } yield ()
                      }
                  ),
              ),
              "ingestAcs",
            )
        } yield {
          val newAcsSize = summaryState.acsSizeDiff
          val summary = summaryState.toIngestionSummary(
            updateId = None,
            offset = offset,
            synchronizerIdToRecordTime = Map.empty,
            newAcsSize = newAcsSize,
            metrics = metrics,
          )
          state
            .getAndUpdate(
              _.withUpdate(newAcsSize, offset)
            )
            .signalOffsetChanged(offset)

          logger.debug(show"Ingested complete ACS at offset $offset: $summary")
          handleIngestionSummary(summary)

          finishedAcsIngestion.success(())
          logger.info(
            s"Store $acsStoreId ingested the ACS and switched to ingesting updates at $offset"
          )
        }
      }
    }

    override def ingestUpdateBatch(batch: NonEmptyList[TreeUpdateOrOffsetCheckpoint])(implicit
        traceContext: TraceContext
    ): Future[Unit] = {
<<<<<<< HEAD
      metrics.updateLastSeenMetrics(updateOrCheckpoint)

      updateOrCheckpoint match {
        case TreeUpdateOrOffsetCheckpoint.Update(ReassignmentUpdate(reassignment), domain) =>
          ingestReassignment(reassignment.offset, reassignment).map { summaryState =>
            state
              .getAndUpdate(s =>
                s.withUpdate(
                  s.acsSize + summaryState.acsSizeDiff,
                  reassignment.offset,
                )
              )
              .signalOffsetChanged(reassignment.offset)
            val summary =
              summaryState.toIngestionSummary(
                updateId = None,
                synchronizerId = Some(domain),
                offset = reassignment.offset,
                recordTime = Some(reassignment.recordTime),
                newAcsSize = state.get().acsSize,
                metrics,
              )
            logger.debug(show"Ingested reassignment $summary")
            handleIngestionSummary(summary)
          }
        case TreeUpdateOrOffsetCheckpoint.Update(TransactionTreeUpdate(tree), domain) =>
          val offset = tree.getOffset
          ingestTransactionTree(domain, offset, tree).map { summaryState =>
            state
              .getAndUpdate(s =>
                s.withUpdate(
                  s.acsSize + summaryState.acsSizeDiff,
                  offset,
=======
      metrics.batchSize.update(batch.length)
      val steps = batchInsertionSteps(batch)
      MonadUtil
        .sequentialTraverse(steps) {
          case batch: IngestTransactionTreesBatch =>
            storage
              .queryAndUpdate(ingestTransactionTrees(batch), "ingestTransactionTrees")
              .map { summaryState =>
                val lastTree = batch.batch.last.tree
                val synchronizerIdToRecordTime = batch.batch
                  .groupBy(_.synchronizerId)
                  .view
                  .mapValues(trees =>
                    CantonTimestamp.assertFromInstant(trees.last.tree.getRecordTime)
                  )
                state
                  .getAndUpdate(s =>
                    s.withUpdate(
                      s.acsSize + summaryState.acsSizeDiff,
                      lastTree.getOffset,
                    )
                  )
                  .signalOffsetChanged(lastTree.getOffset)
                val summary =
                  summaryState.toIngestionSummary(
                    updateId = None,
                    offset = lastTree.getOffset,
                    synchronizerIdToRecordTime = synchronizerIdToRecordTime.toMap,
                    newAcsSize = state.get().acsSize,
                    metrics = metrics,
                  )
                logger.debug(
                  show"Ingested transaction batch of ${batch.batch.length} elements: $summary"
>>>>>>> 8fcf6c35
                )
                handleIngestionSummary(summary)
              }
          case IngestReassignment(reassignment, synchronizerId) =>
            storage
              .queryAndUpdate(
                ingestReassignment(reassignment.offset, reassignment.transfer),
                "ingestReassignment",
              )
              .map { summaryState =>
                state
                  .getAndUpdate(s =>
                    s.withUpdate(
                      s.acsSize + summaryState.acsSizeDiff,
                      reassignment.offset,
                    )
                  )
                  .signalOffsetChanged(reassignment.offset)
                val summary =
                  summaryState.toIngestionSummary(
                    updateId = None,
                    synchronizerIdToRecordTime = Map(synchronizerId -> reassignment.recordTime),
                    offset = reassignment.offset,
                    newAcsSize = state.get().acsSize,
                    metrics = metrics,
                  )
                logger.debug(show"Ingested reassignment $summary")
                handleIngestionSummary(summary)
              }
          case UpdateCheckpoint(checkpoint) =>
            val offset = checkpoint.checkpoint.getOffset
            storage
              .queryAndUpdate(
                ingestUpdateAtOffset(offset, DBIO.unit, isOffsetCheckpoint = true),
                "ingestOffsetCheckpoint",
              )
              .map { _ =>
                state
                  .getAndUpdate(s => s.withUpdate(s.acsSize, offset))
                  .signalOffsetChanged(offset)
                val summary =
                  MutableIngestionSummary.empty.toIngestionSummary(
                    updateId = None,
                    synchronizerIdToRecordTime = Map.empty,
                    offset = offset,
                    newAcsSize = state.get().acsSize,
                    metrics = metrics,
                  )
                logger.debug(show"Ingested offset checkpoint $offset")
                handleIngestionSummary(summary)
              }
        }
        .map(_ => ())
    }

    private def ingestReassignment(
        offset: Long,
        reassignment: Reassignment[ReassignmentEvent],
    )(implicit tc: TraceContext) = {
      val summary = MutableIngestionSummary.empty
      ingestUpdateAtOffset(
        offset,
        DBIO
          .seq(
            reassignment.event match {
              case assign: ReassignmentEvent.Assign
                  if !contractFilter.contains(assign.createdEvent) =>
                summary.numFilteredAssignEvents += 1
                DBIO.successful(())
              case assign: ReassignmentEvent.Assign =>
                contractFilter.ensureStakeholderOf(assign.createdEvent)
                for {
                  case Seq(_hasIncompleteReassignments, _hasAcsEntry) <- DBIO.sequence(
                    Seq(
                      hasIncompleteReassignments(assign.createdEvent.getContractId),
                      hasAcsEntry(assign.createdEvent.getContractId),
                    )
                  )
                  alreadyArchived = !_hasAcsEntry & _hasIncompleteReassignments
                  _ <-
                    if (alreadyArchived) {
                      doRegisterIncompleteReassignment(
                        assign.createdEvent.getContractId,
                        assign.source,
                        assign.unassignId,
                        true,
                        summary,
                      )
                    } else if (_hasAcsEntry) {
                      DBIO.seq(
                        doSetContractStateActive(
                          assign.createdEvent.getContractId,
                          assign.target,
                          assign.counter,
                          summary,
                        ),
                        doRegisterIncompleteReassignment(
                          assign.createdEvent.getContractId,
                          assign.source,
                          assign.unassignId,
                          true,
                          summary,
                        ),
                      )
                    } else {
                      DBIO.seq(
                        doIngestAcsInserts(
                          NonEmptyList
                            .of(
                              AcsInsertEntry(
                                reassignment.offset,
                                assign.createdEvent,
                                stateRowDataFromAssign(assign),
                              )
                            ),
                          summary,
                        ),
                        doRegisterIncompleteReassignment(
                          assign.createdEvent.getContractId,
                          assign.source,
                          assign.unassignId,
                          true,
                          summary,
                        ),
                      )
                    }
                } yield ()
              case unassign: ReassignmentEvent.Unassign =>
                for {
                  case Seq(_hasIncompleteReassignments, _hasAcsEntry) <- DBIO.sequence(
                    Seq(
                      hasIncompleteReassignments(unassign.contractId.contractId),
                      hasAcsEntry(unassign.contractId.contractId),
                    )
                  )
                  filteredOut = !_hasAcsEntry & !_hasIncompleteReassignments
                  alreadyArchived = !_hasAcsEntry & _hasIncompleteReassignments
                  _ <-
                    if (filteredOut) {
                      summary.numFilteredUnassignEvents += 1
                      DBIO.successful(())
                    } else if (alreadyArchived) {
                      doRegisterIncompleteReassignment(
                        unassign.contractId.contractId,
                        unassign.source,
                        unassign.unassignId,
                        false,
                        summary,
                      )
                    } else {
                      DBIO.seq(
                        doSetContractStateInFlight(
                          unassign,
                          summary,
                        ),
                        doRegisterIncompleteReassignment(
                          unassign.contractId.contractId,
                          unassign.source,
                          unassign.unassignId,
                          false,
                          summary,
                        ),
                      )
                    }
                } yield ()
            }
          ),
      ).map(_ => summary)
    }

    private def ingestTransactionTrees(
        trees: IngestTransactionTreesBatch
    )(implicit tc: TraceContext) = {
      val summary = MutableIngestionSummary.empty

      val workTodo: Seq[OperationToDo] = trees.batch
        .map(tree =>
          Trees
            .foldTree(
              tree.tree,
              VectorMap.empty[String, OperationToDo],
            )(
              onCreate = (st, ev, _) => {
                if (contractFilter.contains(ev)) {
                  contractFilter.ensureStakeholderOf(ev)
                  st + (ev.getContractId -> Insert(
                    ev,
                    tree.synchronizerId,
                  ))
                } else {
                  summary.numFilteredCreatedEvents += 1
                  st
                }
              },
              onExercise = (st, ev, _) => {
                if (ev.isConsuming && contractFilter.shouldArchive(ev)) {
                  st + (ev.getContractId -> Delete(ev))
                } else {
                  st
                }
              },
            )
        )
        // optimization: a delete on a contract cancels-out with the corresponding insert
        .foldLeft(VectorMap.empty[String, OperationToDo]) { case (acc, treeOps) =>
          val (toRemove, toAdd) = treeOps.partition {
            case (contractId, Delete(_)) if acc.contains(contractId) => true
            case _ => false
          }
          (acc -- toRemove.keys) ++ toAdd
        }
        .values
        .toSeq

      val txLogEntries: Seq[(Instant, (TXE, lang.Long, SynchronizerId))] = trees.batch
        // do not parse events imported from acs
        .filter(tree => !tree.tree.getWorkflowId.startsWith(IMPORT_ACS_WORKFLOW_ID_PREFIX))
        .flatMap(tree =>
          txLogConfig.parser
            .parse(tree.tree, tree.synchronizerId, logger)
            .map(tree.tree.getRecordTime -> (_, tree.tree.getOffset, tree.synchronizerId))
        )
      val synchronizerIdsToMinRecordTime =
        trees.batch.groupBy(_.synchronizerId).map { case (synchronizerId, batch) =>
          synchronizerId -> batch.map(_.tree.getRecordTime).minimumBy(_.toEpochMilli)
        }

      val allDbOps = for {
        insertContractIdsWithIncompleteReassignments <- checkIncompleteReassignments(
          workTodo.collect { case insert: Insert =>
            insert.evt.getContractId
          }
        )
        insertsToDo = workTodo.collect {
          case insert: Insert
              if !insertContractIdsWithIncompleteReassignments.contains(insert.evt.getContractId) =>
            insert
        }
        _ <- NonEmptyList.fromList(insertsToDo.toList) match {
          case Some(inserts) =>
            doIngestAcsInserts(
              inserts.map(insert =>
                AcsInsertEntry(
                  insert.evt.getOffset,
                  insert.evt,
                  stateRowDataFromActiveContract(insert.synchronizerId, 0L),
                )
              ),
              summary,
            ).map(_ => ())
          case None =>
            DBIO.successful(())
        }
        _ <- doDeleteContracts(
          workTodo.collect { case Delete(exercisedEvent) =>
            exercisedEvent
          },
          summary,
        )
        // TODO (#3048): batch this
        _ <- DBIO.seq(txLogEntries.map { case (recordTime, (txe, offset, synchronizerId)) =>
          doIngestTxLogInsert(
            domainMigrationId,
            synchronizerId,
            offset,
            CantonTimestamp.assertFromInstant(recordTime),
            txe,
            summary,
          )
        }*)
        _ <- DBIO.seq(synchronizerIdsToMinRecordTime.toSeq.map {
          case (synchronizerId, recordTime) =>
            doInitializeFirstIngestedUpdate(
              synchronizerId,
              domainMigrationId,
              CantonTimestamp.assertFromInstant(recordTime),
            )
        }*)
      } yield summary

      ingestUpdateAtOffset(trees.batch.last.tree.getOffset, allDbOps).map(_ => summary)
    }

    private def hasAcsEntry(contractId: String) = (sql"""
           select count(*) from #$acsTableName
           where store_id = $acsStoreId and migration_id = $domainMigrationId and contract_id = ${lengthLimited(
        contractId
      )}
          """).as[Int].head.map(_ > 0)

    private def hasIncompleteReassignments(contractId: String) =
      checkIncompleteReassignments(Seq(contractId)).map(_.nonEmpty)

    /** @return which contract ids have incomplete reassignments
      */
    private def checkIncompleteReassignments(
        contractIds: Seq[String]
    ): DBIOAction[Set[String], NoStream, Effect.Read] = {
      if (contractIds.isEmpty) DBIO.successful(Set.empty)
      else {
        DBIO
          .sequence(contractIds.grouped(ingestionConfig.maxLookupsPerStatement).map { contractIds =>
            (sql"""
           select distinct contract_id from incomplete_reassignments
           where store_id = $acsStoreId and migration_id = $domainMigrationId and contract_id in """ ++ inClause(
              contractIds
            )).toActionBuilder.as[String].map(_.toSet)
          })
          .map(_.foldLeft(Set.empty[String])(_ ++ _))
      }
    }

    private def stateRowDataFromActiveContract(
        synchronizerId: SynchronizerId,
        reassignmentCounter: Long,
    ) = ContractStateRowData(
      assignedDomain = Some(synchronizerId),
      reassignmentCounter = reassignmentCounter,
      reassignmentTargetDomain = None,
      reassignmentSourceDomain = None,
      reassignmentSubmitter = None,
      reassignmentUnassignId = None,
    )

    private def stateRowDataFromAssign(
        event: ReassignmentEvent.Assign
    ) = ContractStateRowData(
      assignedDomain = Some(event.target),
      reassignmentCounter = event.counter,
      reassignmentTargetDomain = None,
      reassignmentSourceDomain = None,
      reassignmentSubmitter = None,
      reassignmentUnassignId = None,
    )

    private def stateRowDataFromUnassign(
        event: ReassignmentEvent.Unassign
    ) = ContractStateRowData(
      assignedDomain = None,
      reassignmentCounter = event.counter,
      reassignmentTargetDomain = Some(event.target),
      reassignmentSourceDomain = Some(event.source),
      reassignmentSubmitter = Some(event.submitter),
      reassignmentUnassignId = Some(String255.tryCreate(event.unassignId)),
    )

    case class AcsInsertEntry(
        offset: Long, // not always the same as `createdEvent.getOffset`
        createdEvent: CreatedEvent,
        stateData: ContractStateRowData,
    )
    private def doIngestAcsInserts(
        entries: NonEmptyList[AcsInsertEntry],
        summary: MutableIngestionSummary,
    )(implicit tc: TraceContext) = {
      DBIO.sequence(entries.grouped(ingestionConfig.maxEntriesPerInsert).map { entries =>
        val insertValues = entries
          .map(entry => entry.createdEvent.getContractId -> getInsertValues(entry))
        val acsTableValues = insertValues.map(_._2.acsTable)
        val joinedAcsTableValues = acsTableValues.reduceLeft(_ ++ sql"," ++ _)
        // column names are hardcoded so they can be raw-interpolated
        val acsIndexColumnNames = mkIndexColumnNames(contractFilter.getAcsIndexColumnNames)
        val interfaceViewsIndexColumnNames = mkIndexColumnNames(
          contractFilter.getInterfaceViewsIndexColumnNames
        )
        for {
          rawContractIdToEventNumber <- (sql"""
                insert into #$acsTableName(store_id, migration_id, contract_id, template_id_package_id, template_id_qualified_name, package_name,
                                           create_arguments, created_event_blob, created_at, contract_expires_at,
                                           assigned_domain, reassignment_counter, reassignment_target_domain,
                                           reassignment_source_domain, reassignment_submitter, reassignment_unassign_id
                                           #$acsIndexColumnNames)
                values """ ++ joinedAcsTableValues ++ sql" returning contract_id, event_number").toActionBuilder
            .asUpdateReturning[(String, Long)]
          rawContractIdToEventNumberMap = rawContractIdToEventNumber.toMap
          interfaceViewsValues = insertValues.toList.flatMap { case (contractId, insertValue) =>
            val eventNumber = rawContractIdToEventNumberMap(contractId)
            insertValue.interfaceViews(eventNumber)
          }
          joinedInterfaceViewsValues = interfaceViewsValues.reduceLeftOption(_ ++ sql"," ++ _)
          _ <- joinedInterfaceViewsValues match {
            case None => // no interfaces to insert
              DBIO.successful(0)
            case Some(interfaceViewValues) =>
              (sql"""
                insert into #$interfaceViewsTableName(acs_event_number, interface_id_package_id, interface_id_qualified_name, interface_view #$interfaceViewsIndexColumnNames)
                values """ ++ interfaceViewValues).toActionBuilder.asUpdate
          }
        } yield {
          summary.ingestedCreatedEvents.addAll(entries.map(_.createdEvent).toIterable)
        }
      })
    }

    case class InsertValues(
        acsTable: SQLActionBuilderChain,
        interfaceViews: Long => Seq[SQLActionBuilderChain],
    )
    private def getInsertValues(
        entry: AcsInsertEntry
    )(implicit tc: TraceContext): InsertValues = {
      (
        contractFilter.matchingInterfaceRows(entry.createdEvent),
        contractFilter.matchingContractToRow(entry.createdEvent),
      ) match {
        case (Some((fallbackRowData, interfaces)), rowData) =>
          // For the acs_table row:
          // If only the interface filter matches, we use the "bare minimum" row data from the interface filter
          // that does not contain any index columns, as the interface table needs to reference the acs_table.
          // If both match, we want to use the row data from the template filter,
          // as that one contains all the information.
          val acsIndexColumnValues = rowData
            .map(rd => getIndexColumnValues(rd.indexColumns))
            .getOrElse(
              if (contractFilter.getAcsIndexColumnNames.isEmpty) SQLActionBuilderChain(sql"")
              else {
                sql"," ++ sqlCommaSeparated(
                  contractFilter.getAcsIndexColumnNames.map(_ => sql"null")
                )
              }
            )
          InsertValues(
            acsTable = insertContractValues(
              rowData.getOrElse(fallbackRowData),
              entry.createdEvent,
              entry.stateData,
              acsIndexColumnValues,
            ),
            interfaceViews = eventNumber =>
              interfaces.map { interfaceRow =>
                val interfaceId = interfaceRow.interfaceId
                val interfaceIdQualifiedName = QualifiedName(interfaceId)
                val interfaceIdPackageId = lengthLimited(interfaceId.getPackageId)
                val viewJson =
                  AcsJdbcTypes.payloadJsonFromDefinedDataType(interfaceRow.interfaceView)
                val indexColumnNameValues = getIndexColumnValues(interfaceRow.indexColumns)
                (sql"($eventNumber, $interfaceIdPackageId, $interfaceIdQualifiedName, $viewJson " ++ indexColumnNameValues ++ sql")")
              },
          )
        case (None, Some(rowData)) =>
          InsertValues(
            acsTable = insertContractValues(
              rowData,
              entry.createdEvent,
              entry.stateData,
              getIndexColumnValues(rowData.indexColumns),
            ),
            interfaceViews = _ => Seq.empty,
          )
        case _ =>
          val errMsg =
            s"Item at offset ${entry.createdEvent.getOffset} with contract id ${entry.createdEvent.getContractId} cannot be ingested."
          logger.error(errMsg)
          throw new IllegalArgumentException(errMsg)
      }
    }

    private def insertContractValues(
        rowData: AcsRowData,
        createdEvent: CreatedEvent,
        stateData: ContractStateRowData,
        indexColumnNameValues: SQLActionBuilderChain,
    ): SQLActionBuilderChain = {
      val contractId = rowData.contractId.asInstanceOf[ContractId[Any]]
      val templateId = rowData.identifier
      val templateIdQualifiedName = QualifiedName(templateId)
      val templateIdPackageId = lengthLimited(rowData.identifier.getPackageId)
      val packageName = createdEvent.getPackageName
      val createArguments = rowData.payload
      val createdAt = Timestamp.assertFromInstant(rowData.createdAt)
      val contractExpiresAt = rowData.contractExpiresAt
      val createdEventBlob = rowData.createdEventBlob
      val ContractStateRowData(
        assignedDomain,
        reassignmentCounter,
        reassignmentTargetDomain,
        reassignmentSourceDomain,
        reassignmentSubmitter,
        reassignmentUnassignId,
      ) = stateData

      import storage.DbStorageConverters.setParameterByteArray
      (sql"""($acsStoreId, $domainMigrationId, $contractId, $templateIdPackageId, $templateIdQualifiedName, $packageName,
                        $createArguments, $createdEventBlob, $createdAt, $contractExpiresAt,
                        $assignedDomain, $reassignmentCounter, $reassignmentTargetDomain,
                        $reassignmentSourceDomain, $reassignmentSubmitter, $reassignmentUnassignId
              """ ++ indexColumnNameValues ++ sql")")
    }

    private def doDeleteContracts(events: Seq[ExercisedEvent], summary: MutableIngestionSummary) = {
      if (events.isEmpty) DBIO.successful(())
      else {
        DBIO.sequence(events.grouped(ingestionConfig.maxDeletesPerStatement).map { events =>
          (sql"""
            delete from #$acsTableName
            where store_id = $acsStoreId
              and migration_id = $domainMigrationId
              and contract_id in """ ++ inClause(
            events.map(_.getContractId)
          ) ++ sql" returning contract_id").toActionBuilder.as[String].map { deletedCids =>
            val deletedCidSet = deletedCids.toSet
            val ingestedArchivedEvents =
              events.filter(evt => deletedCidSet.contains(evt.getContractId))
            summary.ingestedArchivedEvents.addAll(ingestedArchivedEvents)
            // there were no contracts with some id. This can happen because:
            // `contractFilter.mightContain` in `getIngestionWork` can return true for a template,
            // but that might still satisfy some other filter, so the contract was never inserted
            summary.numFilteredArchivedEvents += (events.length - deletedCids.size)
          }
        })
      }
    }

    private def doSetContractStateInFlight(
        event: ReassignmentEvent.Unassign,
        summary: MutableIngestionSummary,
    ) = {
      val safeUnassignId = lengthLimited(event.unassignId)
      summary.updatedContractStates.addOne(
        ContractStateEvent(
          event.contractId,
          event.counter,
          StoreContractState.InFlight(event),
        )
      )
      // Only overwrite the current contract state if existing row is "older", i.e., it has
      // a reassignment counter smaller than the state we are trying to insert.
      // Note: reassignment counters increase with Unassign events. Corresponding Assign and Unassign events
      // have the same reassignment counter.
      sqlu"""
        update #$acsTableName
            set
                state_number = default, -- generates a new identity value
                assigned_domain = NULL,
                reassignment_counter = ${event.counter},
                reassignment_target_domain = ${event.target},
                reassignment_source_domain = ${event.source},
                reassignment_submitter = ${event.submitter},
                reassignment_unassign_id = $safeUnassignId
            where
                store_id = $acsStoreId and migration_id = $domainMigrationId and contract_id = ${event.contractId} and
                #$acsTableName.reassignment_counter < ${event.counter}
      """
    }

    private def doSetContractStateActive(
        contractId: String,
        synchronizerId: SynchronizerId,
        reassignmentCounter: Long,
        summary: MutableIngestionSummary,
    ) = {
      val safeContractId = lengthLimited(contractId)
      summary.updatedContractStates.addOne(
        ContractStateEvent(
          new ContractId(contractId),
          reassignmentCounter,
          StoreContractState.Assigned(synchronizerId),
        )
      )
      // Only overwrite the current contract state if existing row is "older", i.e., it has
      // a reassignment counter smaller or equal to the state we are trying to insert.
      // Note: reassignment counters increase with Unassign events. Corresponding Assign and Unassign events
      // have the same reassignment counter.
      sqlu"""
        update #$acsTableName
            set
                state_number = default, -- generates a new identity value
                assigned_domain = $synchronizerId,
                reassignment_counter = $reassignmentCounter,
                reassignment_target_domain = NULL,
                reassignment_source_domain = NULL,
                reassignment_submitter = NULL,
                reassignment_unassign_id = NULL
            where
                store_id = $acsStoreId and migration_id = $domainMigrationId and contract_id = $safeContractId and
                #$acsTableName.reassignment_counter <= $reassignmentCounter
      """
    }

    private def doRegisterIncompleteReassignment(
        contractId: String,
        source: SynchronizerId,
        unassignId: String,
        isAssignment: Boolean,
        summary: MutableIngestionSummary,
    ) = {
      val safeContractId = lengthLimited(contractId)
      val safeUnassignId = lengthLimited(unassignId)
      // If there is a matching "unassign" row, remove it (the reassignment is now complete).
      // Otherwise, add a new "assign" row (register the incomplete reassignment)
      sql"""
        select count(*) from incomplete_reassignments
        where store_id = $acsStoreId and migration_id = $domainMigrationId and contract_id = $safeContractId and unassign_id = $safeUnassignId and is_assignment = ${!isAssignment}
          """
        .as[Int]
        .head
        .flatMap(existingUnassignRows => {
          if (existingUnassignRows > 0) {
            if (isAssignment) {
              summary.removedAssignEvents
                .addOne(new ContractId(contractId) -> ReassignmentId(source, unassignId))
            } else {
              summary.removedUnassignEvents
                .addOne(new ContractId(contractId) -> ReassignmentId(source, unassignId))
            }
            sqlu"""
            delete from incomplete_reassignments
            where store_id = $acsStoreId and migration_id = $domainMigrationId and contract_id = $safeContractId and unassign_id = $safeUnassignId and is_assignment = ${!isAssignment}
              """
          } else {
            if (isAssignment) {
              summary.addedAssignEvents
                .addOne(new ContractId(contractId) -> ReassignmentId(source, unassignId))
            } else {
              summary.addedUnassignEvents
                .addOne(new ContractId(contractId) -> ReassignmentId(source, unassignId))
            }
            sqlu"""
            insert into incomplete_reassignments(store_id, migration_id, contract_id, source_domain, unassign_id, is_assignment)
            values ($acsStoreId, $domainMigrationId, $safeContractId, $source, $safeUnassignId, $isAssignment)
            on conflict do nothing
              """
          }
        })
    }

    sealed trait OperationToDo
    case class Insert(evt: CreatedEvent, synchronizerId: SynchronizerId) extends OperationToDo
    case class Delete(evt: ExercisedEvent) extends OperationToDo
  }

  private def getIndexColumnValues(
      data: Seq[(String, IndexColumnValue[?])]
  ): SQLActionBuilderChain = {
    if (data.isEmpty) SQLActionBuilderChain(sql"")
    else sql"," ++ sqlCommaSeparated(data.map(_._2).map(v => sql"$v"))
  }

  // Note: the column names are hardcoded so they're safe to interpolate raw
  private def getIndexColumnNames(data: Seq[(String, IndexColumnValue[?])]): String =
    mkIndexColumnNames(data.map(_._1))

  private def mkIndexColumnNames(names: Seq[String]): String =
    if (names.isEmpty) ""
    else names.mkString(",", ", ", "")

  private def doIngestTxLogInsert(
      migrationId: Long,
      domainId: SynchronizerId,
      offset: Long,
      recordTime: CantonTimestamp,
      txe: TXE,
      summary: MutableIngestionSummary,
  ) = {
    val safeOffset = lengthLimited(LegacyOffset.Api.fromLong(offset))
    val (entryType, entryData) = txLogConfig.encodeEntry(txe)
    // Note: lengthLimited() uses String2066 which throws an exception if the string is longer than 2066 characters.
    // Here we use String256M to support larger TxLogEntry payloads.
    val safeEntryData = String256M.tryCreate(entryData)
    val rowData = txLogConfig.entryToRow(txe)
    val indexColumnNames = getIndexColumnNames(rowData.indexColumns)
    val indexColumnNameValues = getIndexColumnValues(rowData.indexColumns)

    summary.ingestedTxLogEntries.addOne((entryType, entryData))
    (sql"""
      insert into #$txLogTableName(store_id, migration_id, transaction_offset, record_time, domain_id,
      entry_type, entry_data #$indexColumnNames)
      values ($txLogStoreId, $migrationId, $safeOffset, $recordTime, $domainId,
              $entryType, ${safeEntryData}::jsonb""" ++ indexColumnNameValues ++ sql""")
    """).toActionBuilder.asUpdate
  }

  private def doUpdateFirstIngestedUpdate(
      synchronizerId: SynchronizerId,
      migrationId: Long,
      recordTime: CantonTimestamp,
  ) = {
    sqlu"""
      insert into txlog_first_ingested_update (store_id, migration_id, synchronizer_id, record_time)
      values ($txLogStoreId, $migrationId, $synchronizerId, $recordTime)
      on conflict (store_id, migration_id, synchronizer_id) do update set record_time = $recordTime
    """
  }

  private def doInitializeFirstIngestedUpdate(
      synchronizerId: SynchronizerId,
      migrationId: Long,
      recordTime: CantonTimestamp,
  )(implicit tc: TraceContext) = {
    // - doUpdateFirstIngestedUpdate: called by the backfilling process, always overwrites the existing value
    // - doInitializeFirstIngestedUpdate: called by the ingestion process, only inserts a new value if it doesn't exist
    //
    // The backfilling process won't process a synchronizer until there is at least one entry in the
    // txlog for that synchronizer. The two operations will therefore be called in the following order:
    // 1. doInitializeFirstIngestedUpdate() is called once and inserts a new row.
    // 2. doUpdateFirstIngestedUpdate() and doInitializeFirstIngestedUpdate() are called concurrently.
    //    The former updates the existing row, the latter does nothing.
    //
    // This method could be optimized by keeping a cache for which synchronizers have been initialized,
    // and not doing anything if the synchronizer is already in the cache.
    if (txLogStoreDescriptor.isDefined) {
      if (recordTime > CantonTimestamp.MinValue) {
        sqlu"""
          insert into txlog_first_ingested_update (store_id, migration_id, synchronizer_id, record_time)
          values ($txLogStoreId, $migrationId, $synchronizerId, $recordTime)
          on conflict do nothing
        """
      } else {
        logger.debug("Skipping initialization of txlog_first_ingested_update for import updates")
        DBIOAction.unit
      }
    } else {
      DBIOAction.unit
    }
  }

  private[this] def cleanUpDataAfterDomainMigration(
      txLogStoreId: TxLogStoreId
  )(implicit tc: TraceContext): Future[Unit] = {
    txLogTableNameOpt.fold(Future.unit) { _ =>
      val previousMigrationId = domainMigrationInfo.currentMigrationId - 1
      domainMigrationInfo.migrationTimeInfo match {
        case Some(info) =>
          if (info.synchronizerWasPaused) {
            verifyNoRolledBackData(txLogStoreId, previousMigrationId, info.acsRecordTime)
          } else {
            deleteRolledBackTxLogEntries(txLogStoreId, previousMigrationId, info.acsRecordTime)
          }
        case _ =>
          logger.debug("No previous domain migration, not checking or deleting txlog entries")
          Future.unit
      }
    }
  }

  private[this] def verifyNoRolledBackData(
      txLogStoreId: TxLogStoreId, // Not using the storeId from the state, as the state might not be updated yet
      migrationId: Long,
      recordTime: CantonTimestamp,
  )(implicit tc: TraceContext) = {
    val action =
      sql"""
            select count(*) from #$txLogTableName
            where store_id = $txLogStoreId and migration_id = $migrationId and record_time > $recordTime
          """
        .as[Long]
        .head
        .map(rows =>
          if (rows > 0) {
            throw new IllegalStateException(
              s"Found $rows rows for $txLogStoreDescriptor where migration_id = $migrationId and record_time > $recordTime, " +
                "but the configuration says the domain was paused during the migration. " +
                "Check the domain migration configuration and the content of the txlog database."
            )
          } else {
            logger.debug(
              s"No txlog entries found for $txLogStoreDescriptor where migration_id = $migrationId and record_time > $recordTime"
            )
          }
        )
    storage.query(action, "verifyNoRolledBackData")
  }

  private[this] def deleteRolledBackTxLogEntries(
      txLogStoreId: TxLogStoreId, // Not using the storeId from the state, as the state might not be updated yet
      migrationId: Long,
      recordTime: CantonTimestamp,
  )(implicit tc: TraceContext) = {
    logger.info(
      s"Deleting all txlog entries for $txLogStoreDescriptor where migration = $migrationId and record time > $recordTime"
    )
    val action =
      sqlu"""
            delete from #$txLogTableName
            where store_id = $txLogStoreId and migration_id = $migrationId and record_time > $recordTime
          """.map(rows =>
        if (rows > 0) {
          logger.info(
            s"Deleted $rows txlog entries for $txLogStoreDescriptor where migration_id = $migrationId and record_time > $recordTime. " +
              "This is expected during a disaster recovery, where we are rolling back the domain to a previous state. " +
              "In is NOT expected during regular hard domain migrations."
          )
        } else {
          logger.info(s"No entries deleted for $txLogStoreDescriptor.")
        }
      )
    storage.update(action, "deleteRolledBackTxLogEntries")
  }

  @SuppressWarnings(Array("org.wartremover.warts.OptionPartial"))
  private def reassignmentEventUnassignFromRow(
      row: SelectFromAcsTableWithStateResult
  ): ReassignmentEvent.Unassign = {
    assert(row.stateRow.assignedDomain.isEmpty)
    ReassignmentEvent.Unassign(
      submitter = row.stateRow.reassignmentSubmitter.get,
      source = row.stateRow.reassignmentSourceDomain.get,
      target = row.stateRow.reassignmentTargetDomain.get,
      unassignId = row.stateRow.reassignmentUnassignId.get,
      contractId = row.acsRow.contractId,
      counter = row.stateRow.reassignmentCounter,
    )
  }

  private def readOffsetAction(): DBIOAction[Option[Long], NoStream, Effect.Read] = {
    // Note: we only read from the acs store.
    // Initialization makes sure that both the acs store and the txlog store start at the same offset,
    // and we update the store_last_ingested_offsets row for both stores in the same transaction.
    sql"""
        select last_ingested_offset
        from store_last_ingested_offsets
        where store_id = $acsStoreId and migration_id = $domainMigrationId
      """
      .as[Option[String]]
      .head
      .map(_.map(LegacyOffset.Api.assertFromStringToLong(_)))
  }

  private[store] def lookupLastIngestedOffset()(implicit tc: TraceContext): Future[Option[Long]] = {
    storage.query(readOffsetAction(), "readOffset")
  }

  override def close(): Unit =
    metrics.close()
}

object DbMultiDomainAcsStore {

  /** @param acsStoreId The primary key of this stores ACS entry in the store_descriptors table
    * @param txLogStoreId The primary key of this stores TxLog entry in the store_descriptors table
    * @param offset The last ingested offset, if any
    * @param acsSize The number of active contracts in the store
    * @param offsetChanged A promise that is not yet completed, and will be completed the next time the offset changes
    * @param offsetIngestionsToSignal A map from offsets to promises. The keys are offsets that are not ingested yet.
    *                                 The values are promises that are not completed, and will be completed when
    *                                 the corresponding offset is ingested.
    */
  private case class State(
      acsStoreId: Option[AcsStoreId],
      txLogStoreId: Option[TxLogStoreId],
      offset: Option[Long],
      acsSize: Int,
      offsetChanged: Promise[Unit],
      offsetIngestionsToSignal: SortedMap[Long, Promise[Unit]],
  ) {
    def withInitialState(
        acsStoreId: AcsStoreId,
        txLogStoreId: Option[TxLogStoreId],
        acsSizeInDb: Int,
        lastIngestedOffset: Option[Long],
    ): State = {
      assert(
        !offset.exists(inMemoryOffset =>
          lastIngestedOffset.exists(dbOffset => inMemoryOffset > dbOffset)
        ),
        s"Cached offset ${offset} newer than offset stored in the database ${lastIngestedOffset}",
      )
      val nextOffsetChanged = if (offset == lastIngestedOffset) offsetChanged else Promise[Unit]()
      this.copy(
        acsStoreId = Some(acsStoreId),
        txLogStoreId = txLogStoreId,
        acsSize = acsSizeInDb,
        offset = lastIngestedOffset,
        offsetChanged = nextOffsetChanged,
      )
    }

    def withUpdate(newAcsSize: Int, newOffset: Long): State = {
      val nextOffsetChanged = if (offset.contains(newOffset)) offsetChanged else Promise[Unit]()
      this.copy(
        acsSize = newAcsSize,
        offset = Some(newOffset),
        offsetChanged = nextOffsetChanged,
        offsetIngestionsToSignal = offsetIngestionsToSignal.filter { case (offsetToSignal, _) =>
          offsetToSignal > newOffset
        },
      )
    }

    def signalOffsetChanged(newOffset: Long): Unit = {
      if (!offset.contains(newOffset)) {
        offsetChanged.success(())
        offsetIngestionsToSignal.foreach { case (offsetToSignal, promise) =>
          if (offsetToSignal <= newOffset) {
            promise.success(())
          }
        }
      }
    }

    /** Update the state by adding another offset whose ingestion should be signalled. If the signalling of that
      * offset has already been requested, don't change the state.
      */
    def withOffsetToSignal(
        offsetToSignal: Long
    ): State = {
      if (offset.exists(_ >= offsetToSignal)) {
        this
      } else {
        offsetIngestionsToSignal.get(offsetToSignal) match {
          case None =>
            val p = Promise[Unit]()
            copy(
              offsetIngestionsToSignal = offsetIngestionsToSignal + (offsetToSignal -> p)
            )
          case Some(_) => this
        }
      }
    }
  }
  private object State {
    def empty(): State = State(
      acsStoreId = None,
      txLogStoreId = None,
      offset = None,
      acsSize = 0,
      offsetChanged = Promise(),
      offsetIngestionsToSignal = SortedMap.empty,
    )
  }

  case class TxLogEvent(
      eventId: String,
      synchronizerId: SynchronizerId,
      acsContractId: Option[ContractId[?]],
  )

  /** Like [[IngestionSummary]], but with all fields mutable to simplify collecting the content from helper methods */
  @SuppressWarnings(Array("org.wartremover.warts.Var"))
  case class MutableIngestionSummary(
      ingestedCreatedEvents: mutable.ArrayBuffer[CreatedEvent],
      var numFilteredCreatedEvents: Int,
      ingestedArchivedEvents: mutable.ArrayBuffer[ExercisedEvent],
      var numFilteredArchivedEvents: Int,
      updatedContractStates: mutable.ArrayBuffer[ContractStateEvent],
      addedAssignEvents: mutable.ArrayBuffer[(ContractId[?], ReassignmentId)],
      var numFilteredAssignEvents: Int,
      removedAssignEvents: mutable.ArrayBuffer[(ContractId[?], ReassignmentId)],
      addedUnassignEvents: mutable.ArrayBuffer[(ContractId[?], ReassignmentId)],
      var numFilteredUnassignEvents: Int,
      removedUnassignEvents: mutable.ArrayBuffer[(ContractId[?], ReassignmentId)],
      prunedContracts: mutable.ArrayBuffer[ContractId[?]],
      ingestedTxLogEntries: mutable.ArrayBuffer[(String3, String)],
  ) {
    def acsSizeDiff: Int = ingestedCreatedEvents.size - ingestedArchivedEvents.size

    def toIngestionSummary(
        updateId: Option[String],
        synchronizerIdToRecordTime: Map[SynchronizerId, CantonTimestamp],
        offset: Long,
        newAcsSize: Int,
        metrics: StoreMetrics,
    ): IngestionSummary = {
      // We update the metrics in here as it's the easiest way
      // to not miss any place that might need updating.
      metrics.acsSize.updateValue(newAcsSize.toLong)
      metrics.ingestedTxLogEntries.mark(ingestedTxLogEntries.size.toLong)(MetricsContext.Empty)
      metrics.eventCount.inc(this.ingestedCreatedEvents.length.toLong)(
        MetricsContext("event_type" -> "created")
      )
      metrics.eventCount.inc(this.ingestedArchivedEvents.length.toLong)(
        MetricsContext("event_type" -> "archived")
      )
      metrics.completedIngestions.mark()
      synchronizerIdToRecordTime.foreach { case (synchronizer, recordTime) =>
        metrics
          .getLastIngestedRecordTimeMsForSynchronizer(synchronizer)
          .updateValue(recordTime.toEpochMilli)
      }
      IngestionSummary(
        updateId = updateId,
        offset = Some(offset),
        synchronizerIdToRecordTime = synchronizerIdToRecordTime,
        newAcsSize = newAcsSize,
        ingestedCreatedEvents = this.ingestedCreatedEvents.toVector,
        numFilteredCreatedEvents = this.numFilteredCreatedEvents,
        ingestedArchivedEvents = this.ingestedArchivedEvents.toVector,
        numFilteredArchivedEvents = this.numFilteredArchivedEvents,
        updatedContractStates = this.updatedContractStates.toVector,
        addedAssignEvents = this.addedAssignEvents.toVector,
        numFilteredAssignEvents = this.numFilteredAssignEvents,
        removedAssignEvents = this.removedAssignEvents.toVector,
        addedUnassignEvents = this.addedUnassignEvents.toVector,
        numFilteredUnassignEvents = this.numFilteredUnassignEvents,
        removedUnassignEvents = this.removedUnassignEvents.toVector,
        prunedContracts = Vector.empty,
        ingestedTxLogEntries = this.ingestedTxLogEntries.toSeq,
      )
    }
  }

  object MutableIngestionSummary {
    def empty: MutableIngestionSummary = MutableIngestionSummary(
      mutable.ArrayBuffer.empty,
      0,
      mutable.ArrayBuffer.empty,
      0,
      mutable.ArrayBuffer.empty,
      mutable.ArrayBuffer.empty,
      0,
      mutable.ArrayBuffer.empty,
      mutable.ArrayBuffer.empty,
      0,
      mutable.ArrayBuffer.empty,
      mutable.ArrayBuffer.empty,
      mutable.ArrayBuffer.empty,
    )
  }

  /** Identifies an instance of a store.
    *
    *  @param version    The version of the store.
    *                    Bumping this number will cause the store to forget all previously ingested data
    *                    and start from a clean state.
    *                    Bump this number whenever you make breaking changes in the ingestion filter or
    *                    TxLog parser, or if you want to reset the store after fixing a bug that lead to
    *                    data corruption.
    * @param name        The name of the store, usually the simple name of the corresponding scala class.
    * @param party       The party that owns the store (i.e., the party that subscribes
    *                    to the update stream that feeds the store).
    * @param participant The participant that serves the update stream that feeds this store.
    * @param key         A set of named values that are used to filter the update stream or
    *                    can otherwise be used to distinguish between different instances of the store.
    */
  case class StoreDescriptor(
      version: Int,
      name: String,
      party: PartyId,
      participant: ParticipantId,
      key: Map[String, String],
  ) {
    def toJson: io.circe.Json = {
      Json.obj(
        "version" -> Json.fromInt(version),
        "name" -> Json.fromString(name),
        "party" -> Json.fromString(party.toProtoPrimitive),
        "participant" -> Json.fromString(participant.toProtoPrimitive),
        "key" -> Json.obj(key.map { case (k, v) => k -> Json.fromString(v) }.toSeq*),
      )
    }
  }

  sealed trait BatchStep
  case class UpdateCheckpoint(checkpoint: TreeUpdateOrOffsetCheckpoint.Checkpoint) extends BatchStep
  case class IngestReassignment(update: ReassignmentUpdate, synchronizerId: SynchronizerId)
      extends BatchStep
  case class IngestTransactionTreesBatch(batch: NonEmptyVector[IngestTransactionTree])
      extends BatchStep
  case class IngestTransactionTree(tree: Transaction, synchronizerId: SynchronizerId)

  /** Rolls up consecutive transaction tree updates into a single "step".
    * Also removes all TreeUpdateOrOffsetCheckpoint.Checkpoint except if it's the last element of the batch,
    * as their offset will be overridden by the next update.
    */
  private def batchInsertionSteps(
      batch: NonEmptyList[TreeUpdateOrOffsetCheckpoint]
  ): Vector[BatchStep] = {
    val steps = batch.map(toBatchStep)
    steps.tail
      .foldLeft(Vector[BatchStep](steps.head)) {
        case (
              accExceptLast :+ IngestTransactionTreesBatch(existingBatch),
              IngestTransactionTreesBatch(moreItems),
            ) =>
          accExceptLast :+ IngestTransactionTreesBatch(existingBatch ++: moreItems)
        case (acc, next) =>
          acc :+ next
      }
      .view
      .zipWithIndex
      .filter {
        // checkpoints are only useful if they're the last operation of the batch
        case (_: UpdateCheckpoint, index) =>
          index == batch.size - 1
        case _ => true
      }
      .map(_._1)
      .toVector
  }
  private def toBatchStep(op: TreeUpdateOrOffsetCheckpoint): BatchStep = op match {
    case TreeUpdateOrOffsetCheckpoint.Update(reassignment: ReassignmentUpdate, synchronizerId) =>
      IngestReassignment(reassignment, synchronizerId)
    case checkpoint: TreeUpdateOrOffsetCheckpoint.Checkpoint =>
      UpdateCheckpoint(checkpoint)
    case TreeUpdateOrOffsetCheckpoint.Update(update: TransactionTreeUpdate, synchronizerId) =>
      IngestTransactionTreesBatch(
        NonEmptyVector.of(IngestTransactionTree(update.tree, synchronizerId))
      )
  }
}<|MERGE_RESOLUTION|>--- conflicted
+++ resolved
@@ -1260,41 +1260,8 @@
     override def ingestUpdateBatch(batch: NonEmptyList[TreeUpdateOrOffsetCheckpoint])(implicit
         traceContext: TraceContext
     ): Future[Unit] = {
-<<<<<<< HEAD
-      metrics.updateLastSeenMetrics(updateOrCheckpoint)
-
-      updateOrCheckpoint match {
-        case TreeUpdateOrOffsetCheckpoint.Update(ReassignmentUpdate(reassignment), domain) =>
-          ingestReassignment(reassignment.offset, reassignment).map { summaryState =>
-            state
-              .getAndUpdate(s =>
-                s.withUpdate(
-                  s.acsSize + summaryState.acsSizeDiff,
-                  reassignment.offset,
-                )
-              )
-              .signalOffsetChanged(reassignment.offset)
-            val summary =
-              summaryState.toIngestionSummary(
-                updateId = None,
-                synchronizerId = Some(domain),
-                offset = reassignment.offset,
-                recordTime = Some(reassignment.recordTime),
-                newAcsSize = state.get().acsSize,
-                metrics,
-              )
-            logger.debug(show"Ingested reassignment $summary")
-            handleIngestionSummary(summary)
-          }
-        case TreeUpdateOrOffsetCheckpoint.Update(TransactionTreeUpdate(tree), domain) =>
-          val offset = tree.getOffset
-          ingestTransactionTree(domain, offset, tree).map { summaryState =>
-            state
-              .getAndUpdate(s =>
-                s.withUpdate(
-                  s.acsSize + summaryState.acsSizeDiff,
-                  offset,
-=======
+      metrics.updateLastSeenMetrics(batch.last)
+
       metrics.batchSize.update(batch.length)
       val steps = batchInsertionSteps(batch)
       MonadUtil
@@ -1328,7 +1295,6 @@
                   )
                 logger.debug(
                   show"Ingested transaction batch of ${batch.batch.length} elements: $summary"
->>>>>>> 8fcf6c35
                 )
                 handleIngestionSummary(summary)
               }
