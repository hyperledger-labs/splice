--- conflicted
+++ resolved
@@ -1509,15 +1509,9 @@
       }
     }
 
-<<<<<<< HEAD
     "prevent against ingestion of same (moduleName, entityName) with different package name - templates" in {
-      implicit val store = mkStore(
-        filter = MultiDomainAcsStore.SimpleContractFilter(
-=======
-    "prevent against ingestion of same (moduleName, entityName) with different package name" in {
       val filter =
         MultiDomainAcsStore.SimpleContractFilter[GenericAcsRowData, GenericInterfaceRowData](
->>>>>>> a2333d0e
           dsoParty,
           templateFilters = Map(
             mkFilter(Amulet.COMPANION)(_.payload.dso == dsoParty.toProtoPrimitive) { contract =>
