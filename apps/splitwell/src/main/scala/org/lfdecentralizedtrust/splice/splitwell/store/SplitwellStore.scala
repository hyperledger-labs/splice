// Copyright (c) 2024 Digital Asset (Switzerland) GmbH and/or its affiliates. All rights reserved.
// SPDX-License-Identifier: Apache-2.0

package org.lfdecentralizedtrust.splice.splitwell.store

import org.lfdecentralizedtrust.splice.automation.TransferFollowTrigger
import org.lfdecentralizedtrust.splice.codegen.java.splice.splitwell as splitwellCodegen
import org.lfdecentralizedtrust.splice.codegen.java.splice.wallet.payment as walletCodegen
import org.lfdecentralizedtrust.splice.environment.RetryProvider
import org.lfdecentralizedtrust.splice.migration.DomainMigrationInfo
import org.lfdecentralizedtrust.splice.splitwell.config.SplitwellSynchronizerConfig
import org.lfdecentralizedtrust.splice.splitwell.store.db.DbSplitwellStore
import org.lfdecentralizedtrust.splice.splitwell.store.db.SplitwellTables.SplitwellAcsStoreRowData
import org.lfdecentralizedtrust.splice.store.{AppStore, MultiDomainAcsStore}
import org.lfdecentralizedtrust.splice.util.{
  AssignedContract,
  Contract,
  ContractWithState,
  TemplateJsonDecoder,
}
import com.digitalasset.canton.lifecycle.CloseContext
import com.digitalasset.canton.logging.NamedLoggerFactory
import com.digitalasset.canton.logging.pretty.{Pretty, PrettyPrinting}
import com.digitalasset.canton.resource.DbStorage
import com.digitalasset.canton.topology.{ParticipantId, PartyId, SynchronizerId}
import com.digitalasset.canton.tracing.TraceContext
import org.lfdecentralizedtrust.splice.config.IngestionConfig
import org.lfdecentralizedtrust.splice.store.db.AcsInterfaceViewRowData

import scala.concurrent.{ExecutionContext, Future}
import scala.jdk.CollectionConverters.*

trait SplitwellStore extends AppStore {
  import MultiDomainAcsStore.QueryResult

  /** The key identifying the parties considered by this store. */
  val key: SplitwellStore.Key

  protected[this] def domainConfig: SplitwellSynchronizerConfig

  private[this] final def defaultAcsDomain = domainConfig.splitwell.preferred.alias

  private[splitwell] final def defaultAcsSynchronizerIdF(implicit
      tc: TraceContext
  ): Future[SynchronizerId] =
    domains.waitForDomainConnection(defaultAcsDomain)

  override def multiDomainAcsStore: MultiDomainAcsStore

  def lookupInstallWithOffset(
      synchronizerId: SynchronizerId,
      user: PartyId,
  )(implicit tc: TraceContext): Future[QueryResult[Option[
    Contract[splitwellCodegen.SplitwellInstall.ContractId, splitwellCodegen.SplitwellInstall]
  ]]]

  def lookupGroupWithOffset(
      owner: PartyId,
      id: splitwellCodegen.GroupId,
  )(implicit tc: TraceContext): Future[
    QueryResult[
      Option[ContractWithState[splitwellCodegen.Group.ContractId, splitwellCodegen.Group]]
    ]
  ]

  def listGroups(
      user: PartyId
  )(implicit
      traceContext: TraceContext
  ): Future[Seq[ContractWithState[splitwellCodegen.Group.ContractId, splitwellCodegen.Group]]]

  def listGroupInvites(owner: PartyId)(implicit traceContext: TraceContext): Future[
    Seq[ContractWithState[splitwellCodegen.GroupInvite.ContractId, splitwellCodegen.GroupInvite]]
  ]

  def listAcceptedGroupInvites(owner: PartyId, groupId: String)(implicit
      traceContext: TraceContext
  ): Future[Seq[ContractWithState[
    splitwellCodegen.AcceptedGroupInvite.ContractId,
    splitwellCodegen.AcceptedGroupInvite,
  ]]]

  def listBalanceUpdates(user: PartyId, key: splitwellCodegen.GroupKey)(implicit
      traceContext: TraceContext
  ): Future[Seq[
    ContractWithState[splitwellCodegen.BalanceUpdate.ContractId, splitwellCodegen.BalanceUpdate]
  ]]

  /** Contract IDs of groups that can be transferred from
    * [[org.lfdecentralizedtrust.splice.splitwell.config.SplitwellDomains#others]] because all
    * of their members are installed on
    * [[org.lfdecentralizedtrust.splice.splitwell.config.SplitwellDomains#preferred]], grouped
    * by the domain they are currently installed on.
    *
    * @note Invariant: every key is an ID associated with `others`
    * @note Invariant: every value is non-empty
    */
  def listTransferrableGroups()(implicit
      tc: TraceContext
  ): Future[Map[SynchronizerId, Seq[splitwellCodegen.Group.ContractId]]]

  def listSplitwellInstalls(user: PartyId)(implicit traceContext: TraceContext): Future[Seq[
    AssignedContract[
      splitwellCodegen.SplitwellInstall.ContractId,
      splitwellCodegen.SplitwellInstall,
    ]
  ]]

  def listSplitwellRules()(implicit traceContext: TraceContext): Future[Seq[
    AssignedContract[
      splitwellCodegen.SplitwellRules.ContractId,
      splitwellCodegen.SplitwellRules,
    ]
  ]]

  def lookupSplitwellRules(
      synchronizerId: SynchronizerId
  )(implicit tc: TraceContext): Future[QueryResult[Option[
    Contract[
      splitwellCodegen.SplitwellRules.ContractId,
      splitwellCodegen.SplitwellRules,
    ]
  ]]]

  /** List balance updates that are lagging behind the corresponding group contract meaning the
    * have not yet transferred to the same domain.
    */
  def listLaggingBalanceUpdates()(implicit
      traceContext: TraceContext
  ): Future[Seq[TransferFollowTrigger.Task[
    splitwellCodegen.Group.ContractId,
    splitwellCodegen.Group,
    splitwellCodegen.BalanceUpdate.ContractId,
    splitwellCodegen.BalanceUpdate,
  ]]]

  /** List group invites that are lagging behind the corresponding group contract meaning the
    * have not yet transferred to the same domain.
    */
  def listLaggingGroupInvites()(implicit
      traceContext: TraceContext
  ): Future[Seq[TransferFollowTrigger.Task[
    splitwellCodegen.Group.ContractId,
    splitwellCodegen.Group,
    splitwellCodegen.GroupInvite.ContractId,
    splitwellCodegen.GroupInvite,
  ]]]

  /** List accepted group invites that are lagging behind the corresponding group contract meaning the
    * have not yet transferred to the same domain.
    */
  def listLaggingAcceptedGroupInvites()(implicit
      traceContext: TraceContext
  ): Future[Seq[TransferFollowTrigger.Task[
    splitwellCodegen.Group.ContractId,
    splitwellCodegen.Group,
    splitwellCodegen.AcceptedGroupInvite.ContractId,
    splitwellCodegen.AcceptedGroupInvite,
  ]]]

  def lookupTransferInProgress(
      paymentRequest: walletCodegen.AppPaymentRequest.ContractId
  )(implicit tc: TraceContext): Future[QueryResult[Option[ContractWithState[
    splitwellCodegen.TransferInProgress.ContractId,
    splitwellCodegen.TransferInProgress,
  ]]]]

  protected[this] def groupMembers(group: splitwellCodegen.Group): Set[String] =
    group.members.asScala.toSet + group.owner

  protected[this] def groupKey(owner: PartyId, id: String): splitwellCodegen.GroupKey =
    new splitwellCodegen.GroupKey(
      owner.toProtoPrimitive,
      key.providerParty.toProtoPrimitive,
      new splitwellCodegen.GroupId(id),
    )

  protected[this] def groupKey(group: splitwellCodegen.Group): splitwellCodegen.GroupKey =
    new splitwellCodegen.GroupKey(
      group.owner,
      group.provider,
      group.id,
    )
}

object SplitwellStore {
  def apply(
      key: Key,
      storage: DbStorage,
      domainConfig: SplitwellSynchronizerConfig,
      loggerFactory: NamedLoggerFactory,
      retryProvider: RetryProvider,
      domainMigrationInfo: DomainMigrationInfo,
      participantId: ParticipantId,
      ingestionConfig: IngestionConfig,
  )(implicit
      ec: ExecutionContext,
      templateJsonDecoder: TemplateJsonDecoder,
      close: CloseContext,
  ): SplitwellStore =
<<<<<<< HEAD
    new DbSplitwellStore(
      key,
      domainConfig,
      storage,
      loggerFactory,
      retryProvider,
      domainMigrationInfo,
      participantId,
    )
=======
    storage match {
      case dbStorage: DbStorage =>
        new DbSplitwellStore(
          key,
          domainConfig,
          dbStorage,
          loggerFactory,
          retryProvider,
          domainMigrationInfo,
          participantId,
          ingestionConfig,
        )
      case storageType => throw new RuntimeException(s"Unsupported storage type $storageType")
    }
>>>>>>> d52ca10f

  case class Key(
      providerParty: PartyId
  ) extends PrettyPrinting {
    override def pretty: Pretty[Key] = prettyOfClass(
      param("providerParty", _.providerParty)
    )
  }

  def contractFilter(key: Key): MultiDomainAcsStore.ContractFilter[
    SplitwellAcsStoreRowData,
    AcsInterfaceViewRowData.NoInterfacesIngested,
  ] = {
    import MultiDomainAcsStore.mkFilter
    val provider = key.providerParty.toProtoPrimitive

    MultiDomainAcsStore.SimpleContractFilter(
      key.providerParty,
      Map(
        mkFilter(splitwellCodegen.SplitwellRules.COMPANION)(co => co.payload.provider == provider) {
          contract =>
            SplitwellAcsStoreRowData(
              contract = contract
            )
        },
        mkFilter(splitwellCodegen.SplitwellInstallRequest.COMPANION)(co =>
          co.payload.provider == provider
        ) { contract =>
          SplitwellAcsStoreRowData(
            contract = contract,
            installUser = Some(PartyId.tryFromProtoPrimitive(contract.payload.user)),
          )
        },
        mkFilter(splitwellCodegen.SplitwellInstall.COMPANION)(co =>
          co.payload.provider == provider
        ) { contract =>
          SplitwellAcsStoreRowData(
            contract = contract,
            installUser = Some(PartyId.tryFromProtoPrimitive(contract.payload.user)),
          )
        },
        mkFilter(splitwellCodegen.TransferInProgress.COMPANION)(co =>
          co.payload.group.provider == provider
        ) { contract =>
          SplitwellAcsStoreRowData(
            contract = contract,
            paymentRequestCid = Some(contract.payload.reference),
          )
        },
        mkFilter(splitwellCodegen.Group.COMPANION)(co => co.payload.provider == provider) {
          contract =>
            SplitwellAcsStoreRowData(
              contract = contract,
              groupId = Some(contract.payload.id.unpack),
              groupOwner = Some(PartyId.tryFromProtoPrimitive(contract.payload.owner)),
            )
        },
        mkFilter(splitwellCodegen.GroupRequest.COMPANION)(co =>
          co.payload.group.provider == provider
        ) { contract =>
          SplitwellAcsStoreRowData(
            contract = contract,
            groupId = Some(contract.payload.group.id.unpack),
            groupOwner = Some(PartyId.tryFromProtoPrimitive(contract.payload.group.owner)),
          )
        },
        mkFilter(splitwellCodegen.GroupInvite.COMPANION)(co =>
          co.payload.group.provider == provider
        ) { contract =>
          SplitwellAcsStoreRowData(
            contract = contract,
            groupId = Some(contract.payload.group.id.unpack),
            groupOwner = Some(PartyId.tryFromProtoPrimitive(contract.payload.group.owner)),
          )
        },
        mkFilter(splitwellCodegen.AcceptedGroupInvite.COMPANION)(co =>
          co.payload.groupKey.provider == provider
        ) { contract =>
          SplitwellAcsStoreRowData(
            contract = contract,
            groupId = Some(contract.payload.groupKey.id.unpack),
            groupOwner = Some(PartyId.tryFromProtoPrimitive(contract.payload.groupKey.owner)),
          )
        },
        mkFilter(splitwellCodegen.BalanceUpdate.COMPANION)(co =>
          co.payload.group.provider == provider
        ) { contract =>
          SplitwellAcsStoreRowData(
            contract = contract,
            groupId = Some(contract.payload.group.id.unpack),
            groupOwner = Some(PartyId.tryFromProtoPrimitive(contract.payload.group.owner)),
          )
        },
        mkFilter(walletCodegen.AcceptedAppPayment.COMPANION)(co =>
          co.payload.provider == provider
        ) { contract =>
          SplitwellAcsStoreRowData(
            contract = contract
          )
        },
        mkFilter(walletCodegen.TerminatedAppPayment.COMPANION)(co =>
          co.payload.provider == provider
        ) { contract =>
          SplitwellAcsStoreRowData(
            contract = contract
          )
        },
      ),
    )
  }
}<|MERGE_RESOLUTION|>--- conflicted
+++ resolved
@@ -198,7 +198,6 @@
       templateJsonDecoder: TemplateJsonDecoder,
       close: CloseContext,
   ): SplitwellStore =
-<<<<<<< HEAD
     new DbSplitwellStore(
       key,
       domainConfig,
@@ -207,23 +206,8 @@
       retryProvider,
       domainMigrationInfo,
       participantId,
-    )
-=======
-    storage match {
-      case dbStorage: DbStorage =>
-        new DbSplitwellStore(
-          key,
-          domainConfig,
-          dbStorage,
-          loggerFactory,
-          retryProvider,
-          domainMigrationInfo,
-          participantId,
-          ingestionConfig,
-        )
-      case storageType => throw new RuntimeException(s"Unsupported storage type $storageType")
-    }
->>>>>>> d52ca10f
+      ingestionConfig,
+    )
 
   case class Key(
       providerParty: PartyId
