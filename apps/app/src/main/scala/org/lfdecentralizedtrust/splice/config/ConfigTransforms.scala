--- conflicted
+++ resolved
@@ -414,7 +414,6 @@
             .modify(_.map(portTransform(bump, _)))
         else conf
       ),
-<<<<<<< HEAD
       updateAllScanAppConfigs((name, conf) =>
         if (predicate(name))
           conf
@@ -422,20 +421,11 @@
             .modify(portTransform(bump, _))
             .focus(_.sequencerAdminClient)
             .modify(portTransform(bump, _))
+            .focus(_.mediatorAdminClient)
+            .modify(portTransform(bump, _))
             .focus(_.bftSequencers)
             .modify(_.map(_.focus(_.sequencerAdminClient).modify(portTransform(bump, _))))
         else conf
-=======
-      updateAllScanAppConfigs_(
-        _.focus(_.participantClient)
-          .modify(portTransform(bump, _))
-          .focus(_.sequencerAdminClient)
-          .modify(portTransform(bump, _))
-          .focus(_.mediatorAdminClient)
-          .modify(portTransform(bump, _))
-          .focus(_.bftSequencers)
-          .modify(_.map(_.focus(_.sequencerAdminClient).modify(portTransform(bump, _))))
->>>>>>> 8229d914
       ),
       updateAllValidatorConfigs((name, conf) =>
         if (predicate(name))
