package org.lfdecentralizedtrust.splice.integration.tests

import org.lfdecentralizedtrust.splice.codegen.java.splice.amulet.ValidatorRewardCoupon
import org.lfdecentralizedtrust.splice.codegen.java.splice.types.Round
import org.lfdecentralizedtrust.splice.console.LedgerApiExtensions.RichPartyId
import org.lfdecentralizedtrust.splice.integration.EnvironmentDefinition
import org.lfdecentralizedtrust.splice.integration.tests.SpliceTests.{
  IntegrationTestWithSharedEnvironment,
  SpliceTestConsoleEnvironment,
}
import org.lfdecentralizedtrust.tokenstandard.transferinstruction
import com.daml.nonempty.NonEmpty
import com.digitalasset.canton.admin.api.client.commands.TopologyAdminCommands.Write.GenerateTransactions
import com.digitalasset.canton.config.RequireTypes.PositiveInt
import com.digitalasset.canton.crypto.*
import com.digitalasset.canton.data.CantonTimestamp
import com.digitalasset.canton.topology.admin.grpc.TopologyStoreId
import com.digitalasset.canton.topology.transaction.*
import com.digitalasset.canton.util.HexString
import com.digitalasset.canton.version.ProtocolVersion
import org.lfdecentralizedtrust.splice.util.WalletTestUtil

import java.nio.file.Files
import java.time.Duration
import scala.concurrent.duration.*

@org.lfdecentralizedtrust.splice.util.scalatesttags.SpliceAmulet_0_1_9
class RecoverExternalPartyIntegrationTest
    extends IntegrationTestWithSharedEnvironment
    with ExternallySignedPartyTestUtil
    with TokenStandardTest
    with WalletTestUtil {

  override def environmentDefinition: EnvironmentDefinition =
    EnvironmentDefinition.simpleTopology1Sv(this.getClass.getSimpleName)

  override protected lazy val sanityChecksIgnoredRootCreates = Seq(
    ValidatorRewardCoupon.TEMPLATE_ID_WITH_PACKAGE_ID
  )

  override lazy val sanityChecksIgnoredRootExercises = Seq(
    (ValidatorRewardCoupon.TEMPLATE_ID_WITH_PACKAGE_ID, "Archive")
  )

  "External parties can recover from key" in { implicit env =>
    // Canton endpoint is kinda slow for this so we only resolve it once.
    val synchronizerId = decentralizedSynchronizerId

    val onboarding @ OnboardingResult(aliceParty, alicePublicKey, alicePrivateKey) =
      onboardExternalParty(aliceValidatorBackend, Some("aliceExternal"))

    aliceValidatorWalletClient.tap(5000.0)

    createAndAcceptExternalPartySetupProposal(
      aliceValidatorBackend,
      onboarding,
      verboseHashing = true,
    )

    actAndCheck(
      "Transfer 2000.0 to Alice via Token Standard", {
        executeTransferViaTokenStandard(
          aliceValidatorBackend.participantClientWithAdminToken,
          RichPartyId.local(aliceValidatorBackend.getValidatorPartyId()),
          aliceParty,
          BigDecimal(2000.0),
          transferinstruction.v1.definitions.TransferFactoryWithChoiceContext.TransferKind.Direct,
        )
      },
    )(
      "Alice (external party) has received the 2000.0 Amulet",
      _ => {
        aliceValidatorBackend
          .getExternalPartyBalance(aliceParty)
          .totalUnlockedCoin shouldBe "2000.0000000000"
      },
    )

    val signedTx = clue("Sign PartyToParticipant to migrate to bob's validator") {

      val partyToParticipant = PartyToParticipant
        .create(
          partyId = aliceParty,
          threshold = PositiveInt.one,
          participants = Seq(
            HostingParticipant(
              bobValidatorBackend.participantClient.id,
              ParticipantPermission.Confirmation,
            )
          ),
        )
        .value

      val txs = bobValidatorBackend.participantClient.topology.transactions.generate(
        Seq(
          GenerateTransactions.Proposal(
            partyToParticipant,
            TopologyStoreId.Synchronizer(synchronizerId),
          )
        )
      )

      val signedTxs = txs.map(sign(_, alicePrivateKey))

      // Note: This only signs it does not upload.
      bobValidatorBackend.participantClient.topology.transactions.sign(
        signedTxs,
        TopologyStoreId.Synchronizer(synchronizerId),
        signedBy = Seq(bobValidatorBackend.participantClient.id.fingerprint),
      )

    }

    val rewardCid =
      clue("Create a contract that will be included in the ACS import and can easily be archived") {
        // ValidatorRewardCoupon just acts as an example that we can easily create and easily archive
        // as it only has a single signatory and an observer.
        sv1Backend.participantClientWithAdminToken.ledger_api_extensions.commands
          .submitWithResult(
            userId = sv1Backend.config.ledgerApiUser,
            actAs = Seq(dsoParty),
            readAs = Seq.empty,
            update = new ValidatorRewardCoupon(
              dsoParty.toProtoPrimitive,
              aliceParty.toProtoPrimitive,
              BigDecimal(42.0).bigDecimal,
              new Round(0),
            ).create,
          )
          .contractId
      }

    bobValidatorBackend.participantClient.synchronizers.disconnect_all()

    val partyMigrationTime = clue("Submit PartyToParticipant") {
      // Bob is disconnected so we have to submit the transaction through another participant.
      // Any participant works here.
      // If users don't have access to another one, they could:
      // 1. Migrate to a fresh participant and submit the topology transaction from that. Given that it is a new participant if it blows up due to concurrent activity
      //    they can just reset it and try again.
      // 2. Spin up a temporary one just for submitting the topology transaction although that is difficult in practice on mainnet.
      // 3. Ask any of the other validators to submit it for them.
      // While in theory we could allow submitting it through SV participants via scan, rate limiting that
      // is a bit tricky so we don't invest into that for now given that with online party migration this
      // will be less of an issue.
      sv1Backend.participantClient.topology.transactions
        .load(signedTx, TopologyStoreId.Synchronizer(synchronizerId))
      clue("PartyToParticipant transaction gets sequenced") {
        eventually() {
          val topologyTx = sv1Backend.participantClient.topology.party_to_participant_mappings
            .list(synchronizerId, filterParty = aliceParty.filterString)
            .loneElement
          topologyTx.item.participants.loneElement.participantId shouldBe bobValidatorBackend.participantClient.id
          topologyTx.context.validFrom
        }
      }
    }

    clue("Use a contract in the ACS before bob imports the ACS") {
      // Note: This blows up if Bob is not disconnected while the party to participant
      // change becomes valid as it does not yet know about the contract.
      sv1Backend.participantClientWithAdminToken.ledger_api_extensions.commands.submitWithResult(
        userId = sv1Backend.config.ledgerApiUser,
        actAs = Seq(dsoParty),
        readAs = Seq.empty,
        update = rewardCid.exerciseArchive(),
      )
    }

    clue("Import the ACS to bob's validator") {
      // This can fail if sv1 participant is not yet ready to serve the ACS at that timestamp.
      val acsSnapshot = eventuallySucceeds() {
        sv1ScanBackend.getAcsSnapshot(aliceParty, Some(partyMigrationTime))
      }
      val acsSnapshotFile = Files.createTempFile("acs", ".snapshot")
      Files.write(acsSnapshotFile, acsSnapshot.toByteArray())
      bobValidatorBackend.participantClient.repair.import_acs_old(acsSnapshotFile.toString)
      bobValidatorBackend.participantClient.synchronizers.reconnect_all()
    }

    // Tap so we have money for creating the preapproval
    bobValidatorWalletClient.tap(5000.0)
    createTransferPreapprovalIfNotExists(bobValidatorWalletClient)

    // Grant rights to bob's validator backend the rights to prepare transactions
    // and submit signed on behalf of the party.
    bobValidatorBackend.participantClientWithAdminToken.ledger_api.users.rights.grant(
      bobValidatorBackend.getValidatorUserInfo().userName,
      actAs = Set(aliceParty),
    )

    // Create new ValidatorRight and preapprovals.
    // This is required so:
    // 1. Bob can collect validator rewards for that party.
    // 2. Bob can renew preapprovals, the old one will eventually just expire.
    // 3. Spin up our stores and ingestion for the external party.
    createAndAcceptExternalPartySetupProposal(
      bobValidatorBackend,
      onboarding,
      verboseHashing = true,
    )

    eventually() {
      bobValidatorBackend
        .getExternalPartyBalance(aliceParty)
        .totalUnlockedCoin shouldBe "2000.0000000000"
    }

    // Check that alice can transfer through bob's node
    val prepareSend =
      bobValidatorBackend.prepareTransferPreapprovalSend(
        aliceParty,
        bobValidatorBackend.getValidatorUserInfo().primaryParty,
        BigDecimal(1000.0),
        CantonTimestamp.now().plus(Duration.ofHours(24)),
        0L,
        Some("transfer-command-description"),
        verboseHashing = true,
      )
    val (updateId, _) = actAndCheck(timeUntilSuccess = 60.seconds)(
      "Submit signed TransferCommand creation",
      bobValidatorBackend.submitTransferPreapprovalSend(
        aliceParty,
        prepareSend.transaction,
        HexString.toHexString(
          crypto(env.executionContext)
            .signBytes(
              HexString.parseToByteString(prepareSend.txHash).value,
              alicePrivateKey.asInstanceOf[SigningPrivateKey],
              usage = SigningKeyUsage.ProtocolOnly,
            )
            .value
            .toProtoV30
            .signature
        ),
        publicKeyAsHexString(alicePublicKey),
      ),
    )(
      "validator automation completes transfer",
      _ => {
        BigDecimal(
          bobValidatorBackend
            .getExternalPartyBalance(aliceParty)
            .totalUnlockedCoin
        ) should beAround(
          BigDecimal(2000 - 1000 - 16.0 - 6.0 /* 16 output fees, 6.0 sender change fees */ )
        )
      },
    )
  }

  def sign(
      tx: TopologyTransaction[TopologyChangeOp, TopologyMapping],
      privateKey: PrivateKey,
  )(implicit
      env: SpliceTestConsoleEnvironment
  ): SignedTopologyTransaction[TopologyChangeOp, TopologyMapping] = {
    val sig = crypto(env.executionContext)
      .sign(
        hash = tx.hash.hash,
        signingKey = privateKey.asInstanceOf[SigningPrivateKey],
        usage = SigningKeyUsage.ProtocolOnly,
      )
      .value
<<<<<<< HEAD
    SignedTopologyTransaction.withTopologySignatures(
=======
    SignedTopologyTransaction.tryCreate(
>>>>>>> 8d6ad26a
      tx,
      NonEmpty(Seq, SingleTransactionSignature(tx.hash, sig): TopologyTransactionSignature),
      isProposal = false,
      ProtocolVersion.v34,
    )
  }
}<|MERGE_RESOLUTION|>--- conflicted
+++ resolved
@@ -262,11 +262,7 @@
         usage = SigningKeyUsage.ProtocolOnly,
       )
       .value
-<<<<<<< HEAD
     SignedTopologyTransaction.withTopologySignatures(
-=======
-    SignedTopologyTransaction.tryCreate(
->>>>>>> 8d6ad26a
       tx,
       NonEmpty(Seq, SingleTransactionSignature(tx.hash, sig): TopologyTransactionSignature),
       isProposal = false,
