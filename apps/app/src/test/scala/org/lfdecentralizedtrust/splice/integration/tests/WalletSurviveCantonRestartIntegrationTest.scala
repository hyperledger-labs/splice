package org.lfdecentralizedtrust.splice.integration.tests

import com.digitalasset.canton.console.CommandFailure
import com.digitalasset.canton.logging.SuppressionRule
import org.lfdecentralizedtrust.splice.integration.EnvironmentDefinition
import org.lfdecentralizedtrust.splice.integration.tests.SpliceTests.IntegrationTest
import org.lfdecentralizedtrust.splice.util.{ProcessTestUtil, StandaloneCanton, WalletTestUtil}
import org.slf4j.event.Level

import scala.concurrent.duration.*

class WalletSurviveCantonRestartIntegrationTest
    extends IntegrationTest
    with ProcessTestUtil
    with StandaloneCanton
    with WalletTestUtil {

<<<<<<< HEAD
  override def dbsSuffix = "wallet_survive_canton_restart"
  val dbName = s"participant_alice_validator_${dbsSuffix}"
  override def usesDbs = Seq(dbName) ++ super.usesDbs

  override def environmentDefinition: SpliceEnvironmentDefinition = {
    EnvironmentDefinition
      .simpleTopology1SvWithLocalValidator(this.getClass.getSimpleName)
=======
  val includeTestResourcesPath: File = testResourcesPath / "include"

  val cantonArgs: Seq[File] = Seq(
    includeTestResourcesPath / "validator-participant.conf",
    includeTestResourcesPath / "self-hosted-validator-disable-json-api.conf",
    includeTestResourcesPath / "self-hosted-validator-participant-postgres-storage.conf",
    includeTestResourcesPath / "storage-postgres.conf",
  )
  val cantonExtraConfig: Seq[String] =
    Seq(
      "canton.participants.validatorParticipant.ledger-api.port=7501",
      "canton.participants.validatorParticipant.admin-api.port=7502",
      "canton.participants.validatorParticipant.sequencer-client.use-new-connection-pool=true",
    )

  override protected def extraPortsToWaitFor: Seq[(String, Int)] = Seq(
    ("ParticipantLedgerApi", 7501),
    ("ParticipantAdminApi", 7502),
  )

  override def environmentDefinition: SpliceEnvironmentDefinition = {
    EnvironmentDefinition
      .simpleTopology1Sv(this.getClass.getSimpleName)
      .withPreSetup(_ => ())
      .addConfigTransforms(
        (_, conf) => ConfigTransforms.bumpSelfHostedParticipantPortsBy(2000)(conf),
        (_, conf) =>
          ConfigTransforms.updateAllValidatorConfigs { case (name, config) =>
            if (name == "aliceValidatorBackend") {
              import monocle.macros.syntax.lens.*
              config.focus(_.parameters.enabledFeatures.newSequencerConnectionPool).replace(true)
            } else {
              config
            }
          }(conf),
      )
      // Do not allocate validator users here, as we deal with all of them manually
      .withAllocatedUsers(extraIgnoredValidatorPrefixes = Seq(""))
      .withManualStart
>>>>>>> 61d01dc1
      // TODO(#979) Consider removing this once domain config updates are less disruptive to carefully-timed batching tests.
      .withSequencerConnectionsFromScanDisabled()
  }

  "Wallet" should {
    "survive Canton restarts" in { implicit env =>
      initDso()
      clue("First run of Canton participant") {
        withCanton(
          Seq(
            testResourcesPath / "standalone-participant-extra.conf",
          ),
          Seq.empty,
          "wallet-survive-canton-restarts-1",
          "EXTRA_PARTICIPANT_ADMIN_USER" -> aliceValidatorLocalBackend.config.ledgerApiUser,
          "EXTRA_PARTICIPANT_DB" -> dbName,
        ) {
          aliceValidatorLocalBackend.startSync()
          actAndCheck(
            "Onboard wallet user",
            onboardWalletUser(aliceWalletClient, aliceValidatorLocalBackend),
          )(
            "We can tap and list",
            _ => {
              aliceWalletClient.tap(1)
              aliceWalletClient.list()
            },
          )
        }
      }
      clue("Second run of Canton participant") {
        withCanton(
          Seq(
            testResourcesPath / "standalone-participant-extra.conf",
          ),
          Seq.empty,
          "wallet-survive-canton-restarts-2",
          "EXTRA_PARTICIPANT_ADMIN_USER" -> aliceValidatorLocalBackend.config.ledgerApiUser,
          "EXTRA_PARTICIPANT_DB" -> dbName,
        ) {
          clue("We can tap and list after Canton restart and domain reconnection") {
            loggerFactory.assertLogsSeq(SuppressionRule.LevelAndAbove(Level.WARN))(
              {
                // Due to the circuit breaker kicking in, this might take a bit longer to succeed after some failures due to the disconnect
                // Disable suppressErrors to avoid nested loggerFactory calls
                eventuallySucceeds(2.minutes, suppressErrors = false) {
                  aliceWalletClient.tap(2)
                }
                aliceWalletClient.list()
              },
              logEntries => {
                forAtMost(1, logEntries) { logEntry =>
                  logEntry.message should include(
                    "Circuit breaker treasury tripped after 20 failures"
                  )
                }
              },
            )
          }
        }
      }
      clue("Check we're connecting to the correct (now disconnected) participant") {
        // This tap will fail in one of two ways:
        // 1. If this tap hits the first batch in the wallet after the disconnect, it will fail immediately with an IO exception.
        // 2. Alternatively, sometimes the wallet tries to merge the amulets before we kill canton, but we then kill it, which causes the
        //    treasury service to be blocked waiting for ingestion of the merge. In this case, this tap will just get queued and eventually
        //    time out at the pekko-http server.
        // Both failures lead to a CommandFailure exception here.
        // Timeouts log as WARN, so those need to be suppressed too.
        loggerFactory.suppressWarningsAndErrors(
          an[CommandFailure] should be thrownBy aliceWalletClient.tap(3)
        )
      }
    }

  }

}<|MERGE_RESOLUTION|>--- conflicted
+++ resolved
@@ -2,6 +2,7 @@
 
 import com.digitalasset.canton.console.CommandFailure
 import com.digitalasset.canton.logging.SuppressionRule
+import org.lfdecentralizedtrust.splice.config.ConfigTransforms
 import org.lfdecentralizedtrust.splice.integration.EnvironmentDefinition
 import org.lfdecentralizedtrust.splice.integration.tests.SpliceTests.IntegrationTest
 import org.lfdecentralizedtrust.splice.util.{ProcessTestUtil, StandaloneCanton, WalletTestUtil}
@@ -15,7 +16,6 @@
     with StandaloneCanton
     with WalletTestUtil {
 
-<<<<<<< HEAD
   override def dbsSuffix = "wallet_survive_canton_restart"
   val dbName = s"participant_alice_validator_${dbsSuffix}"
   override def usesDbs = Seq(dbName) ++ super.usesDbs
@@ -23,49 +23,17 @@
   override def environmentDefinition: SpliceEnvironmentDefinition = {
     EnvironmentDefinition
       .simpleTopology1SvWithLocalValidator(this.getClass.getSimpleName)
-=======
-  val includeTestResourcesPath: File = testResourcesPath / "include"
-
-  val cantonArgs: Seq[File] = Seq(
-    includeTestResourcesPath / "validator-participant.conf",
-    includeTestResourcesPath / "self-hosted-validator-disable-json-api.conf",
-    includeTestResourcesPath / "self-hosted-validator-participant-postgres-storage.conf",
-    includeTestResourcesPath / "storage-postgres.conf",
-  )
-  val cantonExtraConfig: Seq[String] =
-    Seq(
-      "canton.participants.validatorParticipant.ledger-api.port=7501",
-      "canton.participants.validatorParticipant.admin-api.port=7502",
-      "canton.participants.validatorParticipant.sequencer-client.use-new-connection-pool=true",
-    )
-
-  override protected def extraPortsToWaitFor: Seq[(String, Int)] = Seq(
-    ("ParticipantLedgerApi", 7501),
-    ("ParticipantAdminApi", 7502),
-  )
-
-  override def environmentDefinition: SpliceEnvironmentDefinition = {
-    EnvironmentDefinition
-      .simpleTopology1Sv(this.getClass.getSimpleName)
-      .withPreSetup(_ => ())
-      .addConfigTransforms(
-        (_, conf) => ConfigTransforms.bumpSelfHostedParticipantPortsBy(2000)(conf),
-        (_, conf) =>
-          ConfigTransforms.updateAllValidatorConfigs { case (name, config) =>
-            if (name == "aliceValidatorBackend") {
-              import monocle.macros.syntax.lens.*
-              config.focus(_.parameters.enabledFeatures.newSequencerConnectionPool).replace(true)
-            } else {
-              config
-            }
-          }(conf),
+      .withSequencerConnectionsFromScanDisabled()
+      .addConfigTransforms((_, conf) =>
+        ConfigTransforms.updateAllValidatorConfigs { case (name, config) =>
+          if (name == "aliceValidatorLocalBackend") {
+            import monocle.macros.syntax.lens.*
+            config.focus(_.parameters.enabledFeatures.newSequencerConnectionPool).replace(true)
+          } else {
+            config
+          }
+        }(conf)
       )
-      // Do not allocate validator users here, as we deal with all of them manually
-      .withAllocatedUsers(extraIgnoredValidatorPrefixes = Seq(""))
-      .withManualStart
->>>>>>> 61d01dc1
-      // TODO(#979) Consider removing this once domain config updates are less disruptive to carefully-timed batching tests.
-      .withSequencerConnectionsFromScanDisabled()
   }
 
   "Wallet" should {
@@ -74,7 +42,7 @@
       clue("First run of Canton participant") {
         withCanton(
           Seq(
-            testResourcesPath / "standalone-participant-extra.conf",
+            testResourcesPath / "standalone-participant-extra.conf"
           ),
           Seq.empty,
           "wallet-survive-canton-restarts-1",
@@ -97,9 +65,11 @@
       clue("Second run of Canton participant") {
         withCanton(
           Seq(
-            testResourcesPath / "standalone-participant-extra.conf",
+            testResourcesPath / "standalone-participant-extra.conf"
           ),
-          Seq.empty,
+          Seq(
+            "canton.participants.validatorParticipant.sequencer-client.use-new-connection-pool=true"
+          ),
           "wallet-survive-canton-restarts-2",
           "EXTRA_PARTICIPANT_ADMIN_USER" -> aliceValidatorLocalBackend.config.ledgerApiUser,
           "EXTRA_PARTICIPANT_DB" -> dbName,
