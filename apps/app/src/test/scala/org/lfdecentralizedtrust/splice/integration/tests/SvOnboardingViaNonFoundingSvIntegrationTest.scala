--- conflicted
+++ resolved
@@ -133,18 +133,9 @@
               .value
               .sequencerConnections
               .connections
-<<<<<<< HEAD
-              .toIndexedSeq
-              .loneElement match {
-              case GrpcSequencerConnection(endpoints, _, _, _, _) =>
-                endpoints.toIndexedSeq.loneElement shouldBe LocalSynchronizerNode.toEndpoint(
-                  sv2Backend.config.localSynchronizerNode.value.sequencer.internalApi
-                )
-            }
-=======
               .forgetNE
               .map {
-                inside(_) { case GrpcSequencerConnection(endpoints, _, _, _) =>
+                inside(_) { case GrpcSequencerConnection(endpoints, _, _, _, _) =>
                   endpoints.forgetNE.loneElement
                 }
               }
@@ -159,7 +150,6 @@
             sv2Backend.participantClient.synchronizers.is_connected(
               decentralizedSynchronizerAlias
             ) shouldBe true
->>>>>>> c1b16004
           }
         }
         actAndCheck(
