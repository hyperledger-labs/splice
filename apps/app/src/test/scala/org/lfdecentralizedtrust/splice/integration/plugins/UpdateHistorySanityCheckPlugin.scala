--- conflicted
+++ resolved
@@ -132,7 +132,6 @@
     val founder = founders.loneElement
     val founderHistory = paginateHistory(founder, None, Chain.empty).toVector
     forAll(others) { otherScan =>
-<<<<<<< HEAD
       withClue(s"Comparing ${otherScan.name} to ${founder.name}") {
         val otherScanHistory = paginateHistory(otherScan, None, Chain.empty).toVector
         // One of them might be more advanced than the other.
@@ -142,30 +141,14 @@
           .take(minSize)
         val founderComparable = founderHistory
           .take(minSize)
-        val different = otherComparable.zipWithIndex.collect {
-          case (otherItem, idx) if founderComparable(idx) != otherItem =>
-            otherItem -> founderComparable(idx)
-        }
+        val different = otherComparable
+          .zip(founderComparable)
+          .collect {
+            case (otherItem, founderItem) if founderItem != otherItem =>
+              otherItem -> founderItem
+          }
         different should be(empty)
       }
-=======
-      val otherScanHistory = paginateHistory(otherScan, None, Chain.empty).toVector
-      // One of them might be more advanced than the other.
-      // That's fine, we mostly want to check that backfilling works as expected.
-      val minSize = Math.min(founderHistory.size, otherScanHistory.size)
-      val otherComparable = otherScanHistory
-        .take(minSize)
-      val founderComparable = founderHistory
-        .take(minSize)
-      val different = otherComparable
-        .zip(founderComparable)
-        .collect {
-          case (otherItem, founderItem) if founderItem != otherItem =>
-            otherItem -> founderItem
-        }
-
-      different should be(empty)
->>>>>>> a3cbefca
     }
   }
 
