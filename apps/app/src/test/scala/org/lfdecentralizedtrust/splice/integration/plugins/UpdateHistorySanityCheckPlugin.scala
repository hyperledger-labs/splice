package org.lfdecentralizedtrust.splice.integration.plugins

import cats.data.Chain
import com.daml.ledger.javaapi.data.Identifier
import org.lfdecentralizedtrust.splice.config.ConfigTransforms.updateAllScanAppConfigs_
import org.lfdecentralizedtrust.splice.config.SpliceConfig
import org.lfdecentralizedtrust.splice.console.ScanAppBackendReference
import org.lfdecentralizedtrust.splice.environment.SpliceEnvironment
import org.lfdecentralizedtrust.splice.http.v0.definitions.DamlValueEncoding.members.CompactJson
import org.lfdecentralizedtrust.splice.http.v0.definitions.{AcsResponse, UpdateHistoryItemV2}
import org.lfdecentralizedtrust.splice.http.v0.definitions.UpdateHistoryItemV2.members
import org.lfdecentralizedtrust.splice.http.v0.definitions.UpdateHistoryReassignment.Event.members as reassignmentMembers
import org.lfdecentralizedtrust.splice.integration.tests.SpliceTests.SpliceTestConsoleEnvironment
import org.lfdecentralizedtrust.splice.scan.automation.AcsSnapshotTrigger
import org.lfdecentralizedtrust.splice.util.{QualifiedName, TriggerTestUtil}
import com.digitalasset.canton.ScalaFuturesWithPatience
import com.digitalasset.canton.data.CantonTimestamp
import com.digitalasset.canton.integration.EnvironmentSetupPlugin
import com.digitalasset.canton.logging.SuppressingLogger
import com.digitalasset.canton.tracing.TraceContext
import org.lfdecentralizedtrust.splice.store.UpdateHistory.BackfillingState
import org.scalatest.{Inspectors, LoneElement}
import org.scalatest.concurrent.Eventually
import org.scalatest.matchers.should.Matchers
import org.scalatest.time.{Millis, Span}

import java.io.File
import scala.annotation.tailrec
import scala.collection.mutable
import scala.concurrent.duration.*
import scala.sys.process.ProcessLogger
import scala.util.Try
import scala.util.control.NonFatal

/** Runs `scripts/scan-txlog/scan_txlog.py`, to make sure that we have no transactions that would break it.
  *
  * @param ignoredRootCreates some tests create contracts directly via ledger_api_extensions.commands.
  *                            This is a list of TemplateIds that are created in such a way,
  *                            which won't cause an error in the script.
  */
class UpdateHistorySanityCheckPlugin(
    ignoredRootCreates: Seq[Identifier],
    ignoredRootExercises: Seq[(Identifier, String)],
<<<<<<< HEAD
    skipAcsSnapshotChecks: Boolean,
    protected val loggerFactory: NamedLoggerFactory,
=======
    protected val loggerFactory: SuppressingLogger,
>>>>>>> 8229d914
) extends EnvironmentSetupPlugin[SpliceConfig, SpliceEnvironment]
    with Matchers
    with Eventually
    with Inspectors
    with ScalaFuturesWithPatience
    with LoneElement {

  override def beforeEnvironmentCreated(config: SpliceConfig): SpliceConfig = {
    updateAllScanAppConfigs_(config => config.copy(enableForcedAcsSnapshots = true))(
      super.beforeEnvironmentCreated(config)
    )
  }

  override def beforeEnvironmentDestroyed(
      config: SpliceConfig,
      environment: SpliceTestConsoleEnvironment,
  ): Unit = {
    TraceContext.withNewTraceContext("beforeEnvironmentDestroyed") { implicit tc =>
      // A scan might not be initialized if the test uses `manualStart` and it wasn't ever started.
      val initializedScans = environment.scans.local.filter(scan => scan.is_initialized)
      logger.debug(s"Checking update histories for ${initializedScans.map(_.name)}")

      TriggerTestUtil
        .setTriggersWithin(
          triggersToPauseAtStart = initializedScans.map(scan =>
            // prevent races with the trigger when taking the forced manual snapshot
            scan.automation.trigger[AcsSnapshotTrigger]
          ),
          triggersToResumeAtStart = Seq(),
        ) {
          // This flag should have the same value on all scans
          if (initializedScans.exists(_.config.updateHistoryBackfillEnabled)) {
            initializedScans.foreach(waitUntilBackfillingComplete)
            compareHistories(initializedScans)
            if (!skipAcsSnapshotChecks) {
              compareSnapshots(initializedScans)
            }
            initializedScans.foreach(checkScanTxLogScript)
          } else {
            // Just call the /updates endpoint, make sure whatever happened in the test doesn't blow it up,
            // and that pagination works as intended.
            // Without backfilling, history only works on the founding SV
            initializedScans.filter(_.config.isFirstSv).foreach(checkScanTxLogScript)
          }
        }
    }
  }

  @tailrec
  private def paginateHistory(
      scan: ScanAppBackendReference,
      after: Option[(Long, String)],
      acc: Chain[UpdateHistoryItemV2],
  ): Chain[UpdateHistoryItemV2] = {
    val result = scan.getUpdateHistory(10, after, encoding = CompactJson)
    val newAcc = acc ++ Chain.fromSeq(result)
    result.lastOption match {
      case None => acc // done
      case Some(members.UpdateHistoryTransactionV2(last)) =>
        paginateHistory(
          scan,
          Some((last.migrationId, last.recordTime)),
          newAcc,
        )
      case Some(members.UpdateHistoryReassignment(last)) =>
        last.event match {
          case reassignmentMembers.UpdateHistoryAssignment(event) =>
            paginateHistory(
              scan,
              Some((event.migrationId, last.recordTime)),
              newAcc,
            )
          case reassignmentMembers.UpdateHistoryUnassignment(event) =>
            paginateHistory(
              scan,
              Some((event.migrationId, last.recordTime)),
              newAcc,
            )
        }
    }
  }

  private def compareHistories(
      scans: Seq[ScanAppBackendReference]
  ): Unit = {
    val (founders, others) = scans.partition(_.config.isFirstSv)
    val founder = founders.loneElement
    val founderHistory = paginateHistory(founder, None, Chain.empty).toVector
    forAll(others) { otherScan =>
      withClue(s"Comparing ${otherScan.name} to ${founder.name}") {
        val otherScanHistory = paginateHistory(otherScan, None, Chain.empty).toVector
        // One of them might be more advanced than the other.
        // That's fine, we mostly want to check that backfilling works as expected.
        val minSize = Math.min(founderHistory.size, otherScanHistory.size)
        val otherComparable = otherScanHistory
          .take(minSize)
        val founderComparable = founderHistory
          .take(minSize)
        val different = otherComparable.zipWithIndex.collect {
          case (otherItem, idx) if founderComparable(idx) != otherItem =>
            otherItem -> founderComparable(idx)
        }
        different should be(empty)
      }
    }
  }

  private def checkScanTxLogScript(scan: ScanAppBackendReference)(implicit tc: TraceContext) = {
    val snapshotRecordTime = scan.forceAcsSnapshotNow()
    val amuletRules = scan.getAmuletRules()
    val amuletIncludesFees: Boolean =
      amuletRules.contract.payload.configSchedule.initialValue.packageConfig.amulet
        .split("\\.")
        .toList match {
        case major :: minor :: patch :: _ =>
          major.toInt == 0 && minor.toInt == 1 && patch.toInt <= 13
        case _ =>
          throw new IllegalArgumentException(
            s"Amulet package version is ${amuletRules.contract.payload.configSchedule.initialValue.packageConfig.amulet}, which is not x.y.z"
          )
      }
    // some tests have temporary participants, so the request won't always manage to resolve package support
    val compareBalancesWithTotalSupply = loggerFactory.suppressWarningsAndErrors(
      Try(scan.lookupInstrument("Amulet")).toOption.flatten.flatMap(_.totalSupply).isDefined
    )

    val readLines = mutable.Buffer[String]()
    val errorProcessor = ProcessLogger(line => readLines.append(line))
    val csvTempFile = File.createTempFile("scan_txlog", ".csv")
    // The script fails if the file already exists so delete it here.
    csvTempFile.delete()
    try {
      scala.sys.process
        .Process(
          Seq(
            "python",
            "scripts/scan-txlog/scan_txlog.py",
            scan.httpClientConfig.url.toString(),
            "--loglevel",
            "DEBUG",
            "--report-output",
            csvTempFile.toString,
            "--scan-balance-assertions",
            "--stop-at-record-time",
            snapshotRecordTime.toInstant.toString,
            "--compare-acs-with-snapshot",
            snapshotRecordTime.toInstant.toString,
          ) ++ Option
            .when(amuletIncludesFees)("--subtract-holding-fees-per-round")
            .toList ++ Option
            .when(compareBalancesWithTotalSupply && !amuletIncludesFees)(
              "--compare-balances-with-total-supply"
            )
            .toList ++ ignoredRootCreates.flatMap { templateId =>
            Seq("--ignore-root-create", QualifiedName(templateId).toString)
          } ++ ignoredRootExercises.flatMap { case (templateId, choice) =>
            Seq("--ignore-root-exercise", s"${QualifiedName(templateId).toString}:$choice")
          }
        )
        .!(errorProcessor)
    } catch {
      case NonFatal(ex) =>
        logger.error("Failed to run scan_txlog.py. Dumping output.", ex)
        readLines.foreach(logger.error(_))
        throw new RuntimeException("scan_txlog.py failed.", ex)
    }

    withClue(readLines) {
      val lines = readLines.filter { log =>
        log.contains("ERROR:") || log.contains("WARNING:")
      }
      if (lines.nonEmpty) {
        logger.error(s"${this.getClass} contains errors: $lines, exiting test.")
        sys.exit(1)
      }
      lines should be(empty)
      forExactly(1, readLines) { line =>
        line should include("Reached end of stream")
      }
    }
  }

  private def waitUntilBackfillingComplete(
      scan: ScanAppBackendReference
  )(implicit tc: TraceContext): Unit = {
    if (scan.config.updateHistoryBackfillEnabled) {
      // Backfilling is initialized by ScanHistoryBackfillingTrigger, which should take 1-2 trigger invocations
      // to complete.
      // Most integration tests use config transforms to reduce the polling interval to 1sec,
      // but some tests might not use the transforms and end up with the default long polling interval.
      val estimatedTimeUntilBackfillingComplete =
        2 * scan.config.automation.pollingInterval.underlying + 5.seconds

      if (estimatedTimeUntilBackfillingComplete > 30.seconds) {
        logger.warn(
          s"Scan ${scan.name} has a long polling interval of ${scan.config.automation.pollingInterval.underlying}. " +
            "Please disable UpdateHistorySanityCheckPlugin for this test or reduce the polling interval to avoid long waits."
        )
      }

      withClue(s"Waiting for backfilling to complete on ${scan.name}") {
        val patienceConfigForBackfillingInit: PatienceConfig =
          PatienceConfig(
            timeout = estimatedTimeUntilBackfillingComplete,
            interval = Span(100, Millis),
          )
        eventually {
          scan.automation.store.updateHistory
            .getBackfillingState()
            .futureValue should be(BackfillingState.Complete)
        }(
          patienceConfigForBackfillingInit,
          implicitly[org.scalatest.enablers.Retrying[org.scalatest.Assertion]],
          implicitly[org.scalactic.source.Position],
        )
      }
    } else {
      logger.debug("Backfilling is disabled, skipping wait.")
    }
  }

  private def compareSnapshots(scans: Seq[ScanAppBackendReference]) = {
    val (founders, others) = scans.partition(_.config.isFirstSv)
    val founder = founders.loneElement
    val founderSnapshots = getAllSnapshots(founder, CantonTimestamp.MaxValue, Nil)
    forAll(others) { otherScan =>
      withClue(s"Comparing ${otherScan.name} to ${founder.name}") {
        val otherScanSnapshots = getAllSnapshots(otherScan, CantonTimestamp.MaxValue, Nil)
        // One of them might have more snapshots than the other.
        val minSize = Math.min(founderSnapshots.size, otherScanSnapshots.size)
        val otherComparable = otherScanSnapshots.take(minSize).map(toComparableSnapshot)
        val founderComparable = founderSnapshots.take(minSize).map(toComparableSnapshot)
        val different = otherComparable.zipWithIndex.collect {
          case (otherItem, idx) if founderComparable(idx) != otherItem =>
            (idx, otherItem, founderComparable(idx))
        }
        different should be(empty)
      }
    }
  }

  private def toComparableSnapshot(acsResponse: AcsResponse) = {
    acsResponse.copy(createdEvents =
      acsResponse.createdEvents.map(_.copy(eventId = "different across nodes"))
    )
  }

  private def getAllSnapshots(
      scan: ScanAppBackendReference,
      before: CantonTimestamp,
      acc: List[AcsResponse],
  ): List[AcsResponse] = {
    val acsSnapshotPeriodHours = scan.config.acsSnapshotPeriodHours
    val migrationId = scan.config.domainMigrationId
    scan.getDateOfMostRecentSnapshotBefore(before, migrationId) match {
      case Some(snapshotDate) =>
        val snapshot = scan
          .getAcsSnapshotAt(
            CantonTimestamp.assertFromInstant(snapshotDate.toInstant),
            migrationId,
            pageSize = 1000,
          )
          .getOrElse(throw new IllegalStateException("Snapshot must exist by this point"))
        getAllSnapshots(
          scan,
          CantonTimestamp.assertFromInstant(
            // +1 second because it's < date, instead of <= date
            snapshotDate.minusHours(acsSnapshotPeriodHours.toLong).plusSeconds(1L).toInstant
          ),
          snapshot :: acc,
        )
      case None =>
        acc
    }
  }
}<|MERGE_RESOLUTION|>--- conflicted
+++ resolved
@@ -41,12 +41,8 @@
 class UpdateHistorySanityCheckPlugin(
     ignoredRootCreates: Seq[Identifier],
     ignoredRootExercises: Seq[(Identifier, String)],
-<<<<<<< HEAD
     skipAcsSnapshotChecks: Boolean,
-    protected val loggerFactory: NamedLoggerFactory,
-=======
     protected val loggerFactory: SuppressingLogger,
->>>>>>> 8229d914
 ) extends EnvironmentSetupPlugin[SpliceConfig, SpliceEnvironment]
     with Matchers
     with Eventually
