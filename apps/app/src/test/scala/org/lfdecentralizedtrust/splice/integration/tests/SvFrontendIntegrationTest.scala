--- conflicted
+++ resolved
@@ -92,64 +92,6 @@
       }
     }
 
-<<<<<<< HEAD
-=======
-    "have 5 information tabs" in { implicit env =>
-      withFrontEnd("sv1") { implicit webDriver =>
-        actAndCheck(
-          "DSO and amulet infos are displayed in pretty json", {
-            login(sv1UIPort, sv1Backend.config.ledgerApiUser)
-          },
-        )(
-          "We see the 5 tab panels",
-          _ => {
-            inside(find(id("information-tab-general"))) { case Some(e) =>
-              e.text shouldBe "General"
-            }
-            inside(find(id("information-tab-dso-info"))) { case Some(e) =>
-              e.text shouldBe "DSO Info"
-            }
-            inside(find(id("information-tab-amulet-info"))) { case Some(e) =>
-              e.text shouldBe s"$amuletName Info"
-            }
-            inside(find(id("information-tab-cometBft-debug"))) { case Some(e) =>
-              e.text shouldBe "CometBFT Debug Info"
-            }
-            inside(find(id("information-tab-canton-domain-status"))) { case Some(e) =>
-              e.text shouldBe "Domain Node Status"
-            }
-          },
-        )
-        actAndCheck("Click on general information tab", click on "information-tab-general")(
-          "observe information on party information",
-          _ => {
-            val valueCells = findAll(className("general-dso-value-name")).toSeq
-            valueCells should have length 8
-            forExactly(1, valueCells)(cell =>
-              seleniumText(cell) should matchText(sv1Backend.config.ledgerApiUser)
-            )
-            forExactly(2, valueCells)(cell =>
-              seleniumText(cell) should matchText(
-                sv1Backend.getDsoInfo().svParty.toProtoPrimitive
-              )
-            )
-          },
-        )
-        actAndCheck(
-          "Click on domain status tab",
-          click on "information-tab-canton-domain-status",
-        )(
-          "Observe sequencer and mediator as active",
-          _ => {
-            val activeCells = findAll(className("active-value")).toSeq
-            activeCells should have length 2
-            forAll(activeCells)(_.text shouldBe "true")
-          },
-        )
-      }
-    }
-
->>>>>>> 82bd87a0
     "can prepare an onboarding secret for new validator" in { implicit env =>
       withFrontEnd("sv1") { implicit webDriver =>
         val (_, rowSize) = actAndCheck(
