--- conflicted
+++ resolved
@@ -1072,56 +1072,6 @@
           }
         }
     }
-<<<<<<< HEAD
-=======
-
-    "can request DSO delegate election" in { implicit env =>
-      withFrontEnd("sv1") { implicit webDriver =>
-        actAndCheck(
-          "sv1 operator can login and browse to the delegate election tab", {
-            go to s"http://localhost:$sv1UIPort/delegate"
-            loginOnCurrentPage(sv1UIPort, sv1Backend.config.ledgerApiUser)
-          },
-        )(
-          "We see a button for requesting a delegate election",
-          _ => {
-            find(id("submit-ranking-delegate-election")) should not be empty
-          },
-        )
-
-        val svs: Vector[String] =
-          sv3Backend.getDsoInfo().dsoRules.payload.svs.keySet().asScala.toVector
-
-        val newLeader = svs.head
-
-        sv2Backend.createElectionRequest(sv2Backend.getDsoInfo().svParty.toProtoPrimitive, svs)
-        sv3Backend.createElectionRequest(sv3Backend.getDsoInfo().svParty.toProtoPrimitive, svs)
-
-        loggerFactory.assertEventuallyLogsSeq(SuppressionRule.LevelAndAbove(Level.INFO))(
-          actAndCheck(
-            "sv1 operator makes his own ranking for his delegate preference", {
-              click on "submit-ranking-delegate-election"
-            },
-          )(
-            "The epoch advances by one and the delegate name is changed.",
-            _ => {
-              find(id("delegate-election-epoch")).value.text should include(
-                sv1Backend.getDsoInfo().dsoRules.payload.epoch.toString
-              )
-              find(id("delegate-election-current-delegate")).value.text should include(newLeader)
-            },
-          ),
-          entries => {
-            forExactly(4, entries) { line =>
-              line.message should include(
-                "Noticed an DsoRules epoch change"
-              )
-            }
-          },
-        )
-
-      }
-    }
 
     "can create valid SRARC_CreateUnallocatedUnclaimedActivityRecord vote requests" in {
       implicit env =>
@@ -1208,7 +1158,6 @@
           )
         }
     }
->>>>>>> 3468a5a7
   }
 
   def changeAction(actionName: String)(implicit webDriver: WebDriverType) = {
