// Copyright (c) 2024 Digital Asset (Switzerland) GmbH and/or its affiliates. All rights reserved.
// SPDX-License-Identifier: Apache-2.0

package org.lfdecentralizedtrust.splice.integration.tests

import com.digitalasset.canton.admin.api.client.data.TemplateId
import com.digitalasset.canton.config.NonNegativeFiniteDuration
import com.digitalasset.canton.data.CantonTimestamp
import com.digitalasset.daml.lf.data.Ref.PackageVersion
import com.digitalasset.canton.topology.PartyId
import com.digitalasset.canton.topology.admin.grpc.TopologyStoreId
import org.lfdecentralizedtrust.splice.codegen.java.da.time.types.RelTime
import org.lfdecentralizedtrust.splice.codegen.java.splice.amuletconfig.{
  AmuletConfig,
  PackageConfig,
}
import org.lfdecentralizedtrust.splice.codegen.java.splice.amuletrules.AmuletRules_SetConfig
import org.lfdecentralizedtrust.splice.codegen.java.splice.dsorules.actionrequiringconfirmation.ARC_AmuletRules
import org.lfdecentralizedtrust.splice.codegen.java.splice.dsorules.amuletrules_actionrequiringconfirmation.CRARC_SetConfig
import org.lfdecentralizedtrust.splice.codegen.java.splice.amulet.Amulet
import org.lfdecentralizedtrust.splice.codegen.java.splice.splitwell.balanceupdatetype
import org.lfdecentralizedtrust.splice.codegen.java.splice.wallet.payment as walletCodegen
import org.lfdecentralizedtrust.splice.config.ConfigTransforms
import org.lfdecentralizedtrust.splice.console.{
  ParticipantClientReference,
  SplitwellAppClientReference,
  WalletAppClientReference,
}
import org.lfdecentralizedtrust.splice.environment.{DarResources, PackageIdResolver}
import org.lfdecentralizedtrust.splice.integration.EnvironmentDefinition
import org.lfdecentralizedtrust.splice.integration.plugins.TokenStandardCliSanityCheckPlugin
import org.lfdecentralizedtrust.splice.integration.tests.SpliceTests.{
  IntegrationTest,
  SpliceTestConsoleEnvironment,
}
import org.lfdecentralizedtrust.splice.splitwell.admin.api.client.commands.HttpSplitwellAppClient
import org.lfdecentralizedtrust.splice.sv.automation.singlesv.SvPackageVettingTrigger
import org.lfdecentralizedtrust.splice.sv.config.SvOnboardingConfig.InitialPackageConfig
import org.lfdecentralizedtrust.splice.util.{ProcessTestUtil, SplitwellTestUtil, StandaloneCanton}
import org.lfdecentralizedtrust.splice.validator.automation.ValidatorPackageVettingTrigger
import org.scalatest.time.{Minute, Span}

import java.time.Instant
import java.time.temporal.ChronoUnit
import scala.concurrent.duration.DurationInt

@org.lfdecentralizedtrust.splice.util.scalatesttags.NoDamlCompatibilityCheck
class BootstrapPackageConfigIntegrationTest
    extends IntegrationTest
    with ProcessTestUtil
    with SplitwellTestUtil
    with StandaloneCanton {

  // this test starts up on older version (see initialPackageConfig), which don't define token-standard interfaces
  // and thus everything will show up as raw create/archives.
  override protected lazy val tokenStandardCliBehavior
      : TokenStandardCliSanityCheckPlugin.OutputCreateArchiveBehavior =
    TokenStandardCliSanityCheckPlugin.OutputCreateArchiveBehavior.IgnoreAll

  override def dbsSuffix = "bootstrapdso"

  // Runs against a temporary Canton instance.
  override lazy val resetRequiredTopologyState = false

  override implicit val patienceConfig: PatienceConfig = PatienceConfig(scaled(Span(1, Minute)))

  // Factored out so we can reuse it in the test
  val initialAmulet = DarResources.amulet_0_1_8

  private val initialPackageConfig = InitialPackageConfig(
<<<<<<< HEAD
    amuletVersion = "0.1.9",
    amuletNameServiceVersion = "0.1.9",
    dsoGovernanceVersion = "0.1.13",
    validatorLifecycleVersion = "0.1.3",
    walletVersion = "0.1.9",
    walletPaymentsVersion = "0.1.9",
=======
    amuletVersion = initialAmulet.metadata.version.toString,
    amuletNameServiceVersion = "0.1.8",
    dsoGovernanceVersion = "0.1.11",
    validatorLifecycleVersion = "0.1.2",
    walletVersion = "0.1.8",
    walletPaymentsVersion = "0.1.8",
>>>>>>> a3b2f5f8
  )

  override def environmentDefinition: SpliceEnvironmentDefinition =
    EnvironmentDefinition
      .simpleTopology4Svs(this.getClass.getSimpleName)
      .withNoVettedPackages(implicit env => env.validators.local.map(_.participantClient))
      .addConfigTransforms((_, config) =>
        ConfigTransforms.updateAllSvAppFoundDsoConfigs_(
          _.copy(initialPackageConfig = initialPackageConfig)
        )(config)
      )
      .addConfigTransform((_, conf) =>
        ConfigTransforms.updateAllValidatorAppConfigs_(c =>
          // Reduce the cache TTL. Otherwise alice validator takes forever to see the new amulet rules version
          c.copy(scanClient =
            c.scanClient.setAmuletRulesCacheTimeToLive(NonNegativeFiniteDuration.ofSeconds(1))
          )
        )(conf)
      )
      .addConfigTransform((_, config) =>
        ConfigTransforms.useDecentralizedSynchronizerSplitwell()(config)
      )
      .withSequencerConnectionsFromScanDisabled() // The direct ledger API submissions for splitwell interact poorly with domain disconnects

  private def splitwellPaymentRequest(
      senderSplitwell: SplitwellAppClientReference,
      senderWallet: WalletAppClientReference,
      key: HttpSplitwellAppClient.GroupKey,
      receiver: PartyId,
      amount: BigDecimal,
  )(implicit env: SpliceTestConsoleEnvironment) = {
    val sender = senderWallet.userStatus().party
    val (paymentRequestCid, _) =
      actAndCheck(
        s"$sender initiates transfer",
        senderSplitwell.initiateTransfer(
          key,
          Seq(
            new walletCodegen.ReceiverAmuletAmount(
              receiver.toProtoPrimitive,
              amount.setScale(10).bigDecimal,
            )
          ),
        ),
      )(
        s"$sender sees payment request",
        cid => {
          forExactly(1, senderWallet.listAppPaymentRequests()) { request =>
            request.contractId shouldBe cid
          }
        },
      )

    actAndCheck(
      s"$sender initiates payment accept request on global domain",
      senderWallet.acceptAppPaymentRequest(paymentRequestCid),
    )(
      s"$sender sees balance update",
      _ => {
        forExactly(1, aliceSplitwellClient.listBalanceUpdates(key)) { update =>
          update.payload.update shouldBe new balanceupdatetype.Transfer(
            sender,
            receiver.toProtoPrimitive,
            amount.setScale(10).bigDecimal,
          )
        }
      },
    )
  }

  "Bootstrap with specific versions and then upgrade to latest" in { implicit env =>
    val initialAmuletPackageId = DarResources.amulet
      .getPackageIdWithVersion(
        initialPackageConfig.amuletVersion
      )
      .value

    clue("alice taps amulet with initial package") {
      alicesTapsWithPackageId(initialAmuletPackageId)
    }

    clue("Upload all splitwell versions") {
      // This simulates an app vetting newer versions of their own DARs depending on newer splice-amulet versions
      // before the SVs do so. Topology aware package selection will then force the old splice-amulet and old splitwell versions
      // for composed transactions. Note that for this to work splitwell contracts must be downgradeable.
      Seq(aliceValidatorBackend, bobValidatorBackend, splitwellValidatorBackend).foreach { p =>
        p.participantClient.dars.upload_many(
          DarResources.splitwell.all
            .map(_.metadata.version)
            .distinct
            .map((v: PackageVersion) => s"daml/dars/splitwell-$v.dar")
        )
      }
    }

    val (_, bobUserParty, _, _, key, _) = initSplitwellTest()

    clue("Bob's validator right has the right package id") {
      // ValidatorRight is special as it does not have the DSO as a signatory but is involved in workflows that include the DSO
      // so we need to make sure it uses a package id also vetted by the DSO and not the newer one that is pulled in by the splitwell DAR above.
      val bobValidatorRight =
        bobValidatorBackend.participantClientWithAdminToken.ledger_api.state.acs
          .active_contracts_of_party(
            bobUserParty,
            filterTemplates = Seq(TemplateId("#splice-amulet", "Splice.Amulet", "ValidatorRight")),
          )
          .loneElement
          .getCreatedEvent
      bobValidatorRight.getTemplateId.packageId shouldBe initialAmulet.packageId
    }

    aliceWalletClient.tap(50)

    clue("Splitwell can complete payment request on old DAR versions") {
      splitwellPaymentRequest(aliceSplitwellClient, aliceWalletClient, key, bobUserParty, 42.0)
    }

    val sv2PackageVettingTrigger =
      sv2Backend.appState.dsoAutomation.trigger[SvPackageVettingTrigger]
    val sv2ValidatorPackageVettingTrigger =
      sv2ValidatorBackend.appState.automation.trigger[ValidatorPackageVettingTrigger]

    // 20s picked empirically to be far enough in the future that the voting can go through before that date.
    // it must also leave enough time for the dars to be uploaded and vetting to happen to prevent command failures
    val expiration = new RelTime(19_000_000)
    val scheduledTime =
      Instant.now().plus(expiration.microseconds, ChronoUnit.MICROS).plus(1, ChronoUnit.SECONDS)
    sv2PackageVettingTrigger.pause().futureValue
    sv2ValidatorPackageVettingTrigger.pause().futureValue

    val vettingScheduledTime = CantonTimestamp.assertFromInstant(
      scheduledTime
    )
    clue("Change AmuletConfig to latest packages") {
      val amuletRules = sv2ScanBackend.getAmuletRules()
      val amuletConfig = amuletRules.payload.configSchedule.initialValue
      val newAmuletConfig = new AmuletConfig(
        amuletConfig.transferConfig,
        amuletConfig.issuanceCurve,
        amuletConfig.decentralizedSynchronizer,
        amuletConfig.tickDuration,
        new PackageConfig(
          DarResources.amulet.bootstrap.metadata.version.toString(),
          DarResources.amuletNameService.bootstrap.metadata.version.toString(),
          DarResources.dsoGovernance.bootstrap.metadata.version.toString(),
          DarResources.validatorLifecycle.bootstrap.metadata.version.toString(),
          DarResources.wallet.bootstrap.metadata.version.toString(),
          DarResources.walletPayments.bootstrap.metadata.version.toString(),
        ),
        java.util.Optional.empty(),
        java.util.Optional.empty(),
      )

      val upgradeAction = new ARC_AmuletRules(
        new CRARC_SetConfig(
          new AmuletRules_SetConfig(
            newAmuletConfig,
            amuletConfig,
          )
        )
      )

      actAndCheck(timeUntilSuccess = 30.seconds)(
        "Voting on a AmuletRules config change for upgraded packages", {
          val (_, voteRequest) = actAndCheck(
            "Creating vote request",
            eventuallySucceeds() {
              sv1Backend.createVoteRequest(
                sv1Backend.getDsoInfo().svParty.toProtoPrimitive,
                upgradeAction,
                "url",
                "description",
                expiration,
                Some(scheduledTime),
              )
            },
          )("vote request has been created", _ => sv1Backend.listVoteRequests().loneElement)

          clue(s"sv1-3 accept") {
            Seq(sv1Backend, sv2Backend, sv3Backend, sv4Backend).map(sv =>
              eventuallySucceeds() {
                sv.castVote(
                  voteRequest.contractId,
                  isAccepted = true,
                  "url",
                  "description",
                )
              }
            )
          }
        },
      )(
        "observing AmuletRules with upgraded config",
        _ => {
          val newAmuletRules = sv1Backend.getDsoInfo().amuletRules

          newAmuletRules.payload.configSchedule.initialValue.packageConfig.amulet shouldBe DarResources.amulet.bootstrap.metadata.version
            .toString()
        },
      )

      // Ensure that the code below really uses the new version. Locally things can be sufficiently
      // fast that you otherwise still end up using the old version.
      env.environment.clock
        .scheduleAt(
          _ => (),
          CantonTimestamp.assertFromInstant(scheduledTime.plus(500, ChronoUnit.MILLIS)),
        )
        .unwrap
        .futureValue

      clue("vetting topology is updated to the new config for nodes with enabled vetting trigger") {
        Seq(
          (sv1Backend.participantClient, Some(vettingScheduledTime)),
          (sv3Backend.participantClient, Some(vettingScheduledTime)),
          (sv4Backend.participantClient, Some(vettingScheduledTime)),
          (
            aliceValidatorBackend.participantClient,
            None,
          ), // due to the early splitwell dar upload this is vetted without a timestamp
        ).foreach { case (participantClient, scheduledTimeO) =>
          clue(s"Vetting state for ${participantClient.id}") {
            eventually() {
              vettingIsUpdatedForTheNewConfig(participantClient, scheduledTimeO)
            }
          }
        }
      }
    }

    clue("alice taps amulet with old package because sv2 hasn't vetted yet") {
      alicesTapsWithPackageId(initialAmuletPackageId)
    }

    def amuletRulesCreateTimestamp = {
      CantonTimestamp.tryFromInstant(sv2ScanBackend.getAmuletRules().contract.createdAt)
    }

    val amuletCreateTimeWhenVettingResumed =
      amuletRulesCreateTimestamp
    sv2PackageVettingTrigger.resume()
    sv2ValidatorPackageVettingTrigger.resume()

    clue(s"Vetting state for slow sv is updated after the trigger runs") {
      eventually() {
        vettingIsUpdatedForTheNewConfig(
          sv2Backend.participantClient,
          Some(
            vettingScheduledTime
          ),
          Some(amuletCreateTimeWhenVettingResumed),
          // it depends if the amulet rules contract was pruned or not by the time vetting ran
          // there's a chance that amulet rules changed after vetting resumed (eg: pruning)
          Some(amuletRulesCreateTimestamp),
        )
      }
    }

    clue("alice taps amulet with new package after all the svs vet the new packages") {
      alicesTapsWithPackageId(DarResources.amulet.bootstrap.packageId)
    }

    clue("ExternalPartyAmuletRules gets created") {
      eventuallySucceeds() {
        sv1ScanBackend.getExternalPartyAmuletRules()
      }
    }

    clue("Splitwell can complete payment request on new DAR versions") {
      splitwellPaymentRequest(aliceSplitwellClient, aliceWalletClient, key, bobUserParty, 23.0)
    }
  }

  private def vettingIsUpdatedForTheNewConfig(
      participantClient: ParticipantClientReference,
      scheduledTimeO: Option[CantonTimestamp],
      scheduledTime1: Option[CantonTimestamp] = None,
      scheduledTime2: Option[CantonTimestamp] = None,
  )(implicit env: SpliceTestConsoleEnvironment): Unit = {
    val vettingTopologyState = participantClient.topology.vetted_packages.list(
      store = Some(
        TopologyStoreId.Synchronizer(
          decentralizedSynchronizerId
        )
      ),
      filterParticipant = participantClient.id.filterString,
    )
    val vettingState = vettingTopologyState.loneElement.item
    val amuletPackageName = DarResources.amulet.bootstrap.metadata.name
    val allAmuletVersion = DarResources.lookupAllPackageVersions(amuletPackageName)
    val expectedToBeVettedAmuletVersions = allAmuletVersion
      .filter(
        _.metadata.version > PackageIdResolver.readPackageVersion(
          initialPackageConfig.toPackageConfig,
          PackageIdResolver.Package.SpliceAmulet,
        )
      )
      .filter(_.metadata.version <= DarResources.amulet.bootstrap.metadata.version)
    expectedToBeVettedAmuletVersions.foreach { expectedVettedVersion =>
      val newAmuletVettedPackage = vettingState.packages
        .find(_.packageId == expectedVettedVersion.packageId)
        .value

      newAmuletVettedPackage.validFrom should (
        equal(scheduledTimeO) or equal(scheduledTime1) or equal(scheduledTime2)
      )
    }
  }

  private def alicesTapsWithPackageId(
      packageId: String
  )(implicit env: SpliceTestConsoleEnvironment) = {
    val tapContractId = aliceValidatorWalletClient.tap(10)
    aliceValidatorBackend.participantClientWithAdminToken.ledger_api_extensions.acs
      .of_party(Amulet.COMPANION)(dsoParty)
      .filter(_.contractId == tapContractId.contractId)
      .loneElement
      .getTemplateId
      .packageId shouldBe packageId
  }
}<|MERGE_RESOLUTION|>--- conflicted
+++ resolved
@@ -65,24 +65,15 @@
   override implicit val patienceConfig: PatienceConfig = PatienceConfig(scaled(Span(1, Minute)))
 
   // Factored out so we can reuse it in the test
-  val initialAmulet = DarResources.amulet_0_1_8
+  val initialAmulet = DarResources.amulet_0_1_9
 
   private val initialPackageConfig = InitialPackageConfig(
-<<<<<<< HEAD
     amuletVersion = "0.1.9",
     amuletNameServiceVersion = "0.1.9",
     dsoGovernanceVersion = "0.1.13",
     validatorLifecycleVersion = "0.1.3",
     walletVersion = "0.1.9",
     walletPaymentsVersion = "0.1.9",
-=======
-    amuletVersion = initialAmulet.metadata.version.toString,
-    amuletNameServiceVersion = "0.1.8",
-    dsoGovernanceVersion = "0.1.11",
-    validatorLifecycleVersion = "0.1.2",
-    walletVersion = "0.1.8",
-    walletPaymentsVersion = "0.1.8",
->>>>>>> a3b2f5f8
   )
 
   override def environmentDefinition: SpliceEnvironmentDefinition =
