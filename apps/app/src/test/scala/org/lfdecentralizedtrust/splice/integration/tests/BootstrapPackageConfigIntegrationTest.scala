// Copyright (c) 2024 Digital Asset (Switzerland) GmbH and/or its affiliates. All rights reserved.
// SPDX-License-Identifier: Apache-2.0

package org.lfdecentralizedtrust.splice.integration.tests

import com.digitalasset.canton.admin.api.client.data.TemplateId
import com.digitalasset.canton.config.NonNegativeFiniteDuration
import com.digitalasset.canton.data.CantonTimestamp
import com.digitalasset.daml.lf.data.Ref.PackageVersion
import com.digitalasset.canton.topology.PartyId
import com.digitalasset.canton.topology.admin.grpc.TopologyStoreId
import org.lfdecentralizedtrust.splice.codegen.java.da.time.types.RelTime
import org.lfdecentralizedtrust.splice.codegen.java.splice.amuletconfig.{
  AmuletConfig,
  PackageConfig,
}
import org.lfdecentralizedtrust.splice.codegen.java.splice.amuletrules.AmuletRules_SetConfig
import org.lfdecentralizedtrust.splice.codegen.java.splice.dsorules.actionrequiringconfirmation.ARC_AmuletRules
import org.lfdecentralizedtrust.splice.codegen.java.splice.dsorules.amuletrules_actionrequiringconfirmation.CRARC_SetConfig
import org.lfdecentralizedtrust.splice.codegen.java.splice.amulet.Amulet
import org.lfdecentralizedtrust.splice.codegen.java.splice.splitwell.balanceupdatetype
import org.lfdecentralizedtrust.splice.codegen.java.splice.wallet.payment as walletCodegen
import org.lfdecentralizedtrust.splice.config.ConfigTransforms
import org.lfdecentralizedtrust.splice.config.ConfigTransforms.{
  ConfigurableApp,
  updateAutomationConfig,
}
import org.lfdecentralizedtrust.splice.console.{
  ParticipantClientReference,
  SplitwellAppClientReference,
  WalletAppClientReference,
}
import org.lfdecentralizedtrust.splice.environment.{DarResource, DarResources, PackageIdResolver}
import org.lfdecentralizedtrust.splice.integration.EnvironmentDefinition
import org.lfdecentralizedtrust.splice.integration.plugins.TokenStandardCliSanityCheckPlugin
import org.lfdecentralizedtrust.splice.integration.tests.SpliceTests.{
  IntegrationTest,
  SpliceTestConsoleEnvironment,
}
import org.lfdecentralizedtrust.splice.splitwell.admin.api.client.commands.HttpSplitwellAppClient
import org.lfdecentralizedtrust.splice.sv.automation.singlesv.SvPackageVettingTrigger
import org.lfdecentralizedtrust.splice.sv.config.SvOnboardingConfig.InitialPackageConfig
import org.lfdecentralizedtrust.splice.util.SpliceUtil
import org.lfdecentralizedtrust.splice.util.{ProcessTestUtil, SplitwellTestUtil, StandaloneCanton}
import org.lfdecentralizedtrust.splice.validator.automation.ValidatorPackageVettingTrigger
import org.lfdecentralizedtrust.splice.wallet.automation.CollectRewardsAndMergeAmuletsTrigger
import org.scalatest.time.{Minute, Span}
import scala.concurrent.duration.DurationInt

import java.time.Instant
import java.time.temporal.ChronoUnit

@org.lfdecentralizedtrust.splice.util.scalatesttags.NoDamlCompatibilityCheck
class BootstrapPackageConfigIntegrationTest
    extends IntegrationTest
    with ProcessTestUtil
    with SplitwellTestUtil
    with StandaloneCanton {

  // this test starts up on older version (see initialPackageConfig), which don't define token-standard interfaces
  // and thus everything will show up as raw create/archives.
  override protected lazy val tokenStandardCliBehavior
      : TokenStandardCliSanityCheckPlugin.OutputCreateArchiveBehavior =
    TokenStandardCliSanityCheckPlugin.OutputCreateArchiveBehavior.IgnoreAll

  override def dbsSuffix = "bootstrapdso"

  // Runs against a temporary Canton instance.
  override lazy val resetRequiredTopologyState = false

  override implicit val patienceConfig: PatienceConfig = PatienceConfig(scaled(Span(1, Minute)))

  // Factored out so we can reuse it in the test
  val initialAmulet: DarResource = DarResources.amulet_0_1_10

  private val initialPackageConfig = InitialPackageConfig.minimumInitialPackageConfig

  override def environmentDefinition: SpliceEnvironmentDefinition =
    EnvironmentDefinition
      .simpleTopology4Svs(this.getClass.getSimpleName)
      .withNoVettedPackages(implicit env => env.validators.local.map(_.participantClient))
      .addConfigTransforms((_, config) =>
        ConfigTransforms.updateAllSvAppFoundDsoConfigs_(
          _.copy(initialPackageConfig = initialPackageConfig)
        )(config)
      )
      .addConfigTransform((_, conf) =>
        ConfigTransforms.updateAllValidatorAppConfigs_(c =>
          // Reduce the cache TTL. Otherwise alice validator takes forever to see the new amulet rules version
          c.copy(scanClient =
            c.scanClient.setAmuletRulesCacheTimeToLive(NonNegativeFiniteDuration.ofSeconds(1))
          )
        )(conf)
      )
      .addConfigTransform((_, config) =>
        ConfigTransforms.useDecentralizedSynchronizerSplitwell()(config)
      )
      .addConfigTransforms(
        // we are casting two votes in quick succession; and we don't want to wait for the cooldown
        (_, config) => ConfigTransforms.withNoVoteCooldown(config)
      )
      // Disable automerging to make the tx history deterministic
      .addConfigTransforms((_, config) =>
        updateAutomationConfig(ConfigurableApp.Validator)(
          _.withPausedTrigger[CollectRewardsAndMergeAmuletsTrigger]
        )(config)
      )
      .withSequencerConnectionsFromScanDisabled() // The direct ledger API submissions for splitwell interact poorly with domain disconnects

  private def splitwellPaymentRequest(
      senderSplitwell: SplitwellAppClientReference,
      senderWallet: WalletAppClientReference,
      key: HttpSplitwellAppClient.GroupKey,
      receiver: PartyId,
      amount: BigDecimal,
  )(implicit env: SpliceTestConsoleEnvironment) = {
    val sender = senderWallet.userStatus().party
    val (paymentRequestCid, _) =
      actAndCheck(
        s"$sender initiates transfer",
        senderSplitwell.initiateTransfer(
          key,
          Seq(
            new walletCodegen.ReceiverAmuletAmount(
              receiver.toProtoPrimitive,
              amount.setScale(10).bigDecimal,
            )
          ),
        ),
      )(
        s"$sender sees payment request",
        cid => {
          forExactly(1, senderWallet.listAppPaymentRequests()) { request =>
            request.contractId shouldBe cid
          }
        },
      )

    actAndCheck(
      s"$sender initiates payment accept request on global domain",
      senderWallet.acceptAppPaymentRequest(paymentRequestCid),
    )(
      s"$sender sees balance update",
      _ => {
        forExactly(1, aliceSplitwellClient.listBalanceUpdates(key)) { update =>
          update.payload.update shouldBe new balanceupdatetype.Transfer(
            sender,
            receiver.toProtoPrimitive,
            amount.setScale(10).bigDecimal,
          )
        }
      },
    )
  }

  "Bootstrap with specific versions and then upgrade to latest" in { implicit env =>
    val initialAmuletPackageId = DarResources.amulet
      .getPackageIdWithVersion(
        initialPackageConfig.amuletVersion
      )
      .value

    clue("alice taps amulet with initial package") {
      alicesTapsWithPackageId(initialAmuletPackageId)
    }

    clue("Upload all splitwell versions") {
      // This simulates an app vetting newer versions of their own DARs depending on newer splice-amulet versions
      // before the SVs do so. Topology aware package selection will then force the old splice-amulet and old splitwell versions
      // for composed transactions. Note that for this to work splitwell contracts must be downgradeable.
      Seq(aliceValidatorBackend, bobValidatorBackend, splitwellValidatorBackend).foreach { p =>
        p.participantClient.dars.upload_many(
          DarResources.splitwell.all
            .map(_.metadata.version)
            .distinct
            .map((v: PackageVersion) => s"daml/dars/splitwell-$v.dar")
        )
      }
    }

    val (_, bobUserParty, _, _, key, _) = initSplitwellTest()

    clue("Bob's validator right has the right package id") {
      // ValidatorRight is special as it does not have the DSO as a signatory but is involved in workflows that include the DSO
      // so we need to make sure it uses a package id also vetted by the DSO and not the newer one that is pulled in by the splitwell DAR above.
      val bobValidatorRight =
        bobValidatorBackend.participantClientWithAdminToken.ledger_api.state.acs
          .active_contracts_of_party(
            bobUserParty,
            filterTemplates = Seq(TemplateId("#splice-amulet", "Splice.Amulet", "ValidatorRight")),
          )
          .loneElement
          .getCreatedEvent
      bobValidatorRight.getTemplateId.packageId shouldBe initialAmulet.packageId
    }

    aliceWalletClient.tap(50)

    clue("Splitwell can complete payment request on old DAR versions") {
      splitwellPaymentRequest(aliceSplitwellClient, aliceWalletClient, key, bobUserParty, 42.0)
    }

    val sv2PackageVettingTrigger =
      sv2Backend.appState.dsoAutomation.trigger[SvPackageVettingTrigger]
    val sv2ValidatorPackageVettingTrigger =
      sv2ValidatorBackend.appState.automation.trigger[ValidatorPackageVettingTrigger]

    // 20s picked empirically to be far enough in the future that the voting can go through before that date.
    // it must also leave enough time for the dars to be uploaded and vetting to happen to prevent command failures
    val expiration = new RelTime(19_000_000)
    val scheduledTime =
      Instant.now().plus(expiration.microseconds, ChronoUnit.MICROS).plus(1, ChronoUnit.SECONDS)
    sv2PackageVettingTrigger.pause().futureValue
    sv2ValidatorPackageVettingTrigger.pause().futureValue

    val vettingScheduledTime = CantonTimestamp.assertFromInstant(
      scheduledTime
    )
    clue("Change AmuletConfig to latest packages") {
      val amuletRules = sv2ScanBackend.getAmuletRules()
      val amuletConfig = amuletRules.payload.configSchedule.initialValue
      val newAmuletConfig = new AmuletConfig(
        amuletConfig.transferConfig,
        amuletConfig.issuanceCurve,
        amuletConfig.decentralizedSynchronizer,
        amuletConfig.tickDuration,
        new PackageConfig(
          DarResources.amulet.bootstrap.metadata.version.toString(),
          DarResources.amuletNameService.bootstrap.metadata.version.toString(),
          DarResources.dsoGovernance.bootstrap.metadata.version.toString(),
          DarResources.validatorLifecycle.bootstrap.metadata.version.toString(),
          DarResources.wallet.bootstrap.metadata.version.toString(),
          DarResources.walletPayments.bootstrap.metadata.version.toString(),
        ),
        java.util.Optional.empty(),
        java.util.Optional.empty(),
      )

      val upgradeAction = new ARC_AmuletRules(
        new CRARC_SetConfig(
          new AmuletRules_SetConfig(
            newAmuletConfig,
            amuletConfig,
          )
        )
      )

      val (_, voteRequest) = actAndCheck(
        "Creating vote request for upgraded packages",
        eventuallySucceeds() {
          sv1Backend.createVoteRequest(
            sv1Backend.getDsoInfo().svParty.toProtoPrimitive,
            upgradeAction,
            "url",
            "description",
            expiration,
            Some(scheduledTime),
          )
        },
      )("vote request has been created", _ => sv1Backend.listVoteRequests().loneElement)

      actAndCheck(timeUntilSuccess = 30.seconds)(
        s"sv1-3 accept vote request for upraded packages",
        Seq(sv1Backend, sv2Backend, sv3Backend).map(sv =>
          eventuallySucceeds() {
            sv.castVote(
              voteRequest.contractId,
              isAccepted = true,
              "url",
              "description",
            )
          }
        ),
      )(
        "observe AmuletRules with upgraded config",
        _ => {
          val newAmuletRules = sv1Backend.getDsoInfo().amuletRules

          newAmuletRules.payload.configSchedule.initialValue.packageConfig.amulet shouldBe DarResources.amulet.bootstrap.metadata.version
            .toString()
        },
      )

      // Ensure that the code below really uses the new version. Locally things can be sufficiently
      // fast that you otherwise still end up using the old version.
      env.environment.clock
        .scheduleAt(
          _ => (),
          CantonTimestamp.assertFromInstant(scheduledTime.plus(500, ChronoUnit.MILLIS)),
        )
        .unwrap
        .futureValue

      clue("vetting topology is updated to the new config for nodes with enabled vetting trigger") {
        Seq(
          (sv1Backend.participantClient, Some(vettingScheduledTime)),
          (sv3Backend.participantClient, Some(vettingScheduledTime)),
          (sv4Backend.participantClient, Some(vettingScheduledTime)),
          (
            aliceValidatorBackend.participantClient,
            None,
          ), // due to the early splitwell dar upload this is vetted without a timestamp
        ).foreach { case (participantClient, scheduledTimeO) =>
          clue(s"Vetting state for ${participantClient.id}") {
            eventually() {
              vettingIsUpdatedForTheNewConfig(
                participantClient,
                scheduledTimeO,
                Some(vettingScheduledTime),
                Some(vettingScheduledTime),
              )
            }
          }
        }
      }
    }

    clue("alice taps amulet with old package because sv2 hasn't vetted yet") {
      alicesTapsWithPackageId(initialAmuletPackageId)
    }

    def amuletRulesCreateTimestamp = {
      CantonTimestamp.tryFromInstant(sv2ScanBackend.getAmuletRules().contract.createdAt)
    }

    val amuletCreateTimeWhenVettingResumed =
      amuletRulesCreateTimestamp
    sv2PackageVettingTrigger.resume()
    sv2ValidatorPackageVettingTrigger.resume()

    clue(s"Vetting state for slow sv is updated after the trigger runs") {
      eventually() {
        vettingIsUpdatedForTheNewConfig(
          sv2Backend.participantClient,
          Some(
            vettingScheduledTime
          ),
          Some(amuletCreateTimeWhenVettingResumed),
          // it depends if the amulet rules contract was pruned or not by the time vetting ran
          // there's a chance that amulet rules changed after vetting resumed (eg: pruning)
          Some(amuletRulesCreateTimestamp),
        )
      }
    }

    clue("alice taps amulet with new package after all the svs vet the new packages") {
      alicesTapsWithPackageId(DarResources.amulet.bootstrap.packageId)
    }

    clue("ExternalPartyAmuletRules gets created") {
      eventuallySucceeds() {
        sv1ScanBackend.getExternalPartyAmuletRules()
      }
    }

    // We check this as splice-amulet < 0.1.14 did not support setting the fees to zero;
    // and we want to ensure that the upgrade works as expected.
    clue("Change AmuletConfig to zero fees") {
      // Here we pick an expiration far enough in the future to surely get the test through,
      // as we can observe the completion of the vote request via the config change.
      val expiration = new RelTime(3_600_000_000L)
      val amuletRules = sv2ScanBackend.getAmuletRules()
      val amuletConfig = amuletRules.payload.configSchedule.initialValue
      val newAmuletConfig = new AmuletConfig(
        SpliceUtil.defaultTransferConfig(
          amuletConfig.transferConfig.maxNumInputs.toInt,
          amuletConfig.transferConfig.holdingFee.rate,
          zeroTransferFees = true,
        ),
        amuletConfig.issuanceCurve,
        amuletConfig.decentralizedSynchronizer,
        amuletConfig.tickDuration,
        amuletConfig.packageConfig,
        java.util.Optional.empty(),
        java.util.Optional.empty(),
      )

      val upgradeAction = new ARC_AmuletRules(
        new CRARC_SetConfig(
          new AmuletRules_SetConfig(
            newAmuletConfig,
            amuletConfig,
          )
        )
      )

      clue("Double-check that no vote request exists") {
        sv1Backend.listVoteRequests() shouldBe empty
      }

      val (_, voteRequest) = actAndCheck(
        "Create vote request to vote for zero fees",
        eventuallySucceeds() {
          sv1Backend.createVoteRequest(
            sv1Backend.getDsoInfo().svParty.toProtoPrimitive,
            upgradeAction,
            "url",
            "description",
            expiration,
            None,
          )
        },
      )("vote request has been created", _ => sv1Backend.listVoteRequests().loneElement)

      actAndCheck(
        s"sv1-3 accept vote request for zero fees",
        Seq(sv1Backend, sv2Backend, sv3Backend).map(sv =>
          eventuallySucceeds() {
            sv.castVote(
              voteRequest.contractId,
              isAccepted = true,
              "url",
              "description",
            )
          }
        ),
      )(
        "observe AmuletRules with upgraded config",
        _ => {
          val newAmuletRules = sv1ScanBackend.getAmuletRules().contract.payload
          val newCreateFee: BigDecimal =
            newAmuletRules.configSchedule.initialValue.transferConfig.createFee.fee
          newCreateFee shouldBe BigDecimal(0)
        },
      )
    }

    clue("Splitwell can complete payment request on new DAR versions") {
      splitwellPaymentRequest(aliceSplitwellClient, aliceWalletClient, key, bobUserParty, 23.0)
    }
  }

  private def vettingIsUpdatedForTheNewConfig(
      participantClient: ParticipantClientReference,
      scheduledTimeO: Option[CantonTimestamp],
      scheduledTime1: Option[CantonTimestamp],
      scheduledTime2: Option[CantonTimestamp],
  )(implicit env: SpliceTestConsoleEnvironment): Unit = {
    val vettingTopologyState = participantClient.topology.vetted_packages.list(
      store = Some(
        TopologyStoreId.Synchronizer(
          decentralizedSynchronizerId
        )
      ),
      filterParticipant = participantClient.id.filterString,
    )
    val vettingState = vettingTopologyState.loneElement.item
    def packagesAreVetted(
        bootstrapPackage: DarResource,
        packageName: PackageIdResolver.Package,
    ): Unit = {
      val allPackagesVersions = DarResources.lookupAllPackageVersions(packageName.packageName)
      val expectedToBeVettedVersions = allPackagesVersions
        .filter(
          _.metadata.version > PackageIdResolver.readPackageVersion(
            initialPackageConfig.toPackageConfig,
            packageName,
          )
        )
<<<<<<< HEAD
      )
      .filter(_.metadata.version <= DarResources.amulet.bootstrap.metadata.version)
    expectedToBeVettedAmuletVersions.foreach { expectedVettedVersion =>
      val newAmuletVettedPackage = vettingState.packages
        .find(_.packageId == expectedVettedVersion.packageId)
        .value

      newAmuletVettedPackage.validFromInclusive should (
        equal(scheduledTimeO) or equal(scheduledTime1) or equal(scheduledTime2)
      )
=======
        .filter(_.metadata.version <= bootstrapPackage.metadata.version)
      expectedToBeVettedVersions.foreach { expectedVettedVersion =>
        val newVettedPackage = vettingState.packages
          .find(_.packageId == expectedVettedVersion.packageId)
          .value
        newVettedPackage.validFrom should (
          equal(scheduledTimeO) or equal(scheduledTime1) or equal(scheduledTime2)
        )
      }
>>>>>>> 8229d914
    }
    packagesAreVetted(DarResources.amulet.bootstrap, PackageIdResolver.Package.SpliceAmulet)
    // also check wallet because for the sv we have 2 vetting triggers, and the wallet is used in the tap call but it's vetted by the validator trigger (amulet rules can be vetted by any of the triggers)
    packagesAreVetted(DarResources.wallet.bootstrap, PackageIdResolver.Package.SpliceWallet)
  }

  private def alicesTapsWithPackageId(
      packageId: String
  )(implicit env: SpliceTestConsoleEnvironment) = {
    val tapContractId = aliceValidatorWalletClient.tap(10)
    aliceValidatorBackend.participantClientWithAdminToken.ledger_api_extensions.acs
      .of_party(Amulet.COMPANION)(dsoParty)
      .filter(_.contractId == tapContractId.contractId)
      .loneElement
      .getTemplateId
      .packageId shouldBe packageId
  }
}<|MERGE_RESOLUTION|>--- conflicted
+++ resolved
@@ -457,28 +457,15 @@
             packageName,
           )
         )
-<<<<<<< HEAD
-      )
-      .filter(_.metadata.version <= DarResources.amulet.bootstrap.metadata.version)
-    expectedToBeVettedAmuletVersions.foreach { expectedVettedVersion =>
-      val newAmuletVettedPackage = vettingState.packages
-        .find(_.packageId == expectedVettedVersion.packageId)
-        .value
-
-      newAmuletVettedPackage.validFromInclusive should (
-        equal(scheduledTimeO) or equal(scheduledTime1) or equal(scheduledTime2)
-      )
-=======
         .filter(_.metadata.version <= bootstrapPackage.metadata.version)
       expectedToBeVettedVersions.foreach { expectedVettedVersion =>
         val newVettedPackage = vettingState.packages
           .find(_.packageId == expectedVettedVersion.packageId)
           .value
-        newVettedPackage.validFrom should (
+        newVettedPackage.validFromInclusive should (
           equal(scheduledTimeO) or equal(scheduledTime1) or equal(scheduledTime2)
         )
       }
->>>>>>> 8229d914
     }
     packagesAreVetted(DarResources.amulet.bootstrap, PackageIdResolver.Package.SpliceAmulet)
     // also check wallet because for the sv we have 2 vetting triggers, and the wallet is used in the tap call but it's vetted by the validator trigger (amulet rules can be vetted by any of the triggers)
