--- conflicted
+++ resolved
@@ -791,7 +791,6 @@
     )
   }
 
-<<<<<<< HEAD
   "accept invalid user-agent headers" in { implicit env =>
     import env.actorSystem
     registerHttpConnectionPoolsCleanup(env)
@@ -810,24 +809,6 @@
     response.status shouldBe StatusCodes.OK
   }
 
-  def expectedSenderFee(amount: BigDecimal) = {
-    val initialRate = SpliceUtil.defaultTransferFee.initialRate
-    val step1 = SpliceUtil.defaultTransferFee.steps.get(0)
-    val step2 = SpliceUtil.defaultTransferFee.steps.get(1)
-    val step3 = SpliceUtil.defaultTransferFee.steps.get(2)
-    val (step1Amount, step1Mult) = (walletUsdToAmulet(step1._1), step1._2)
-    val (step2Amount, step2Mult) = (walletUsdToAmulet(step2._1), step2._2)
-    // ensuring the right steps are hardcoded here.
-    walletUsdToAmulet(step3._1) should be > amount
-    val steppedRate =
-      initialRate * (amount min step1Amount) +
-        step1Mult * ((amount - step1Amount) max 0 min step2Amount) +
-        step2Mult * ((amount - step1Amount - step2Amount) max 0)
-    walletUsdToAmulet(SpliceUtil.defaultCreateFee.fee) + steppedRate
-  }
-
-=======
->>>>>>> 9b024e71
   def triggerTopupAliceAndBob()(implicit env: SpliceTestConsoleEnvironment): (Boolean, Boolean) = {
     val aliceTopupTrigger =
       aliceValidatorBackend.appState.automation.trigger[TopupMemberTrafficTrigger]
