include required("storage-postgres.conf")
include required("ledger-api-auth-test.conf")

_participant_template {
  init {
    # In Splice, the node identifier is always set by the application controlling the canton node.
    # We therefore disable auto-init, and set the node identifier to an invalid value, as it should never be used.
    generate-topology-transactions-and-keys = false
    identity.type = manual
  }
  ledger-api.auth-services = ${_shared.auth-services}
  storage = ${_shared.storage}
  parameters {
    initial-protocol-version = 34
    # tune the synchronisation protocols contract store cache
    caching {
      contract-store {
        maximum-size = 1000 # default 1e6
        expire-after-access = 120s # default 10 minutes
      }
    }
    # Bump ACS pruning interval to make sure ACS snapshots are available for longer
    journal-garbage-collection-delay = 24h
    # Extra assertions that we want to turn on in integration tests but not in prod.
    engine.enable-additional-consistency-checks = true
  }

<<<<<<< HEAD
  admin-api {
    admin-token-config {
      admin-token-duration = 30d # For tests we just want this to be valid forever. 30 days is close enough to forever for that.
    }
  }

=======
  sequencer-client {
    # Use a higher number of in flight batches to increase throughput
    maximum-in-flight-event-batches = 50
  }
>>>>>>> 0ddd67e1
  # TODO(DACH-NY/canton-network-node#8331) Tune cache sizes
  # from https://docs.daml.com/2.8.0/canton/usermanual/performance.html#configuration
  # tune caching configs of the ledger api server
  ledger-api {
    admin-token-config {
      admin-token-duration = 30d # For tests we just want this to be valid forever. 30 days is close enough to forever for that.
    }
    topology-aware-package-selection {
        enabled = true
    }
    index-service {
      max-contract-state-cache-size = 1000 # default 1e4
      max-contract-key-state-cache-size = 1000 # default 1e4

      # The in-memory fan-out will serve the transaction streams from memory as they are finalized, rather than
      # using the database. Therefore, you should choose this buffer to be large enough such that the likeliness of
      # applications having to stream transactions from the database is low. Generally, having a 10s buffer is
      # sensible. Therefore, if you expect e.g. a throughput of 20 tx/s, then setting this number to 200 is sensible.
      # The default setting assumes 100 tx/s.
      max-transactions-in-memory-fan-out-buffer-size = 200 # default 1000
    }
    # Restrict the command submission rate (mainly for SV participants, since they are granted unlimited traffic)
    command-service {
      max-commands-in-flight = 30 # default = 256
    }
    interactive-submission-service {
      enable-verbose-hashing = true
    }
  }

  topology.broadcast-batch-size = 1
}<|MERGE_RESOLUTION|>--- conflicted
+++ resolved
@@ -25,19 +25,17 @@
     engine.enable-additional-consistency-checks = true
   }
 
-<<<<<<< HEAD
   admin-api {
     admin-token-config {
       admin-token-duration = 30d # For tests we just want this to be valid forever. 30 days is close enough to forever for that.
     }
   }
 
-=======
   sequencer-client {
     # Use a higher number of in flight batches to increase throughput
     maximum-in-flight-event-batches = 50
   }
->>>>>>> 0ddd67e1
+
   # TODO(DACH-NY/canton-network-node#8331) Tune cache sizes
   # from https://docs.daml.com/2.8.0/canton/usermanual/performance.html#configuration
   # tune caching configs of the ledger api server
