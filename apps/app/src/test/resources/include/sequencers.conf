--- conflicted
+++ resolved
@@ -22,13 +22,11 @@
     generate-topology-transactions-and-keys = false
     identity.type = manual
   }
-<<<<<<< HEAD
   sequencer-client {
     use-new-connection-pool = false
-=======
+  }
   parameters {
     batching.max-pruning-time-interval = "10 minutes"
->>>>>>> 52e88d9d
   }
   sequencer {
     config {
