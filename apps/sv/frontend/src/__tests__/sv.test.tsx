--- conflicted
+++ resolved
@@ -136,17 +136,10 @@
 
       const dateInput = screen.getByTestId('datetime-picker-vote-request-expiration');
 
-<<<<<<< HEAD
-    // We wait for the date to be set to the default value from the ledger.
-    await waitFor(() => expect(dateInput.getAttribute('value')).toBe(inOneWeek));
-    fireEvent.change(dateInput, { target: { value: expirationDate } });
-    expect(dateInput.getAttribute('value')).toBe(expirationDate);
-=======
       // We wait for the date to be set to the default value from the ledger.
       await waitFor(() => expect(dateInput.getAttribute('value')).toBe(inOneWeek));
-      await user.type(dateInput, expirationDate);
+      fireEvent.change(dateInput, { target: { value: expirationDate } });
       expect(dateInput.getAttribute('value')).toBe(expirationDate);
->>>>>>> 3f4238f1
 
       const formExpirationLabel = screen.getByTestId('vote-request-expiration-duration');
       expect(formExpirationLabel).toHaveTextContent('in 23 minutes');
