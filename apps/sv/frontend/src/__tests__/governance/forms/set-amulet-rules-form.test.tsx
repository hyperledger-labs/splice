--- conflicted
+++ resolved
@@ -240,23 +240,15 @@
     expect(screen.getByText(PROPOSAL_SUMMARY_TITLE)).toBeDefined();
   });
 
-<<<<<<< HEAD
   test(
     'should show error on form if submission fails',
+    { timeout: 10000 },
     async () => {
       server.use(
         rest.post(`${svUrl}/v0/admin/sv/voterequest/create`, (_, res, ctx) => {
           return res(ctx.status(503), ctx.json({ error: 'Service Unavailable' }));
         })
       );
-=======
-  test('should show error on form if submission fails', { timeout: 10000 }, async () => {
-    server.use(
-      rest.post(`${svUrl}/v0/admin/sv/voterequest/create`, (_, res, ctx) => {
-        return res(ctx.status(503), ctx.json({ error: 'Service Unavailable' }));
-      })
-    );
->>>>>>> 22582e95
 
       const user = userEvent.setup();
 
