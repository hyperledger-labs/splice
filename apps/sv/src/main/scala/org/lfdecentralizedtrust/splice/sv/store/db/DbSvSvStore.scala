--- conflicted
+++ resolved
@@ -20,11 +20,7 @@
 import com.digitalasset.canton.resource.DbStorage
 import com.digitalasset.canton.topology.ParticipantId
 import com.digitalasset.canton.tracing.TraceContext
-<<<<<<< HEAD
-=======
 import org.lfdecentralizedtrust.splice.config.IngestionConfig
-import org.lfdecentralizedtrust.splice.store.UpdateHistory.BackfillingRequirement
->>>>>>> d52ca10f
 import org.lfdecentralizedtrust.splice.store.db.AcsQueries.AcsStoreId
 import slick.jdbc.canton.ActionBasedSQLInterpolation.Implicits.actionBasedSQLInterpolationCanton
 
@@ -59,14 +55,7 @@
         ),
       ),
       domainMigrationInfo = domainMigrationInfo,
-      participantId = participantId,
-<<<<<<< HEAD
-=======
-      enableissue12777Workaround = false,
-      enableImportUpdateBackfill = false,
-      BackfillingRequirement.BackfillingNotRequired,
       ingestionConfig,
->>>>>>> d52ca10f
     )
     with SvSvStore
     with AcsTables
