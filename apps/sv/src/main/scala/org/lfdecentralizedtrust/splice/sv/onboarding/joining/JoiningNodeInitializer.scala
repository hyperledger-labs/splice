// Copyright (c) 2024 Digital Asset (Switzerland) GmbH and/or its affiliates. All rights reserved.
// SPDX-License-Identifier: Apache-2.0

package org.lfdecentralizedtrust.splice.sv.onboarding.joining

import cats.data.OptionT
import org.apache.pekko.stream.Materializer
import cats.syntax.apply.*
import cats.syntax.foldable.*
import cats.syntax.option.*
import cats.syntax.traverse.*
import org.lfdecentralizedtrust.splice.codegen.java.splice.svonboarding.SvOnboardingConfirmed
import org.lfdecentralizedtrust.splice.config.{
  NetworkAppClientConfig,
  SpliceInstanceNamesConfig,
  UpgradesConfig,
}
import org.lfdecentralizedtrust.splice.environment.*
import org.lfdecentralizedtrust.splice.environment.TopologyAdminConnection.TopologyTransactionType
import org.lfdecentralizedtrust.splice.http.HttpClient
import org.lfdecentralizedtrust.splice.migration.DomainMigrationInfo
import org.lfdecentralizedtrust.splice.store.{
  AppStoreWithIngestion,
  DomainTimeSynchronization,
  DomainUnpausedSynchronization,
}
import org.lfdecentralizedtrust.splice.sv.admin.api.client.SvConnection
import org.lfdecentralizedtrust.splice.sv.automation.{SvDsoAutomationService, SvSvAutomationService}
import org.lfdecentralizedtrust.splice.sv.automation.singlesv.{
  ReconcileSequencerLimitWithMemberTrafficTrigger,
  SvPackageVettingTrigger,
}
import org.lfdecentralizedtrust.splice.sv.automation.singlesv.onboarding.SvOnboardingUnlimitedTrafficTrigger
import org.lfdecentralizedtrust.splice.sv.cometbft.{
  CometBftClient,
  CometBftConnectionConfig,
  CometBftHttpRpcClient,
  CometBftNode,
}
import org.lfdecentralizedtrust.splice.sv.config.{
  SvAppBackendConfig,
  SvCantonIdentifierConfig,
  SvOnboardingConfig,
}
import org.lfdecentralizedtrust.splice.sv.onboarding.SynchronizerNodeReconciler.SynchronizerNodeState.{
  OnboardedAfterDelay,
  Onboarding,
}
import org.lfdecentralizedtrust.splice.sv.onboarding.{
  DsoPartyHosting,
  NodeInitializerUtil,
  SetupUtil,
  SynchronizerNodeInitializer,
  SynchronizerNodeReconciler,
}
import org.lfdecentralizedtrust.splice.sv.store.{SvDsoStore, SvStore, SvSvStore}
import org.lfdecentralizedtrust.splice.sv.util.{SvOnboardingToken, SvUtil}
import org.lfdecentralizedtrust.splice.sv.{LocalSynchronizerNode, SvApp}
import org.lfdecentralizedtrust.splice.util.{
  Contract,
  PackageVetting,
  SynchronizerMigrationUtil,
  TemplateJsonDecoder,
}
import com.digitalasset.canton.config.SynchronizerTimeTrackerConfig
import com.digitalasset.canton.config.RequireTypes.{NonNegativeInt, NonNegativeLong, PositiveInt}
import com.digitalasset.canton.lifecycle.CloseContext
import com.digitalasset.canton.logging.NamedLoggerFactory
import com.digitalasset.canton.participant.synchronizer.SynchronizerConnectionConfig
import com.digitalasset.canton.resource.Storage
import com.digitalasset.canton.sequencing.{GrpcSequencerConnection, SequencerConnections}
import com.digitalasset.canton.time.Clock
import com.digitalasset.canton.topology.admin.grpc.TopologyStoreId
import com.digitalasset.canton.topology.transaction.{HostingParticipant, ParticipantPermission}
import com.digitalasset.canton.topology.{ParticipantId, PartyId, SynchronizerId}
import com.digitalasset.canton.tracing.TraceContext
import com.digitalasset.canton.util.ShowUtil.*
import io.grpc.Status
import io.opentelemetry.api.trace.Tracer
import org.lfdecentralizedtrust.splice.store.AppStoreWithIngestion.SpliceLedgerConnectionPriority

import java.security.interfaces.ECPrivateKey
import scala.concurrent.{ExecutionContextExecutor, Future}
import scala.jdk.CollectionConverters.*

/** Container for the methods required by the SvApp to initialize a joining SV node. */
class JoiningNodeInitializer(
    localSynchronizerNode: Option[LocalSynchronizerNode],
    joiningConfig: Option[SvOnboardingConfig.JoinWithKey],
    participantId: ParticipantId,
    override protected val config: SvAppBackendConfig,
    upgradesConfig: UpgradesConfig,
    override protected val cometBftNode: Option[CometBftNode],
    override protected val ledgerClient: SpliceLedgerClient,
    override protected val participantAdminConnection: ParticipantAdminConnection,
    override protected val clock: Clock,
    override protected val domainTimeSync: DomainTimeSynchronization,
    override protected val domainUnpausedSync: DomainUnpausedSynchronization,
    override protected val storage: Storage,
    override val loggerFactory: NamedLoggerFactory,
    override protected val retryProvider: RetryProvider,
    override protected val spliceInstanceNamesConfig: SpliceInstanceNamesConfig,
)(implicit
    ec: ExecutionContextExecutor,
    httpClient: HttpClient,
    templateDecoder: TemplateJsonDecoder,
    closeContext: CloseContext,
    mat: Materializer,
    tc: TraceContext,
    tracer: Tracer,
) extends NodeInitializerUtil {

  private lazy val svConnection = OptionT(joiningConfig.traverse { conf =>
    SvConnection(conf.svClient.adminApi, upgradesConfig, retryProvider, loggerFactory).map {
      connection =>
        (conf, connection)
    }
  }).getOrElse(
    sys.error(
      "An onboarding config is required."
    )
  )

  def joinDsoAndOnboardNodes(): Future[
    (
        SynchronizerId,
        DsoPartyHosting,
        SvSvStore,
        SvSvAutomationService,
        SvDsoStore,
        SvDsoAutomationService,
    )
  ] = {
    val initConnection = ledgerClient.readOnlyConnection(
      this.getClass.getSimpleName,
      loggerFactory,
    )
    // We need to connect to the domain here because otherwise we create a circular dependency
    // with the validator app: The validator app waits for its user to be provisioned (which happens in createValidatorUser)
    // before establishing a domain connection, but allocating the SV party requires a domain connection.
    val domainConfigO = config.domains.global.url.map(url =>
      SynchronizerConnectionConfig(
        config.domains.global.alias,
        SequencerConnections.tryMany(
          Seq(GrpcSequencerConnection.tryCreate(url)),
          PositiveInt.one,
          // TODO(#2110) Rethink this when we enable sequencer connection pools.
          sequencerLivenessMargin = NonNegativeInt.zero,
          config.participantClient.sequencerRequestAmplification,
        ),
        // Set manualConnect = true to avoid any issues with interrupted SV onboardings.
        // This is changed to false after SV onboarding completes.
        manualConnect = true,
        timeTracker = SynchronizerTimeTrackerConfig(
          minObservationDuration = config.timeTrackerMinObservationDuration,
          observationLatency = config.timeTrackerObservationLatency,
        ),
      )
    )
    for {
      (dsoPartyId, _) <- (
        // If we're not onboarded yet, this waits for the sponsoring SV
        getDsoPartyId(initConnection),
        // Register domain with manualConnect=true. Confusingly, this still connects the first time.
        // However, it won't connect if we crash and get here again which is what we're really after.
        // If the url is unset, we skip this step. This is fine if the node has already initialized its
        // own sequencer.
        domainConfigO.traverse_(
          participantAdminConnection.ensureDomainRegisteredNoHandshake(
            _,
            RetryFor.WaitingOnInitDependency,
          )
        ),
      ).tupled
      decentralizedSynchronizerId <- connectToDomainUnlessMigratingDsoParty(dsoPartyId)
      svParty <- SetupUtil.setupSvParty(
        initConnection,
        config,
        participantAdminConnection,
      )
      storeKey = SvStore.Key(svParty, dsoPartyId)
      migrationInfo =
        DomainMigrationInfo(
          currentMigrationId = config.domainMigrationId,
          acsRecordTime = None, // This SV doesn't know about any migrations
        )
      svStore = newSvStore(storeKey, migrationInfo, participantId)
      dsoStore = newDsoStore(svStore.key, migrationInfo, participantId)
      svAutomation = newSvSvAutomationService(
        svStore,
        dsoStore,
        ledgerClient,
        participantAdminConnection,
        localSynchronizerNode,
      )
      connection = svAutomation.connection(SpliceLedgerConnectionPriority.Low)
      _ <- DomainMigrationInfo.saveToUserMetadata(
        connection,
        config.ledgerApiUser,
        migrationInfo,
      )
      _ <- joiningConfig.fold(Future.unit)(onboardingConfig =>
        SetupUtil.ensureSvNameMetadataAnnotation(
          connection,
          config,
          onboardingConfig.name,
        )
      )
      packageVersionSupport = PackageVersionSupport.createPackageVersionSupport(
        decentralizedSynchronizerId,
        connection,
        loggerFactory,
      )
      dsoPartyHosting = newDsoPartyHosting(storeKey.dsoParty)
      // We need to first wait to ensure the CometBFT node is caught up
      // If the CometBFT node is not caught up and we start the CometBFT triggers, if the network doesn't have any
      // fault tolerance then it might be blocked until the CometBFT node is caught up.
      _ <- waitUntilCometBftNodeHasCaughtUp
      dsoPartyIsAuthorized <- dsoPartyHosting.isDsoPartyAuthorizedOn(
        decentralizedSynchronizerId,
        participantId,
      )
      withSvStore = new WithSvStore(
        svAutomation,
        new JoiningNodeDsoPartyHosting(
          participantAdminConnection,
          joiningConfig,
          upgradesConfig,
          dsoPartyId,
          dsoPartyHosting,
          retryProvider,
          loggerFactory,
        ),
        decentralizedSynchronizerId,
      )
      dsoAutomation <-
        if (dsoPartyIsAuthorized) {
          logger.info("DSO party is authorized to our participant.")
          for {
            _ <- SetupUtil.grantSvUserRightActAsDso(
              connection,
              config.ledgerApiUser,
              svStore.key.dsoParty,
            )
            dsoAutomation =
              newSvDsoAutomationService(
                svStore,
                dsoStore,
                localSynchronizerNode,
                upgradesConfig,
                packageVersionSupport,
              )
            _ <- svStore.domains.waitForDomainConnection(config.domains.global.alias)
            _ <- dsoStore.domains.waitForDomainConnection(config.domains.global.alias)
            _ <- retryProvider
              .ensureThatB(
                RetryFor.WaitingOnInitDependency,
                "dso_onboard",
                show"the DsoRules list the SV party ${dsoStore.key.svParty}",
                isOnboardedInDsoRules(dsoStore), {
                  for {
                    (joiningConfig, svConnection) <- svConnection
                    _ <- withSvStore.startOnboardingWithDsoPartyHosted(
                      dsoAutomation,
                      svConnection,
                      joiningConfig,
                    )
                  } yield ()
                },
                logger,
              )
          } yield dsoAutomation
        } else {
          logger.info(
            "The DSO party is not authorized to our participant. " +
              "Starting onboarding with DSO party migration."
          )
          for {
            (joiningConfig, svConnection) <- svConnection
            dsoAutomation <- withSvStore
              .startOnboardingWithDsoPartyMigration(
                initConnection,
                dsoStore,
                svConnection,
                joiningConfig,
                packageVersionSupport,
              )
          } yield dsoAutomation
        }
      // We set the initial round to the one from the sponsor if no initial round is store in the user metadata yet
      // This is needed so that all scans can aggregate and backfill using the same initial round
      // Note: we accept the risk that sponsors could maliciously set a wrong initialRound as this is dev/testnet only.
      _ <- establishInitialRound(
        connection,
        upgradesConfig,
        packageVersionSupport,
        svParty,
      )
      _ <- ensureCometBftGovernanceKeysAreSet(
        cometBftNode,
        svParty,
        dsoStore,
        dsoAutomation,
      )
      // Set autoConnect=true now that DSO party migration is complete
      _ <- participantAdminConnection.modifySynchronizerConnectionConfig(
        config.domains.global.alias,
        config => if (config.manualConnect) Some(config.copy(manualConnect = false)) else None,
      )
      cantonIdentifierConfig = config.cantonIdentifierConfig.getOrElse(
        SvCantonIdentifierConfig.default(config)
      )
      _ <-
        if (!config.skipSynchronizerInitialization) {
          localSynchronizerNode.traverse(lsn =>
            SynchronizerNodeInitializer.initializeLocalCantonNodesWithNewIdentities(
              cantonIdentifierConfig,
              lsn,
              clock,
              loggerFactory,
              retryProvider,
            )
          )
        } else {
          logger.info(
            "Skipping synchronizer node initialization because skipSynchronizerInitialization is enabled"
          )
          Future.unit
        }
      _ <- onboard(
        decentralizedSynchronizerId,
        dsoAutomation,
        svAutomation,
      )
    } yield {
      (
        decentralizedSynchronizerId,
        dsoPartyHosting,
        svStore,
        svAutomation,
        dsoStore,
        dsoAutomation,
      )
    }
  }

  // Note: This is also used for synchronizer migrations
  def onboard(
      decentralizedSynchronizer: SynchronizerId,
      dsoAutomationService: SvDsoAutomationService,
      svSvAutomationService: SvSvAutomationService,
      skipTrafficReconciliationTriggers: Boolean = false,
      unpauseSynchronizer: Boolean = false,
  ): Future[Unit] = {
    val dsoStore = dsoAutomationService.store
    val dsoPartyId = dsoStore.key.dsoParty
    val synchronizerNodeReconciler = new SynchronizerNodeReconciler(
      dsoStore,
      dsoAutomationService.connection(SpliceLedgerConnectionPriority.Low),
      config.legacyMigrationId,
      clock,
      retryProvider,
      logger,
    )
    for {
      // Do this at the very start as scan depends on it to start up.
      _ <- SetupUtil.ensureDsoPartyMetadataAnnotation(
        svSvAutomationService.connection,
        config,
        dsoPartyId,
      )
      _ <- retryProvider.waitUntil(
        RetryFor.WaitingOnInitDependency,
        "dso_rules_visible",
        show"the DsoRules and AmuletRules are visible",
        dsoStore.getDsoRules().map(_ => ()),
        logger,
      )
      // Register triggers once the DsoRules are visible and have been ingested
      _ = dsoAutomationService.registerPostOnboardingTriggers()
      _ <-
        // Unpause the synchronizer after the post onboarding triggers are started
        // that start the BFT peer reconciliation
        if (unpauseSynchronizer)
          SynchronizerMigrationUtil.ensureSynchronizerIsUnpaused(
            participantAdminConnection,
            decentralizedSynchronizer,
          )
        else Future.unit
      // It is important to wait only here since at this point we may have been added
      // to the decentralized namespace so we depend on our own automation promoting us to
      // submission rights.
      _ <- (
        waitForSvParticipantToHaveSubmissionRights(dsoPartyId, decentralizedSynchronizer),
        waitForDsoSvRole(dsoStore),
        waitUntilCometBftNodeIsValidator,
<<<<<<< HEAD
=======
        SetupUtil.ensureDsoPartyMetadataAnnotation(
          svSvAutomationService.connection(SpliceLedgerConnectionPriority.Low),
          config,
          dsoPartyId,
        ),
>>>>>>> 8229d914
      ).tupled
      _ <-
        if (!config.skipSynchronizerInitialization) {
          localSynchronizerNode.traverse_ { localSynchronizerNode =>
            for {
              // First, make sure the identity of the new domain nodes is known on the domain
              _ <-
                (
                  localSynchronizerNode.addLocalSequencerIdentityIfRequired(
                    config.domains.global.alias,
                    decentralizedSynchronizer,
                  ),
                  localSynchronizerNode.addLocalMediatorIdentityIfRequired(
                    decentralizedSynchronizer
                  ),
                ).tupled
              // Then, add the new local domain node to the DSO rules with an "onboarding" status
              // This triggers automation in other SV apps, that's why we make sure the sequencer is known first
              _ <- synchronizerNodeReconciler.reconcileSynchronizerNodeConfigIfRequired(
                Some(localSynchronizerNode),
                decentralizedSynchronizer,
                Onboarding,
                config.domainMigrationId,
                config.scan,
              )
              // Finally, fully onboard the sequencer and mediator
              physicalSynchronizerId <-
                localSynchronizerNode.onboardLocalSequencerIfRequired(
                  svConnection.map(_._2)
                )
              // For domain migrations, the traffic triggers have already been registered earlier and so we skip that step here.
              _ = if (!skipTrafficReconciliationTriggers)
                dsoAutomationService.registerTrafficReconciliationTriggers()
              _ <- localSynchronizerNode.initializeLocalMediatorIfRequired(
                physicalSynchronizerId
              )
              _ = checkTrafficReconciliationTriggersRegistered(dsoAutomationService)
              _ <- waitForSvToObtainUnlimitedTraffic(
                localSynchronizerNode,
                decentralizedSynchronizer,
              )
            } yield ()
          }
        } else {
          if (!skipTrafficReconciliationTriggers) {
            dsoAutomationService.registerTrafficReconciliationTriggers()
          }
          checkTrafficReconciliationTriggersRegistered(dsoAutomationService)
          logger.info(
            "Skipping synchronizer initialization because skipSynchronizerInitialization is enabled"
          )
          Future.unit
        }
      _ = dsoAutomationService.registerPostUnlimitedTrafficTriggers()
      _ <-
        if (!config.skipSynchronizerInitialization) {
          synchronizerNodeReconciler
            .reconcileSynchronizerNodeConfigIfRequired(
              localSynchronizerNode,
              decentralizedSynchronizer,
              OnboardedAfterDelay,
              config.domainMigrationId,
              config.scan,
            )
        } else {
          logger.info(
            "Skipping synchronizer config reconciliation as skipSynchronizerInitialization is enabled"
          )
          Future.unit
        }
      _ <- checkIsInDecentralizedNamespaceAndStartTrigger(
        dsoAutomationService,
        dsoStore,
        decentralizedSynchronizer,
      )
    } yield {
      ()
    }
  }

  private def waitForSvParticipantToHaveSubmissionRights(
      dsoParty: PartyId,
      synchronizerId: SynchronizerId,
  ) = {
    val description =
      show"SV participant $participantId has Submission rights for party $dsoParty"
    retryProvider.getValueWithRetries(
      RetryFor.WaitingOnInitDependency,
      "submission_rights",
      description,
      for {
        dsoPartyHosting <- participantAdminConnection
          .getPartyToParticipant(synchronizerId, dsoParty)
      } yield {
        dsoPartyHosting.mapping.participants.find(_.participantId == participantId) match {
          case None =>
            throw Status.NOT_FOUND
              .withDescription(
                show"Party $dsoParty is not hosted on participant $participantId"
              )
              .asRuntimeException()
          case Some(HostingParticipant(_, permission, _)) =>
            if (permission == ParticipantPermission.Submission)
              dsoPartyHosting
            else
              throw Status.FAILED_PRECONDITION.withDescription(description).asRuntimeException()
        }
      },
      logger,
    )
  }

  private def checkTrafficReconciliationTriggersRegistered(
      service: SvDsoAutomationService
  ): Unit = {
    // throws a RuntimeException if the trigger is not registered
    service.trigger[SvOnboardingUnlimitedTrafficTrigger]: Unit
    service.trigger[ReconcileSequencerLimitWithMemberTrafficTrigger]: Unit
  }

  private def waitForSvToObtainUnlimitedTraffic(
      localSynchronizerNode: LocalSynchronizerNode,
      synchronizerId: SynchronizerId,
  ) = {
    val description = "SV nodes have been granted unlimited traffic"
    retryProvider.getValueWithRetries(
      RetryFor.WaitingOnInitDependency,
      "unlimited_traffic",
      description,
      for {
        mediatorId <- localSynchronizerNode.mediatorAdminConnection.getMediatorId
        participantTrafficState <- participantAdminConnection.getParticipantTrafficState(
          synchronizerId
        )
        mediatorTrafficState <- localSynchronizerNode.sequencerAdminConnection
          .getSequencerTrafficControlState(mediatorId)
      } yield {
        val unlimitedTraffic = NonNegativeLong.maxValue
        if (participantTrafficState.extraTrafficPurchased != unlimitedTraffic)
          throw Status.FAILED_PRECONDITION
            .withDescription(
              show"SV participant $participantId does not have unlimited traffic on synchronizer $synchronizerId"
            )
            .asRuntimeException()
        if (mediatorTrafficState.extraTrafficLimit != unlimitedTraffic)
          throw Status.FAILED_PRECONDITION
            .withDescription(
              show"SV mediator $participantId does not have unlimited traffic on synchronizer $synchronizerId"
            )
            .asRuntimeException()
        ()
      },
      logger,
    )
  }

  private def newCometBftClient = {
    cometBftNode.map(node =>
      new CometBftClient(
        new CometBftHttpRpcClient(
          CometBftConnectionConfig(node.cometBftConfig.connectionUri),
          loggerFactory,
        ),
        loggerFactory,
      )
    )
  }

  private def waitUntilCometBftNodeIsValidator = {
    newCometBftClient
      .map(cometBftClient =>
        retryProvider.waitUntil(
          RetryFor.WaitingOnInitDependency,
          "cometbft_is_validator",
          "CometBFT node is a validator",
          cometBftClient
            .nodeStatus()
            .map { status =>
              if (status.validatorInfo.votingPower.toDouble == 0) {
                throw Status.FAILED_PRECONDITION
                  .withDescription(
                    s"CometBFT node is not a validator; voting power is 0."
                  )
                  .asRuntimeException()
              }
            },
          logger,
        )
      )
      .getOrElse({
        logger.info("No CometBFT node found, so not waiting on CometBFT validator.")
        Future.unit
      })
  }

  private def waitUntilCometBftNodeHasCaughtUp = {
    newCometBftClient
      .map(cometBftClient =>
        retryProvider.waitUntil(
          RetryFor.WaitingOnInitDependency,
          "cometbft_up_to_date",
          "CometBFT node has caught up",
          cometBftClient
            .nodeStatus()
            .map { status =>
              if (status.syncInfo.catchingUp) {
                throw Status.FAILED_PRECONDITION
                  .withDescription(
                    s"CometBFT node is still catching up; currently at block ${status.syncInfo.latestBlockHeight}."
                  )
                  .asRuntimeException()
              }
            },
          logger,
        )
      )
      .getOrElse({
        logger.info("No CometBFT node found, so not waiting on CometBFT sync.")
        Future.unit
      })
  }

  /** Private class to share svStore, dsoPartyHosting, and global domain-id
    * across utility methods.
    */
  class WithSvStore(
      svStoreWithIngestion: AppStoreWithIngestion[SvSvStore],
      dsoPartyHosting: JoiningNodeDsoPartyHosting,
      synchronizerId: SynchronizerId,
  ) {

    private val svStore = svStoreWithIngestion.store
    private val svParty = svStore.key.svParty
    private val dsoParty = svStore.key.dsoParty

    def startOnboardingWithDsoPartyHosted(
        dsoStoreWithIngestion: AppStoreWithIngestion[SvDsoStore],
        svConnection: SvConnection,
        joiningConfig: SvOnboardingConfig.JoinWithKey,
    ): Future[Unit] = {
      new WithDsoStore(dsoStoreWithIngestion)
        .startOnboardingWithDsoPartyHosted(svConnection, joiningConfig)
    }

    /** A private class to share the dsoStoreWithIngestion across utility methods. */
    private class WithDsoStore(
        dsoStoreWithIngestion: AppStoreWithIngestion[SvDsoStore]
    ) {
      private val dsoStore: SvDsoStore = dsoStoreWithIngestion.store

      def startOnboardingWithDsoPartyHosted(
          svConnection: SvConnection,
          joiningConfig: SvOnboardingConfig.JoinWithKey,
      ): Future[Unit] = {
        val SvOnboardingConfig.JoinWithKey(name, _, publicKey, privateKey) = joiningConfig
        SvUtil.keyPairMatches(publicKey, privateKey) match {
          case Right(privateKey_) =>
            for {
              _ <- requestOnboarding(
                svConnection,
                name,
                participantId,
                publicKey,
                privateKey_,
              )
              _ <- addConfirmedSvToDso()
            } yield ()
          case Left(reason) => sys.error(s"Failed parsing provided keys: $reason")
        }
      }

      private def waitForSvOnboardingConfirmedInDsoStore()
          : Future[Contract[SvOnboardingConfirmed.ContractId, SvOnboardingConfirmed]] =
        waitForSvOnboardingConfirmed(() =>
          dsoStore.lookupSvOnboardingConfirmedByParty(dsoStore.key.svParty)
        )

      def addConfirmedSvToDso(): Future[Unit] = {
        val dsoStore = dsoStoreWithIngestion.store
        for {
          // Wait on the DSO store to make sure that we atomically see either the SvOnboardingConfirmed contract
          // or the DsoRules contract.
          _ <- waitForSvOnboardingConfirmedInDsoStore()
          _ <- retryProvider.retry(
            RetryFor.WaitingOnInitDependency,
            "add_dso_sv",
            "add sv to Dso",
            for {
              (dsoRules, amuletRules, openMiningRounds, svOnboardingConfirmedOpt) <- (
                dsoStore.getDsoRules(),
                dsoStore.getAmuletRules(),
                dsoStore.getOpenMiningRoundTriple(),
                dsoStore.lookupSvOnboardingConfirmedByParty(
                  dsoStore.key.svParty
                ),
              ).tupled
              svIsSv = dsoRules.payload.svs.asScala
                .contains(dsoStore.key.svParty.toProtoPrimitive)
              _ <- svOnboardingConfirmedOpt match {
                case None =>
                  if (svIsSv) {
                    logger.info(s"SV is already part of the DSO")
                    Future.unit
                  } else {
                    val msg =
                      "SV is not part of the DSO but there is also no confirmed onboarding, giving up"
                    logger.error(msg)
                    Future.failed(Status.INTERNAL.withDescription(msg).asRuntimeException())
                  }
                case Some(confirmed) =>
                  if (svIsSv) {
                    logger.info(
                      "SvOnboardingConfirmed exists but SV is already part of the DSO"
                    )
                    Future.unit
                  } else {
                    val cmd = dsoRules.exercise(
                      _.exerciseDsoRules_AddConfirmedSv(
                        dsoStore.key.svParty.toProtoPrimitive,
                        confirmed.contractId,
                        openMiningRounds.oldest.contractId,
                        openMiningRounds.middle.contractId,
                        openMiningRounds.newest.contractId,
                        amuletRules.contractId,
                      )
                    )
                    dsoStoreWithIngestion
                      .connection(SpliceLedgerConnectionPriority.Low)
                      .submit(Seq(dsoStore.key.svParty), Seq(dsoStore.key.dsoParty), cmd)
                      .noDedup
                      .yieldUnit()
                  }
              }
            } yield dsoRules,
            logger,
          )
          _ = logger.info("Adding member to the decentralized namespace.")
          _ <- participantAdminConnection
            .ensureDecentralizedNamespaceDefinitionProposalAccepted(
              synchronizerId,
              dsoParty.uid.namespace,
              svParty.uid.namespace,
              RetryFor.WaitingOnInitDependency,
            )
        } yield ()
      }

    }

    def startOnboardingWithDsoPartyMigration(
        initConnection: BaseLedgerConnection,
        dsoStore: SvDsoStore,
        svConnection: SvConnection,
        joiningConfig: SvOnboardingConfig.JoinWithKey,
        packageVersionSupport: PackageVersionSupport,
    ): Future[SvDsoAutomationService] = {
      joiningConfig match {
        case SvOnboardingConfig.JoinWithKey(name, _, publicKey, privateKey) =>
          SvUtil.keyPairMatches(publicKey, privateKey) match {
            case Right(privateKey_) =>
              for {
                _ <- svStore.lookupSvOnboardingConfirmed().flatMap {
                  // We're already in the process of onboarding
                  case Some(_) =>
                    Future.unit
                  case None =>
                    for {
                      _ <- svStore.domains.waitForDomainConnection(config.domains.global.alias)
                      _ <- requestOnboarding(
                        svConnection,
                        name,
                        participantId,
                        publicKey,
                        privateKey_,
                      )
                      // Wait on the SV store because the DSO party is not yet onboarded.
                      _ <- waitForSvOnboardingConfirmedInSvStore()
                    } yield ()
                }
                _ <- startHostingDsoPartyInParticipant()
                // We need to wait for the ledger API server to see the party otherwise the
                // grantUserRights call will fail.
                _ <- initConnection.waitForPartyOnLedgerApi(svStore.key.dsoParty)
                _ <- SetupUtil.grantSvUserRightActAsDso(
                  svStoreWithIngestion.connection(SpliceLedgerConnectionPriority.Low),
                  config.ledgerApiUser,
                  svStore.key.dsoParty,
                )
                _ = logger.info(s"granted ${config.ledgerApiUser} readAs rights for dsoParty")
                dsoAutomation = newSvDsoAutomationService(
                  svStore,
                  dsoStore,
                  localSynchronizerNode,
                  upgradesConfig,
                  packageVersionSupport,
                )
                _ <- dsoAutomation.store.domains.waitForDomainConnection(
                  config.domains.global.alias
                )
                withDsoStore = new WithDsoStore(dsoAutomation)
                _ <- withDsoStore.addConfirmedSvToDso()
              } yield dsoAutomation
            case Left(reason) => sys.error(s"Failed parsing provided keys: $reason")
          }
      }
    }

    private def waitForSvOnboardingConfirmedInSvStore()
        : Future[Contract[SvOnboardingConfirmed.ContractId, SvOnboardingConfirmed]] =
      waitForSvOnboardingConfirmed(() => svStore.lookupSvOnboardingConfirmed())

    private def waitForSvOnboardingConfirmed(
        lookupSvOnboardingConfirmed: () => Future[
          Option[Contract[SvOnboardingConfirmed.ContractId, SvOnboardingConfirmed]]
        ]
    ): Future[Contract[SvOnboardingConfirmed.ContractId, SvOnboardingConfirmed]] = {
      val description = show"SvOnboardingConfirmed contract for $svParty"
      retryProvider.getValueWithRetries(
        RetryFor.WaitingOnInitDependency,
        "sv_onboarding_confirmed",
        description,
        for {
          svOnboardingConfirmedOpt <- lookupSvOnboardingConfirmed()
          svOnboardingConfirmed <- svOnboardingConfirmedOpt match {
            case Some(sc) => Future.successful(sc)
            case None =>
              throw Status.NOT_FOUND.withDescription(description).asRuntimeException()
          }
        } yield svOnboardingConfirmed,
        logger,
      )
    }

    private def vetThroughSponsor(svConnection: SvConnection): Future[Unit] = {
      logger.info("Vetting packages based on state from sponsor")
      for {
        // This is not a BFT read: That's acceptable because
        // we will only vet packages that have been statically compiled into the app.
        // At most, we can be tricked into vetting a package a bit too early.
        dsoInfo <- svConnection.getDsoInfo()
        amuletRules = dsoInfo.amuletRules
        vetting = new PackageVetting(
          SvPackageVettingTrigger.packages,
          clock,
          participantAdminConnection,
          loggerFactory,
          config.latestPackagesOnly,
        )
        _ <- vetting.vetCurrentPackages(
          synchronizerId,
          amuletRules.contract,
        )
        _ = logger.info("Packages vetting completed")
      } yield ()
    }

    private def requestOnboarding(
        svConnection: SvConnection,
        name: String,
        participantId: ParticipantId,
        publicKey: String,
        privateKey: ECPrivateKey,
    ): Future[Unit] = {
      SvOnboardingToken(name, publicKey, svParty, participantId, dsoParty).signAndEncode(
        privateKey
      ) match {
        case Right(token) =>
          // startSvOnboarding creates a contract with the SV as an observer so we need to vet before.
          // technically we can still get issues if the config changes while we are onboarding. However,
          // we prevet so this is extremely unlikely and even if we hit it,
          // we will just crash and retry so it doesn't seem worth the complexity
          // to wrap everything in a giant retry.
          for {
            _ <- vetThroughSponsor(svConnection)
            _ = logger.info(s"Requesting to be onboarded via the sponsor SV")
            _ <- retryProvider.retry(
              RetryFor.WaitingOnInitDependency,
              "request_onboarding",
              "request onboarding",
              svConnection.startSvOnboarding(token),
              logger,
            )
          } yield ()
        case Left(error) =>
          Future.failed(
            Status.INTERNAL
              .withDescription(s"Could not create onboarding token: $error")
              .asRuntimeException()
          )
      }
    }

    private def startHostingDsoPartyInParticipant(): Future[Unit] = {
      dsoPartyHosting
        // TODO(DACH-NY/canton-network-node#5364): consider inlining the relevant parts from DsoPartyHosting
        .hostPartyOnOwnParticipant(
          config.domains.global.alias,
          synchronizerId,
          participantId,
          svParty,
        )
        .map(
          _.getOrElse(
            sys.error(s"Failed to host DSO party on participant $participantId")
          )
        )
    }
  }

  private def getDsoPartyId(connection: BaseLedgerConnection): Future[PartyId] = for {
    dsoPartyFromMetadata <- connection.lookupDsoPartyFromUserMetadata(config.ledgerApiUser)
    dsoParty <- dsoPartyFromMetadata
      .fold(
        {
          val sponsorConfig = joiningConfig
            .getOrElse(
              sys.error(
                "An onboarding config is required to get the DSO party ID from a sponsoring SV; exiting."
              )
            )
            .svClient
            .adminApi
          retryProvider.getValueWithRetries(
            RetryFor.WaitingOnInitDependency,
            "dso_party_from_sponsor",
            "DSO party ID from sponsoring SV",
            getDsoPartyIdFromSponsor(sponsorConfig),
            logger,
          )
        }
      )(Future.successful)
  } yield dsoParty

  private def getDsoPartyIdFromSponsor(sponsorConfig: NetworkAppClientConfig): Future[PartyId] =
    SvConnection(
      sponsorConfig,
      upgradesConfig,
      retryProvider,
      loggerFactory,
    ).flatMap { svConnection =>
      svConnection.getDsoInfo().map(_.dsoParty).andThen(_ => svConnection.close())
    }

  private def waitForDsoSvRole(dsoStore: SvDsoStore): Future[Unit] = {
    val svParty = dsoStore.key.svParty
    retryProvider.waitUntil(
      RetryFor.WaitingOnInitDependency,
      "dso_membership",
      show"DsoRules are visible and list $svParty as an sv",
      for {
        dsoRules <- dsoStore.lookupDsoRules()
        _ <- dsoRules match {
          case Some(c) =>
            if (SvApp.isSvParty(dsoStore.key.svParty, c.contract)) {
              Future.successful(())
            } else {
              throw Status.FAILED_PRECONDITION
                .withDescription(
                  show"DsoRules found but $svParty is not an sv"
                )
                .asRuntimeException()
            }
          case None =>
            throw Status.NOT_FOUND
              .withDescription(show"DsoRules contract not found")
              .asRuntimeException()
        }
      } yield (),
      logger,
    )
  }

  private def connectToDomainUnlessMigratingDsoParty(dsoPartyId: PartyId): Future[SynchronizerId] =
    retryProvider.retry(
      RetryFor.ClientCalls,
      "connect_domain",
      "Connect to global domain if not migrating party",
      for {
        decentralizedSynchronizerId <- participantAdminConnection
          .getSynchronizerIdWithoutConnecting(
            config.domains.global.alias
          )
        participantId <- participantAdminConnection.getParticipantId()
        // Check if we have a proposal for hosting the DSO party signed by our particpant. If so,
        // we are in the middle of an DSO party migration so don't reconnect to the domain.
        proposals <- participantAdminConnection.listPartyToParticipant(
          TopologyStoreId.Synchronizer(decentralizedSynchronizerId).some,
          filterParty = dsoPartyId.filterString,
          filterParticipant = participantId.filterString,
          topologyTransactionType = TopologyTransactionType.ProposalSignedByOwnKey,
        )
        _ <-
          if (proposals.nonEmpty) {
            logger.info(
              "Participant is in process of hosting the DSO party, not reconnecting to domain to avoid inconsistent ACS"
            )
            Future.unit
          } else {
            logger.info("Reconnecting to global domain")
            participantAdminConnection.connectDomain(config.domains.global.alias)
          }
      } yield decentralizedSynchronizerId,
      logger,
    )
}

object JoiningNodeInitializer {}<|MERGE_RESOLUTION|>--- conflicted
+++ resolved
@@ -365,7 +365,7 @@
     for {
       // Do this at the very start as scan depends on it to start up.
       _ <- SetupUtil.ensureDsoPartyMetadataAnnotation(
-        svSvAutomationService.connection,
+        svSvAutomationService.connection(SpliceLedgerConnectionPriority.Low),
         config,
         dsoPartyId,
       )
@@ -394,14 +394,6 @@
         waitForSvParticipantToHaveSubmissionRights(dsoPartyId, decentralizedSynchronizer),
         waitForDsoSvRole(dsoStore),
         waitUntilCometBftNodeIsValidator,
-<<<<<<< HEAD
-=======
-        SetupUtil.ensureDsoPartyMetadataAnnotation(
-          svSvAutomationService.connection(SpliceLedgerConnectionPriority.Low),
-          config,
-          dsoPartyId,
-        ),
->>>>>>> 8229d914
       ).tupled
       _ <-
         if (!config.skipSynchronizerInitialization) {
