--- conflicted
+++ resolved
@@ -246,11 +246,7 @@
         "local sequencer observes mediator as onboarded",
         // Otherwise we might fail with `PERMISSION_DENIED` during initialization
         sequencerAdminConnection
-<<<<<<< HEAD
-          .getMediatorSynchronizerState(synchronizerId.logical)
-=======
-          .getMediatorSynchronizerState(synchronizerId, AuthorizedState)
->>>>>>> 0ddd67e1
+          .getMediatorSynchronizerState(synchronizerId.logical, AuthorizedState)
           .map { state =>
             if (!state.mapping.active.contains(mediatorId)) {
               throw Status.FAILED_PRECONDITION
@@ -310,18 +306,9 @@
         RetryFor.WaitingOnInitDependency,
         "mediator_onboarded",
         "mediator observes itself as onboarded",
-<<<<<<< HEAD
-        mediatorAdminConnection.getMediatorSynchronizerState(synchronizerId.logical).map { state =>
-          if (!state.mapping.active.contains(mediatorId)) {
-            throw Status.FAILED_PRECONDITION
-              .withDescription(
-                s"Mediator $mediatorId not in active mediators ${state.mapping.active.forgetNE}"
-              )
-              .asRuntimeException()
-          }
-=======
-        mediatorAdminConnection.getMediatorSynchronizerState(synchronizerId, AuthorizedState).map {
-          state =>
+        mediatorAdminConnection
+          .getMediatorSynchronizerState(synchronizerId.logical, AuthorizedState)
+          .map { state =>
             if (!state.mapping.active.contains(mediatorId)) {
               throw Status.FAILED_PRECONDITION
                 .withDescription(
@@ -329,8 +316,7 @@
                 )
                 .asRuntimeException()
             }
->>>>>>> 0ddd67e1
-        },
+          },
         logger,
       )
     } yield ()
