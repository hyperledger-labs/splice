--- conflicted
+++ resolved
@@ -444,17 +444,6 @@
                 sequencerState,
                 mediatorState,
               ) <- (
-<<<<<<< HEAD
-                List(
-                  participantAdminConnection,
-                  synchronizerNode.mediatorAdminConnection,
-                  synchronizerNode.sequencerAdminConnection,
-                ).traverse { con =>
-                  con
-                    .getId()
-                    .flatMap(con.getIdentityTransactions(_, TopologyStoreId.Authorized))
-                }.map(_.flatten),
-=======
                 MonadUtil
                   .sequentialTraverse(
                     List(
@@ -465,10 +454,9 @@
                   ) { con =>
                     con
                       .getId()
-                      .flatMap(con.getIdentityTransactions(_, TopologyStoreId.AuthorizedStore))
+                      .flatMap(con.getIdentityTransactions(_, TopologyStoreId.Authorized))
                   }
                   .map(_.flatten),
->>>>>>> c1b16004
                 participantAdminConnection.proposeInitialDomainParameters(
                   synchronizerId,
                   values,
