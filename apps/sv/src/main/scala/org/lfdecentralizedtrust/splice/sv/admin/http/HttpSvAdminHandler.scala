// Copyright (c) 2024 Digital Asset (Switzerland) GmbH and/or its affiliates. All rights reserved.
// SPDX-License-Identifier: Apache-2.0

package org.lfdecentralizedtrust.splice.sv.admin.http

<<<<<<< HEAD
=======
import better.files.File.apply
import cats.implicits.catsSyntaxApplicativeId
import cats.syntax.either.*
>>>>>>> 2fd754c5
import org.lfdecentralizedtrust.splice.admin.http.HttpErrorHandler
import org.lfdecentralizedtrust.splice.environment.ParticipantAdminConnection
import org.lfdecentralizedtrust.splice.http.v0.{definitions, sv_admin as v0}
import org.lfdecentralizedtrust.splice.http.v0.sv_admin.SvAdminResource as r0
import org.lfdecentralizedtrust.splice.http.v0.definitions.TriggerDomainMigrationDumpRequest
import org.lfdecentralizedtrust.splice.store.AppStoreWithIngestion
import org.lfdecentralizedtrust.splice.sv.config.SvAppBackendConfig
import org.lfdecentralizedtrust.splice.sv.migration.{
  DomainDataSnapshotGenerator,
  DomainMigrationDump,
  SynchronizerNodeIdentities,
}
import org.lfdecentralizedtrust.splice.sv.store.{SvDsoStore, SvSvStore}
import org.lfdecentralizedtrust.splice.sv.LocalSynchronizerNode

<<<<<<< HEAD
import org.lfdecentralizedtrust.splice.util.{BackupDump, Codec, SynchronizerMigrationUtil}
import com.digitalasset.canton.logging.{NamedLoggerFactory, NamedLogging}
import com.digitalasset.canton.tracing.Spanning
import io.circe.syntax.EncoderOps
=======
import java.util.Optional
import org.lfdecentralizedtrust.splice.util.{
  BackupDump,
  Codec,
  Contract,
  SynchronizerMigrationUtil,
  TemplateJsonDecoder,
}
import com.digitalasset.canton.config.{
  NonNegativeDuration,
  NonNegativeFiniteDuration,
  ProcessingTimeout,
}
import com.digitalasset.canton.daml.lf.value.json.ApiCodecCompressed
import com.digitalasset.canton.lifecycle.{AsyncCloseable, AsyncOrSyncCloseable, FlagCloseableAsync}
import com.digitalasset.canton.logging.{ErrorLoggingContext, NamedLoggerFactory}
import com.digitalasset.canton.time.Clock
import com.digitalasset.canton.tracing.TraceContext
import com.digitalasset.canton.util.ErrorUtil
>>>>>>> 2fd754c5
import io.opentelemetry.api.trace.Tracer
import org.lfdecentralizedtrust.splice.auth.AdminAuthExtractor.AdminUserRequest
import org.lfdecentralizedtrust.splice.migration.ParticipantUsersDataExporter
import org.lfdecentralizedtrust.splice.store.AppStoreWithIngestion.SpliceLedgerConnectionPriority

import java.nio.file.Path
import java.time.Instant
import scala.concurrent.{ExecutionContextExecutor, Future}
import scala.jdk.OptionConverters.*

class HttpSvAdminHandler(
    config: SvAppBackendConfig,
    optDomainMigrationDumpConfig: Option[Path],
    svStoreWithIngestion: AppStoreWithIngestion[SvSvStore],
    dsoStoreWithIngestion: AppStoreWithIngestion[SvDsoStore],
    localSynchronizerNode: Option[LocalSynchronizerNode],
    participantAdminConnection: ParticipantAdminConnection,
    domainDataSnapshotGenerator: DomainDataSnapshotGenerator,
    override protected val loggerFactory: NamedLoggerFactory,
)(implicit
    ec: ExecutionContextExecutor,
    protected val tracer: Tracer,
) extends v0.SvAdminHandler[AdminUserRequest]
    with Spanning
    with NamedLogging {

  protected val workflowId: String = this.getClass.getSimpleName
  private val dsoStore = dsoStoreWithIngestion.store
<<<<<<< HEAD
=======
  override protected val votesStore: ActiveVotesStore = dsoStore
  override protected val validatorLicensesStore: AppStore = dsoStore

  // Similar to PublishScanConfigTrigger, this class creates its own scan connection
  // on demand, because scan might not be available at application startup.
  private def createScanConnection(): Future[ScanConnection] = {
    implicit val tc: TraceContext = TraceContext.empty
    ScanConnection
      .singleUncached(
        ScanAppClientConfig(NetworkAppClientConfig(config.scan.internalUrl)),
        upgradesConfig,
        clock,
        retryProvider,
        loggerFactory,
        retryConnectionOnInitialFailure = true,
      )
  }
  @SuppressWarnings(Array("org.wartremover.warts.Var"))
  private var scanConnectionV: Option[Future[ScanConnection]] = None
  private def scanConnectionF: Future[ScanConnection] = blocking {
    this.synchronized {
      scanConnectionV match {
        case Some(f) => f
        case None =>
          val f = createScanConnection()
          scanConnectionV = Some(f)
          f
      }
    }
  }

  def listOngoingValidatorOnboardings(
      respond: v0.SvAdminResource.ListOngoingValidatorOnboardingsResponse.type
  )()(tuser: TracedUser): Future[v0.SvAdminResource.ListOngoingValidatorOnboardingsResponse] = {
    implicit val TracedUser(_, traceContext) = tuser
    withSpan(s"$workflowId.listOngoingValidatorOnboardings") { _ => _ =>
      for {
        validatorOnboardings <- svStore.listValidatorOnboardings()
      } yield {
        definitions.ListOngoingValidatorOnboardingsResponse(
          validatorOnboardings.map { onboarding =>
            val secret = Secrets
              .decodeValidatorOnboardingSecret(
                onboarding.payload.candidateSecret,
                dsoStore.key.svParty,
              )

            definitions.ValidatorOnboarding(
              secret.toApiResponse,
              onboarding.toHttp,
              secret.partyHint,
            )
          }.toVector
        )
      }
    }
  }

  override def listValidatorLicenses(
      respond: SvAdminResource.ListValidatorLicensesResponse.type
  )(after: Option[Long], limit: Option[Int])(
      tuser: TracedUser
  ): Future[SvAdminResource.ListValidatorLicensesResponse] = {
    this
      .listValidatorLicenses(after, limit)(tuser.traceContext, ec)
      .map(SvAdminResource.ListValidatorLicensesResponse.OK)
  }

  def prepareValidatorOnboarding(
      respond: v0.SvAdminResource.PrepareValidatorOnboardingResponse.type
  )(
      body: definitions.PrepareValidatorOnboardingRequest
  )(tuser: TracedUser): Future[v0.SvAdminResource.PrepareValidatorOnboardingResponse] = {
    implicit val TracedUser(_, traceContext) = tuser
    withSpan(s"$workflowId.prepareValidatorOnboarding") { _ => _ =>
      val secret = generateRandomOnboardingSecret(svStore.key.svParty, body.partyHint)
      val expiresIn = NonNegativeFiniteDuration.ofSeconds(body.expiresIn.toLong)
      dsoStore
        .getDsoRules()
        .flatMap { dsoRules =>
          SvApp
            .prepareValidatorOnboarding(
              secret,
              expiresIn,
              svStoreWithIngestion,
              dsoRules.domain,
              clock,
              logger,
              retryProvider,
            )
        }
        .flatMap {
          case Left(reason) =>
            Future.failed(
              HttpErrorHandler.internalServerError(s"Could not prepare onboarding: $reason")
            )
          case Right(()) =>
            Future.successful(definitions.PrepareValidatorOnboardingResponse(secret.toApiResponse))
        }
    }
  }

  def listAmuletPriceVotes(
      respond: v0.SvAdminResource.ListAmuletPriceVotesResponse.type
  )()(tuser: TracedUser): Future[v0.SvAdminResource.ListAmuletPriceVotesResponse] = {
    implicit val TracedUser(_, traceContext) = tuser
    withSpan(s"$workflowId.listAmuletPriceVotes") { _ => _ =>
      for {
        amuletPriceVotes <- dsoStore.listAmuletPriceVotes()
      } yield {
        definitions.ListAmuletPriceVotesResponse(
          amuletPriceVotes.map(_.toHttp).toVector
        )
      }
    }
  }

  def listOpenMiningRounds(respond: v0.SvAdminResource.ListOpenMiningRoundsResponse.type)()(
      tuser: TracedUser
  ): Future[v0.SvAdminResource.ListOpenMiningRoundsResponse] = {
    implicit val TracedUser(_, traceContext) = tuser
    withSpan(s"$workflowId.listOpenMiningRounds") { _ => _ =>
      for {
        openMiningRoundTriple <- dsoStore.lookupOpenMiningRoundTriple()
      } yield {
        definitions.ListOpenMiningRoundsResponse(
          (openMiningRoundTriple match {
            case Some(triple) => triple.toSeq
            case _ => Seq.empty
          }).map(_.toHttp).toVector
        )
      }
    }
  }

  def updateAmuletPriceVote(
      respond: v0.SvAdminResource.UpdateAmuletPriceVoteResponse.type
  )(
      body: definitions.UpdateAmuletPriceVoteRequest
  )(tuser: TracedUser): Future[v0.SvAdminResource.UpdateAmuletPriceVoteResponse] = {
    implicit val TracedUser(_, traceContext) = tuser
    withSpan(s"$workflowId.updateAmuletPriceVote") { implicit traceContext => _ =>
      retryProvider.retryForClientCalls(
        "updateAmuletPriceVote",
        "Update Amulet Price Vote", {
          val amuletPrice = Codec.tryDecode(Codec.BigDecimal)(body.amuletPrice)
          SvApp
            .updateAmuletPriceVote(
              amuletPrice,
              dsoStoreWithIngestion,
              logger,
            )
            .flatMap {
              case Left(reason) => Future.failed(HttpErrorHandler.badRequest(reason))
              case Right(()) =>
                Future.successful(v0.SvAdminResource.UpdateAmuletPriceVoteResponseOK)
            }
        },
        logger,
      )
    }
  }

  def isAuthorized(
      respond: v0.SvAdminResource.IsAuthorizedResponse.type
  )(
  )(tuser: TracedUser): Future[v0.SvAdminResource.IsAuthorizedResponse] = {
    implicit val TracedUser(_, traceContext) = tuser
    withSpan(s"$workflowId.isAuthorized") { _ => _ =>
      Future.successful(v0.SvAdminResource.IsAuthorizedResponseOK)
    }
  }

  def createVoteRequest(respond: v0.SvAdminResource.CreateVoteRequestResponse.type)(
      body: definitions.CreateVoteRequest
  )(tuser: TracedUser): Future[v0.SvAdminResource.CreateVoteRequestResponse] = {
    implicit val TracedUser(_, traceContext) = tuser
    withSpan(s"$workflowId.createVoteRequest") { _ => _ =>
      SvApp
        .createVoteRequest(
          body.requester,
          body.action,
          body.url,
          body.description,
          body.expiration,
          body.effectiveTime match {
            case Some(effectiveTime) => Optional.of(effectiveTime.toInstant)
            case None => Optional.empty()
          },
          dsoStoreWithIngestion,
          retryProvider,
          logger,
        )
        .flatMap {
          case Left(reason) => Future.failed(HttpErrorHandler.badRequest(reason))
          case Right(_) => Future.successful(v0.SvAdminResource.CreateVoteRequestResponseOK)
        }
    }
  }

  override def listDsoRulesVoteRequests(
      respond: v0.SvAdminResource.ListDsoRulesVoteRequestsResponse.type
  )()(tuser: TracedUser): Future[v0.SvAdminResource.ListDsoRulesVoteRequestsResponse] = {
    this
      .listDsoRulesVoteRequests(tuser.traceContext, ec)
      .map(v0.SvAdminResource.ListDsoRulesVoteRequestsResponse.OK)
  }

  override def listVoteRequestResults(
      respond: v0.SvAdminResource.ListVoteRequestResultsResponse.type
  )(
      body: definitions.ListVoteResultsRequest
  )(tuser: TracedUser): Future[v0.SvAdminResource.ListVoteRequestResultsResponse] = {
    implicit val TracedUser(_, traceContext) = tuser
    withSpan(s"$workflowId.listDsoRulesVoteResults") { _ => _ =>
      for {
        scanConnection <- scanConnectionF
        voteResults <- scanConnection.listVoteRequestResults(
          body.actionName,
          body.accepted,
          body.requester,
          body.effectiveFrom,
          body.effectiveTo,
          body.limit.intValue,
        )
      } yield {
        v0.SvAdminResource.ListVoteRequestResultsResponse.OK(
          definitions.ListDsoRulesVoteResultsResponse(
            voteResults
              .map(voteResult => {
                io.circe.parser
                  .parse(
                    ApiCodecCompressed
                      .apiValueToJsValue(Contract.javaValueToLfValue(voteResult.toValue))
                      .compactPrint
                  )
                  .valueOr(err =>
                    ErrorUtil.invalidState(s"Failed to convert from spray to circe: $err")
                  )
              })
              .toVector
          )
        )
      }
    }
  }

  override def lookupDsoRulesVoteRequest(
      respond: v0.SvAdminResource.LookupDsoRulesVoteRequestResponse.type
  )(
      voteRequestContractId: String
  )(tuser: TracedUser): Future[v0.SvAdminResource.LookupDsoRulesVoteRequestResponse] = {
    implicit val TracedUser(_, traceContext) = tuser
    this
      .lookupDsoRulesVoteRequest(voteRequestContractId)
      .map(v0.SvAdminResource.LookupDsoRulesVoteRequestResponse.OK)
  }

  override def castVote(respond: SvAdminResource.CastVoteResponse.type)(
      body: definitions.CastVoteRequest
  )(tuser: TracedUser): Future[v0.SvAdminResource.CastVoteResponse] = {
    implicit val TracedUser(_, traceContext) = tuser
    withSpan(s"$workflowId.castVote") { _ => _ =>
      SvApp
        .castVote(
          new splice.dsorules.VoteRequest.ContractId(body.voteRequestContractId),
          body.isAccepted,
          body.reasonUrl,
          body.reasonDescription,
          dsoStoreWithIngestion,
          retryProvider,
          logger,
        )
        .flatMap {
          case Left(cause) => Future.failed(HttpErrorHandler.badRequest(cause))
          case Right(_) => Future.successful(v0.SvAdminResource.CastVoteResponseCreated)
        }
    }
  }

  override def listVoteRequestsByTrackingCid(
      respond: v0.SvAdminResource.ListVoteRequestsByTrackingCidResponse.type
  )(
      body: definitions.BatchListVotesByVoteRequestsRequest
  )(tuser: TracedUser): Future[v0.SvAdminResource.ListVoteRequestsByTrackingCidResponse] = {
    implicit val TracedUser(_, traceContext) = tuser
    this
      .listVoteRequestsByTrackingCid(body)
      .map(v0.SvAdminResource.ListVoteRequestsByTrackingCidResponse.OK)
  }

  override def getCometBftNodeDebugDump(
      respond: v0.SvAdminResource.GetCometBftNodeDebugDumpResponse.type
  )()(tuser: TracedUser): Future[
    v0.SvAdminResource.GetCometBftNodeDebugDumpResponse
  ] = {
    implicit val TracedUser(_, traceContext) = tuser
    withSpan(s"$workflowId.getCometBftNodeDebugDump") { _ => _ =>
      withClientOrNotFound(respond.NotFound) { client =>
        client
          .nodeDebugDump()
          .map(response =>
            definitions.CometBftNodeDumpOrErrorResponse(
              definitions.CometBftNodeDumpResponse(
                status = response.status,
                networkInfo = response.networkInfo,
                abciInfo = response.abciInfo,
                validators = response.validators,
              )
            )
          )
      }
    }
  }

  override def getSequencerNodeStatus(
      respond: v0.SvAdminResource.GetSequencerNodeStatusResponse.type
  )()(tuser: TracedUser): Future[
    v0.SvAdminResource.GetSequencerNodeStatusResponse
  ] = {
    implicit val TracedUser(_, traceContext) = tuser
    withSpan(s"$workflowId.getSequencerNodeStatus") { _ => _ =>
      withSequencerConnectionOrNotFound(respond.NotFound)(
        _.getStatus.map(SpliceStatus.toHttpNodeStatus(_))
      )
    }
  }

  override def getMediatorNodeStatus(
      respond: v0.SvAdminResource.GetMediatorNodeStatusResponse.type
  )()(tuser: TracedUser): Future[
    v0.SvAdminResource.GetMediatorNodeStatusResponse
  ] = {
    implicit val TracedUser(_, traceContext) = tuser
    withSpan(s"$workflowId.getMediatorNodeStatus") { _ => _ =>
      withMediatorConnectionOrNotFound(respond.NotFound)(
        _.getStatus.map(SpliceStatus.toHttpNodeStatus(_))
      )
    }
  }
>>>>>>> 2fd754c5

  override def pauseDecentralizedSynchronizer(
      respond: r0.PauseDecentralizedSynchronizerResponse.type
  )()(
      extracted: AdminUserRequest
  ): Future[r0.PauseDecentralizedSynchronizerResponse] = {
    implicit val AdminUserRequest(traceContext) = extracted
    withSpan(s"$workflowId.pauseDecentralizedSynchronizer") { _ => _ =>
      for {
        decentralizedSynchronizer <- dsoStore.getDsoRules().map(_.domain)
        _ <- SynchronizerMigrationUtil.ensureSynchronizerIsPaused(
          participantAdminConnection,
          decentralizedSynchronizer,
        )
      } yield r0.PauseDecentralizedSynchronizerResponseOK
    }
  }

  override def unpauseDecentralizedSynchronizer(
      respond: r0.UnpauseDecentralizedSynchronizerResponse.type
  )()(
      extracted: AdminUserRequest
  ): Future[r0.UnpauseDecentralizedSynchronizerResponse] = {
    implicit val AdminUserRequest(traceContext) = extracted
    withSpan(s"$workflowId.unpauseDecentralizedSynchronizer") { _ => _ =>
      for {
        decentralizedSynchronizer <- dsoStore.getDsoRules().map(_.domain)
        _ <- SynchronizerMigrationUtil.ensureSynchronizerIsUnpaused(
          participantAdminConnection,
          decentralizedSynchronizer,
        )
      } yield r0.UnpauseDecentralizedSynchronizerResponseOK
    }
  }

  override def getDomainMigrationDump(
      respond: r0.GetDomainMigrationDumpResponse.type
  )()(extracted: AdminUserRequest): Future[r0.GetDomainMigrationDumpResponse] = {
    val AdminUserRequest(traceContext) = extracted
    withSpan(s"$workflowId.getDomainMigrationDump") { implicit tc => _ =>
      localSynchronizerNode match {
        case Some(synchronizerNode) =>
          dsoStore.getDsoRules().flatMap { dsoRules =>
            dsoRules.payload.config.nextScheduledSynchronizerUpgrade.toScala match {
              case Some(scheduled) =>
                DomainMigrationDump
                  .getDomainMigrationDump(
                    config.domains.global.alias,
                    svStoreWithIngestion.connection(SpliceLedgerConnectionPriority.Medium),
                    participantAdminConnection,
                    synchronizerNode,
                    loggerFactory,
                    dsoStore,
                    scheduled.migrationId,
                    domainDataSnapshotGenerator,
                  )
                  .map { response =>
<<<<<<< HEAD
                    r0.GetDomainMigrationDumpResponse.OK(response.toHttp)
=======
                    // DR endpoint does not support separate output files so set outputDirectory = None
                    v0.SvAdminResource.GetDomainMigrationDumpResponse
                      .OK(response.toHttp(outputDirectory = None))
>>>>>>> 2fd754c5
                  }
              case None =>
                Future.failed(
                  HttpErrorHandler.internalServerError(
                    s"Could not get DomainMigrationDump because migration is not scheduled"
                  )
                )
            }
          }
        case None =>
          Future.failed(
            HttpErrorHandler.internalServerError(
              s"Could not prepare DomainMigrationDump because domain node is not configured"
            )
          )
      }
    }(traceContext, tracer)
  }

  override def getDomainDataSnapshot(respond: r0.GetDomainDataSnapshotResponse.type)(
      timestamp: String,
      partyId: Option[String],
      migrationId: Option[Long],
      force: Option[Boolean],
  )(
      tuser: AdminUserRequest
  ): Future[r0.GetDomainDataSnapshotResponse] = {
    val AdminUserRequest(traceContext) = tuser
    withSpan(s"$workflowId.getDomainDataSnapshot") { implicit tc => _ =>
      for {
        participantUsersData <- new ParticipantUsersDataExporter(
          svStoreWithIngestion.connection(SpliceLedgerConnectionPriority.Medium)
        )
          .exportParticipantUsersData()
      } yield domainDataSnapshotGenerator
        .getDomainDataSnapshot(
          Instant.parse(timestamp),
          partyId.map(Codec.tryDecode(Codec.Party)(_)),
          force.getOrElse(false),
        )
        .map { response =>
<<<<<<< HEAD
          val responseHttp = response.toHttp
          r0.GetDomainDataSnapshotResponse.OK(
=======
          // No output directory for HTTP: Note that this means that it breaks on
          // large outputs.
          val responseHttp = response.toHttp(outputDirectory = None)
          SvAdminResource.GetDomainDataSnapshotResponse.OK(
>>>>>>> 2fd754c5
            definitions
              .GetDomainDataSnapshotResponse(
                responseHttp.acsTimestamp,
                migrationId getOrElse (config.domainMigrationId + 1),
                responseHttp,
                participantUsersData.toHttp,
              )
          )
        }
    }(traceContext, tracer)
  }.flatten

  override def getSynchronizerNodeIdentitiesDump(
      respond: r0.GetSynchronizerNodeIdentitiesDumpResponse.type
  )()(
      tuser: AdminUserRequest
  ): Future[r0.GetSynchronizerNodeIdentitiesDumpResponse] = {
    val AdminUserRequest(traceContext) = tuser
    withSpan(s"$workflowId.getSynchronizerNodeIdentitiesDump") { implicit tc => _ =>
      localSynchronizerNode match {
        case Some(synchronizerNode) =>
          SynchronizerNodeIdentities
            .getSynchronizerNodeIdentities(
              participantAdminConnection,
              synchronizerNode,
              dsoStore,
              config.domains.global.alias,
              loggerFactory,
            )
            .map { response =>
              r0.GetSynchronizerNodeIdentitiesDumpResponse.OK(
                definitions.GetSynchronizerNodeIdentitiesDumpResponse(response.toHttp())
              )
            }
        case None =>
          Future.failed(
            HttpErrorHandler.internalServerError(
              s"Could not prepare SynchronizerNodeIdentitiesDump because domain node is not configured"
            )
          )
      }
    }(traceContext, tracer)
  }

  override def triggerDomainMigrationDump(
      respond: r0.TriggerDomainMigrationDumpResponse.type
  )(
      request: TriggerDomainMigrationDumpRequest
  )(extracted: AdminUserRequest): Future[r0.TriggerDomainMigrationDumpResponse] = {
    withSpan(s"$workflowId.triggerDomainMigrationDump") { implicit tc => _ =>
      localSynchronizerNode match {
        case Some(synchronizerNode) =>
          optDomainMigrationDumpConfig match {
            case Some(dumpPath) =>
              val exportAt = request.timestamp.map(Instant.parse)
              val dumpRequest = exportAt match {
                case Some(at) =>
                  logger.info(
                    s"Triggering synchronizer migration dump for possibly unpaused synchronizer at $at"
                  )
                  DomainMigrationDump.getDomainMigrationDumpUnsafe(
                    config.domains.global.alias,
                    svStoreWithIngestion.connection(SpliceLedgerConnectionPriority.Low),
                    participantAdminConnection,
                    synchronizerNode,
                    loggerFactory,
                    dsoStore,
                    request.migrationId,
                    domainDataSnapshotGenerator,
                    at,
                  )
                case None =>
                  logger.info("Triggering synchronizer migration dump for expected synchronizer")
                  DomainMigrationDump
                    .getDomainMigrationDump(
                      config.domains.global.alias,
                      svStoreWithIngestion.connection(SpliceLedgerConnectionPriority.Low),
                      participantAdminConnection,
                      synchronizerNode,
                      loggerFactory,
                      dsoStore,
                      request.migrationId,
                      domainDataSnapshotGenerator,
                    )
              }
              for {
                dump <- dumpRequest
              } yield {
                import io.circe.syntax.*
                val pathForTheFiles = exportAt.fold(dumpPath.getParent)(at =>
                  dumpPath.getParent
                    .createChild(
                      s"export_at_${at.toEpochMilli}",
                      asDirectory = true,
                      createParents = true,
                    )
                    .path
                )
                logger.info(s"Writing dump at $pathForTheFiles")
                val path = BackupDump.writeToPath(
                  (pathForTheFiles / dumpPath.name).path,
                  dump.toHttp(outputDirectory = Some(pathForTheFiles.toString)).asJson.noSpaces,
                )
                logger.info(s"Wrote domain migration dump at path $path")
                r0.TriggerDomainMigrationDumpResponseOK
              }
            case None =>
              Future.failed(
                HttpErrorHandler.internalServerError(
                  s"Could not trigger DomainMigrationDump because dump path is not configured"
                )
              )
          }
        case None =>
          Future.failed(
            HttpErrorHandler.internalServerError(
              s"Could not trigger DomainMigrationDump because domain node is not configured"
            )
          )
      }
    }(extracted.traceContext, tracer)
  }

}<|MERGE_RESOLUTION|>--- conflicted
+++ resolved
@@ -3,12 +3,7 @@
 
 package org.lfdecentralizedtrust.splice.sv.admin.http
 
-<<<<<<< HEAD
-=======
 import better.files.File.apply
-import cats.implicits.catsSyntaxApplicativeId
-import cats.syntax.either.*
->>>>>>> 2fd754c5
 import org.lfdecentralizedtrust.splice.admin.http.HttpErrorHandler
 import org.lfdecentralizedtrust.splice.environment.ParticipantAdminConnection
 import org.lfdecentralizedtrust.splice.http.v0.{definitions, sv_admin as v0}
@@ -24,32 +19,9 @@
 import org.lfdecentralizedtrust.splice.sv.store.{SvDsoStore, SvSvStore}
 import org.lfdecentralizedtrust.splice.sv.LocalSynchronizerNode
 
-<<<<<<< HEAD
 import org.lfdecentralizedtrust.splice.util.{BackupDump, Codec, SynchronizerMigrationUtil}
 import com.digitalasset.canton.logging.{NamedLoggerFactory, NamedLogging}
 import com.digitalasset.canton.tracing.Spanning
-import io.circe.syntax.EncoderOps
-=======
-import java.util.Optional
-import org.lfdecentralizedtrust.splice.util.{
-  BackupDump,
-  Codec,
-  Contract,
-  SynchronizerMigrationUtil,
-  TemplateJsonDecoder,
-}
-import com.digitalasset.canton.config.{
-  NonNegativeDuration,
-  NonNegativeFiniteDuration,
-  ProcessingTimeout,
-}
-import com.digitalasset.canton.daml.lf.value.json.ApiCodecCompressed
-import com.digitalasset.canton.lifecycle.{AsyncCloseable, AsyncOrSyncCloseable, FlagCloseableAsync}
-import com.digitalasset.canton.logging.{ErrorLoggingContext, NamedLoggerFactory}
-import com.digitalasset.canton.time.Clock
-import com.digitalasset.canton.tracing.TraceContext
-import com.digitalasset.canton.util.ErrorUtil
->>>>>>> 2fd754c5
 import io.opentelemetry.api.trace.Tracer
 import org.lfdecentralizedtrust.splice.auth.AdminAuthExtractor.AdminUserRequest
 import org.lfdecentralizedtrust.splice.migration.ParticipantUsersDataExporter
@@ -78,349 +50,6 @@
 
   protected val workflowId: String = this.getClass.getSimpleName
   private val dsoStore = dsoStoreWithIngestion.store
-<<<<<<< HEAD
-=======
-  override protected val votesStore: ActiveVotesStore = dsoStore
-  override protected val validatorLicensesStore: AppStore = dsoStore
-
-  // Similar to PublishScanConfigTrigger, this class creates its own scan connection
-  // on demand, because scan might not be available at application startup.
-  private def createScanConnection(): Future[ScanConnection] = {
-    implicit val tc: TraceContext = TraceContext.empty
-    ScanConnection
-      .singleUncached(
-        ScanAppClientConfig(NetworkAppClientConfig(config.scan.internalUrl)),
-        upgradesConfig,
-        clock,
-        retryProvider,
-        loggerFactory,
-        retryConnectionOnInitialFailure = true,
-      )
-  }
-  @SuppressWarnings(Array("org.wartremover.warts.Var"))
-  private var scanConnectionV: Option[Future[ScanConnection]] = None
-  private def scanConnectionF: Future[ScanConnection] = blocking {
-    this.synchronized {
-      scanConnectionV match {
-        case Some(f) => f
-        case None =>
-          val f = createScanConnection()
-          scanConnectionV = Some(f)
-          f
-      }
-    }
-  }
-
-  def listOngoingValidatorOnboardings(
-      respond: v0.SvAdminResource.ListOngoingValidatorOnboardingsResponse.type
-  )()(tuser: TracedUser): Future[v0.SvAdminResource.ListOngoingValidatorOnboardingsResponse] = {
-    implicit val TracedUser(_, traceContext) = tuser
-    withSpan(s"$workflowId.listOngoingValidatorOnboardings") { _ => _ =>
-      for {
-        validatorOnboardings <- svStore.listValidatorOnboardings()
-      } yield {
-        definitions.ListOngoingValidatorOnboardingsResponse(
-          validatorOnboardings.map { onboarding =>
-            val secret = Secrets
-              .decodeValidatorOnboardingSecret(
-                onboarding.payload.candidateSecret,
-                dsoStore.key.svParty,
-              )
-
-            definitions.ValidatorOnboarding(
-              secret.toApiResponse,
-              onboarding.toHttp,
-              secret.partyHint,
-            )
-          }.toVector
-        )
-      }
-    }
-  }
-
-  override def listValidatorLicenses(
-      respond: SvAdminResource.ListValidatorLicensesResponse.type
-  )(after: Option[Long], limit: Option[Int])(
-      tuser: TracedUser
-  ): Future[SvAdminResource.ListValidatorLicensesResponse] = {
-    this
-      .listValidatorLicenses(after, limit)(tuser.traceContext, ec)
-      .map(SvAdminResource.ListValidatorLicensesResponse.OK)
-  }
-
-  def prepareValidatorOnboarding(
-      respond: v0.SvAdminResource.PrepareValidatorOnboardingResponse.type
-  )(
-      body: definitions.PrepareValidatorOnboardingRequest
-  )(tuser: TracedUser): Future[v0.SvAdminResource.PrepareValidatorOnboardingResponse] = {
-    implicit val TracedUser(_, traceContext) = tuser
-    withSpan(s"$workflowId.prepareValidatorOnboarding") { _ => _ =>
-      val secret = generateRandomOnboardingSecret(svStore.key.svParty, body.partyHint)
-      val expiresIn = NonNegativeFiniteDuration.ofSeconds(body.expiresIn.toLong)
-      dsoStore
-        .getDsoRules()
-        .flatMap { dsoRules =>
-          SvApp
-            .prepareValidatorOnboarding(
-              secret,
-              expiresIn,
-              svStoreWithIngestion,
-              dsoRules.domain,
-              clock,
-              logger,
-              retryProvider,
-            )
-        }
-        .flatMap {
-          case Left(reason) =>
-            Future.failed(
-              HttpErrorHandler.internalServerError(s"Could not prepare onboarding: $reason")
-            )
-          case Right(()) =>
-            Future.successful(definitions.PrepareValidatorOnboardingResponse(secret.toApiResponse))
-        }
-    }
-  }
-
-  def listAmuletPriceVotes(
-      respond: v0.SvAdminResource.ListAmuletPriceVotesResponse.type
-  )()(tuser: TracedUser): Future[v0.SvAdminResource.ListAmuletPriceVotesResponse] = {
-    implicit val TracedUser(_, traceContext) = tuser
-    withSpan(s"$workflowId.listAmuletPriceVotes") { _ => _ =>
-      for {
-        amuletPriceVotes <- dsoStore.listAmuletPriceVotes()
-      } yield {
-        definitions.ListAmuletPriceVotesResponse(
-          amuletPriceVotes.map(_.toHttp).toVector
-        )
-      }
-    }
-  }
-
-  def listOpenMiningRounds(respond: v0.SvAdminResource.ListOpenMiningRoundsResponse.type)()(
-      tuser: TracedUser
-  ): Future[v0.SvAdminResource.ListOpenMiningRoundsResponse] = {
-    implicit val TracedUser(_, traceContext) = tuser
-    withSpan(s"$workflowId.listOpenMiningRounds") { _ => _ =>
-      for {
-        openMiningRoundTriple <- dsoStore.lookupOpenMiningRoundTriple()
-      } yield {
-        definitions.ListOpenMiningRoundsResponse(
-          (openMiningRoundTriple match {
-            case Some(triple) => triple.toSeq
-            case _ => Seq.empty
-          }).map(_.toHttp).toVector
-        )
-      }
-    }
-  }
-
-  def updateAmuletPriceVote(
-      respond: v0.SvAdminResource.UpdateAmuletPriceVoteResponse.type
-  )(
-      body: definitions.UpdateAmuletPriceVoteRequest
-  )(tuser: TracedUser): Future[v0.SvAdminResource.UpdateAmuletPriceVoteResponse] = {
-    implicit val TracedUser(_, traceContext) = tuser
-    withSpan(s"$workflowId.updateAmuletPriceVote") { implicit traceContext => _ =>
-      retryProvider.retryForClientCalls(
-        "updateAmuletPriceVote",
-        "Update Amulet Price Vote", {
-          val amuletPrice = Codec.tryDecode(Codec.BigDecimal)(body.amuletPrice)
-          SvApp
-            .updateAmuletPriceVote(
-              amuletPrice,
-              dsoStoreWithIngestion,
-              logger,
-            )
-            .flatMap {
-              case Left(reason) => Future.failed(HttpErrorHandler.badRequest(reason))
-              case Right(()) =>
-                Future.successful(v0.SvAdminResource.UpdateAmuletPriceVoteResponseOK)
-            }
-        },
-        logger,
-      )
-    }
-  }
-
-  def isAuthorized(
-      respond: v0.SvAdminResource.IsAuthorizedResponse.type
-  )(
-  )(tuser: TracedUser): Future[v0.SvAdminResource.IsAuthorizedResponse] = {
-    implicit val TracedUser(_, traceContext) = tuser
-    withSpan(s"$workflowId.isAuthorized") { _ => _ =>
-      Future.successful(v0.SvAdminResource.IsAuthorizedResponseOK)
-    }
-  }
-
-  def createVoteRequest(respond: v0.SvAdminResource.CreateVoteRequestResponse.type)(
-      body: definitions.CreateVoteRequest
-  )(tuser: TracedUser): Future[v0.SvAdminResource.CreateVoteRequestResponse] = {
-    implicit val TracedUser(_, traceContext) = tuser
-    withSpan(s"$workflowId.createVoteRequest") { _ => _ =>
-      SvApp
-        .createVoteRequest(
-          body.requester,
-          body.action,
-          body.url,
-          body.description,
-          body.expiration,
-          body.effectiveTime match {
-            case Some(effectiveTime) => Optional.of(effectiveTime.toInstant)
-            case None => Optional.empty()
-          },
-          dsoStoreWithIngestion,
-          retryProvider,
-          logger,
-        )
-        .flatMap {
-          case Left(reason) => Future.failed(HttpErrorHandler.badRequest(reason))
-          case Right(_) => Future.successful(v0.SvAdminResource.CreateVoteRequestResponseOK)
-        }
-    }
-  }
-
-  override def listDsoRulesVoteRequests(
-      respond: v0.SvAdminResource.ListDsoRulesVoteRequestsResponse.type
-  )()(tuser: TracedUser): Future[v0.SvAdminResource.ListDsoRulesVoteRequestsResponse] = {
-    this
-      .listDsoRulesVoteRequests(tuser.traceContext, ec)
-      .map(v0.SvAdminResource.ListDsoRulesVoteRequestsResponse.OK)
-  }
-
-  override def listVoteRequestResults(
-      respond: v0.SvAdminResource.ListVoteRequestResultsResponse.type
-  )(
-      body: definitions.ListVoteResultsRequest
-  )(tuser: TracedUser): Future[v0.SvAdminResource.ListVoteRequestResultsResponse] = {
-    implicit val TracedUser(_, traceContext) = tuser
-    withSpan(s"$workflowId.listDsoRulesVoteResults") { _ => _ =>
-      for {
-        scanConnection <- scanConnectionF
-        voteResults <- scanConnection.listVoteRequestResults(
-          body.actionName,
-          body.accepted,
-          body.requester,
-          body.effectiveFrom,
-          body.effectiveTo,
-          body.limit.intValue,
-        )
-      } yield {
-        v0.SvAdminResource.ListVoteRequestResultsResponse.OK(
-          definitions.ListDsoRulesVoteResultsResponse(
-            voteResults
-              .map(voteResult => {
-                io.circe.parser
-                  .parse(
-                    ApiCodecCompressed
-                      .apiValueToJsValue(Contract.javaValueToLfValue(voteResult.toValue))
-                      .compactPrint
-                  )
-                  .valueOr(err =>
-                    ErrorUtil.invalidState(s"Failed to convert from spray to circe: $err")
-                  )
-              })
-              .toVector
-          )
-        )
-      }
-    }
-  }
-
-  override def lookupDsoRulesVoteRequest(
-      respond: v0.SvAdminResource.LookupDsoRulesVoteRequestResponse.type
-  )(
-      voteRequestContractId: String
-  )(tuser: TracedUser): Future[v0.SvAdminResource.LookupDsoRulesVoteRequestResponse] = {
-    implicit val TracedUser(_, traceContext) = tuser
-    this
-      .lookupDsoRulesVoteRequest(voteRequestContractId)
-      .map(v0.SvAdminResource.LookupDsoRulesVoteRequestResponse.OK)
-  }
-
-  override def castVote(respond: SvAdminResource.CastVoteResponse.type)(
-      body: definitions.CastVoteRequest
-  )(tuser: TracedUser): Future[v0.SvAdminResource.CastVoteResponse] = {
-    implicit val TracedUser(_, traceContext) = tuser
-    withSpan(s"$workflowId.castVote") { _ => _ =>
-      SvApp
-        .castVote(
-          new splice.dsorules.VoteRequest.ContractId(body.voteRequestContractId),
-          body.isAccepted,
-          body.reasonUrl,
-          body.reasonDescription,
-          dsoStoreWithIngestion,
-          retryProvider,
-          logger,
-        )
-        .flatMap {
-          case Left(cause) => Future.failed(HttpErrorHandler.badRequest(cause))
-          case Right(_) => Future.successful(v0.SvAdminResource.CastVoteResponseCreated)
-        }
-    }
-  }
-
-  override def listVoteRequestsByTrackingCid(
-      respond: v0.SvAdminResource.ListVoteRequestsByTrackingCidResponse.type
-  )(
-      body: definitions.BatchListVotesByVoteRequestsRequest
-  )(tuser: TracedUser): Future[v0.SvAdminResource.ListVoteRequestsByTrackingCidResponse] = {
-    implicit val TracedUser(_, traceContext) = tuser
-    this
-      .listVoteRequestsByTrackingCid(body)
-      .map(v0.SvAdminResource.ListVoteRequestsByTrackingCidResponse.OK)
-  }
-
-  override def getCometBftNodeDebugDump(
-      respond: v0.SvAdminResource.GetCometBftNodeDebugDumpResponse.type
-  )()(tuser: TracedUser): Future[
-    v0.SvAdminResource.GetCometBftNodeDebugDumpResponse
-  ] = {
-    implicit val TracedUser(_, traceContext) = tuser
-    withSpan(s"$workflowId.getCometBftNodeDebugDump") { _ => _ =>
-      withClientOrNotFound(respond.NotFound) { client =>
-        client
-          .nodeDebugDump()
-          .map(response =>
-            definitions.CometBftNodeDumpOrErrorResponse(
-              definitions.CometBftNodeDumpResponse(
-                status = response.status,
-                networkInfo = response.networkInfo,
-                abciInfo = response.abciInfo,
-                validators = response.validators,
-              )
-            )
-          )
-      }
-    }
-  }
-
-  override def getSequencerNodeStatus(
-      respond: v0.SvAdminResource.GetSequencerNodeStatusResponse.type
-  )()(tuser: TracedUser): Future[
-    v0.SvAdminResource.GetSequencerNodeStatusResponse
-  ] = {
-    implicit val TracedUser(_, traceContext) = tuser
-    withSpan(s"$workflowId.getSequencerNodeStatus") { _ => _ =>
-      withSequencerConnectionOrNotFound(respond.NotFound)(
-        _.getStatus.map(SpliceStatus.toHttpNodeStatus(_))
-      )
-    }
-  }
-
-  override def getMediatorNodeStatus(
-      respond: v0.SvAdminResource.GetMediatorNodeStatusResponse.type
-  )()(tuser: TracedUser): Future[
-    v0.SvAdminResource.GetMediatorNodeStatusResponse
-  ] = {
-    implicit val TracedUser(_, traceContext) = tuser
-    withSpan(s"$workflowId.getMediatorNodeStatus") { _ => _ =>
-      withMediatorConnectionOrNotFound(respond.NotFound)(
-        _.getStatus.map(SpliceStatus.toHttpNodeStatus(_))
-      )
-    }
-  }
->>>>>>> 2fd754c5
 
   override def pauseDecentralizedSynchronizer(
       respond: r0.PauseDecentralizedSynchronizerResponse.type
@@ -478,13 +107,9 @@
                     domainDataSnapshotGenerator,
                   )
                   .map { response =>
-<<<<<<< HEAD
-                    r0.GetDomainMigrationDumpResponse.OK(response.toHttp)
-=======
                     // DR endpoint does not support separate output files so set outputDirectory = None
-                    v0.SvAdminResource.GetDomainMigrationDumpResponse
+                    r0.GetDomainMigrationDumpResponse
                       .OK(response.toHttp(outputDirectory = None))
->>>>>>> 2fd754c5
                   }
               case None =>
                 Future.failed(
@@ -526,15 +151,10 @@
           force.getOrElse(false),
         )
         .map { response =>
-<<<<<<< HEAD
-          val responseHttp = response.toHttp
-          r0.GetDomainDataSnapshotResponse.OK(
-=======
           // No output directory for HTTP: Note that this means that it breaks on
           // large outputs.
           val responseHttp = response.toHttp(outputDirectory = None)
-          SvAdminResource.GetDomainDataSnapshotResponse.OK(
->>>>>>> 2fd754c5
+          r0.GetDomainDataSnapshotResponse.OK(
             definitions
               .GetDomainDataSnapshotResponse(
                 responseHttp.acsTimestamp,
