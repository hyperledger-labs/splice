// Copyright (c) 2024 Digital Asset (Switzerland) GmbH and/or its affiliates. All rights reserved.
// SPDX-License-Identifier: Apache-2.0

package org.lfdecentralizedtrust.splice.sv.automation.singlesv

import cats.data.OptionT
import org.lfdecentralizedtrust.splice.automation.{
  PollingParallelTaskExecutionTrigger,
  TaskOutcome,
  TaskSuccess,
  TriggerContext,
}
import org.lfdecentralizedtrust.splice.codegen.java.splice.dso.svstate.SvRewardState
import org.lfdecentralizedtrust.splice.codegen.java.splice.dsorules.DsoRules
import org.lfdecentralizedtrust.splice.codegen.java.da.types.Tuple2
import org.lfdecentralizedtrust.splice.environment.{
  DarResources,
  ParticipantAdminConnection,
  SpliceLedgerConnection,
}
import org.lfdecentralizedtrust.splice.sv.config.BeneficiaryConfig
import org.lfdecentralizedtrust.splice.sv.store.SvDsoStore
import org.lfdecentralizedtrust.splice.store.MiningRoundsStore.OpenMiningRoundContract
import org.lfdecentralizedtrust.splice.sv.util.SvUtil
import org.lfdecentralizedtrust.splice.util.{AmuletConfigSchedule, AssignedContract}
import com.digitalasset.canton.logging.pretty.{Pretty, PrettyPrinting}
import com.digitalasset.canton.topology.ParticipantId
import com.digitalasset.canton.topology.admin.grpc.TopologyStoreId
import com.digitalasset.canton.tracing.TraceContext
import com.digitalasset.canton.util.MonadUtil
import io.opentelemetry.api.trace.Tracer
import org.apache.pekko.stream.Materializer
import org.lfdecentralizedtrust.splice.codegen.java.splice.amuletconfig.PackageConfig

import scala.concurrent.{ExecutionContext, Future}
import scala.jdk.CollectionConverters.*
import scala.math.Ordering.Implicits.*

class ReceiveSvRewardCouponTrigger(
    override protected val context: TriggerContext,
    store: SvDsoStore,
    participantAdminConnection: ParticipantAdminConnection,
    spliceLedgerConnection: SpliceLedgerConnection,
    extraBeneficiaries: Seq[BeneficiaryConfig],
)(implicit
    override val ec: ExecutionContext,
    mat: Materializer,
    override val tracer: Tracer,
) extends PollingParallelTaskExecutionTrigger[ReceiveSvRewardCouponTrigger.Task] {

  override def isRewardOperationTrigger: Boolean = true

  private val svParty = store.key.svParty
  private val dsoParty = store.key.dsoParty

  override protected def retrieveTasks()(implicit
      tc: TraceContext
  ): Future[Seq[ReceiveSvRewardCouponTrigger.Task]] = {
    for {
      dsoRules <- store.getDsoRules()
      amuletRules <- store.getAmuletRules()
      packages = AmuletConfigSchedule(amuletRules)
        .getConfigAsOf(context.clock.now)
        .packageConfig
<<<<<<< HEAD
      beneficiariesWithLatestVettedPackages <- extraBeneficiaries.filterA { beneficiary =>
        val filterParty = beneficiary.beneficiary.filterString
        participantAdminConnection
          .listPartyToParticipant(
            store = Some(TopologyStoreId.Synchronizer(dsoRules.domain)),
            filterParty = filterParty,
          )
          .map { txs =>
            txs.headOption
          }
          .flatMap(partyToParticipantO =>
            partyToParticipantO.fold({
              logger.warn(
                s"Party to participant mapping not found for synchronizer = ${dsoRules.domain}, party = $filterParty."
              )
              Future.successful(false)
            }) { partyToParticipant =>
              isVettingLatestPackages(
                partyToParticipant.mapping.participantIds,
                ReceiveSvRewardCouponTrigger.svLatestVettedPackages(packages),
              )
=======
      beneficiariesWithLatestVettedPackages <- MonadUtil
        .sequentialTraverse(extraBeneficiaries) { beneficiary =>
          val filterParty = beneficiary.beneficiary.filterString
          participantAdminConnection
            .listPartyToParticipant(
              store = Some(TopologyStoreId.SynchronizerStore(dsoRules.domain)),
              filterParty = filterParty,
            )
            .map { txs =>
              txs.headOption
>>>>>>> c1b16004
            }
            .flatMap(partyToParticipantO =>
              partyToParticipantO.fold({
                logger.warn(
                  s"Party to participant mapping not found for synchronizer = ${dsoRules.domain}, party = $filterParty."
                )
                Future.successful(false)
              }) { partyToParticipant =>
                isVettingLatestPackages(
                  partyToParticipant.mapping.participantIds,
                  ReceiveSvRewardCouponTrigger.svLatestVettedPackages(packages),
                )
              }
            )
            .map {
              case true => Some(beneficiary)
              case false => None
            }
        }
        .map(_.flatten)
      result <- retrieveNextRoundToClaim(beneficiariesWithLatestVettedPackages).value.map(_.toList)
    } yield {
      val beneficiariesWithoutLatestPackages =
        extraBeneficiaries.diff(beneficiariesWithLatestVettedPackages)
      if (beneficiariesWithoutLatestPackages.isEmpty) {
        logger.info(s"All beneficiaries vetted the latest packages.")
      } else {
        logger.warn(
          s"Beneficiaries did not vet the latest packages: $beneficiariesWithoutLatestPackages"
        )
      }
      result
    }
  }

  private def isVettingLatestPackages(
      participantIds: Seq[ParticipantId],
      approvedVettedPackages: Seq[String],
  )(implicit
      tc: TraceContext
  ): Future[Boolean] = {
    for {
      dsoRules <- store.getDsoRules()
      vettedPackages <- MonadUtil.sequentialTraverse(participantIds) { pId =>
        participantAdminConnection.listVettedPackages(pId, dsoRules.domain)
      }
    } yield {
      val vettedPackagesPackageIds =
        vettedPackages.flatMap(_.flatMap(_.item.packages.map(_.packageId)))
      approvedVettedPackages.diff(vettedPackagesPackageIds).isEmpty
    }
  }

  private def retrieveNextRoundToClaim(beneficiaries: Seq[BeneficiaryConfig])(implicit
      tc: TraceContext
  ): OptionT[Future, ReceiveSvRewardCouponTrigger.Task] = {
    for {
      // Note that the DsoRules will be different for every task, so we have to return them one-by-one.
      dsoRules <- OptionT.liftF(store.getDsoRules())
      svInfo <- OptionT.fromOption[Future](
        Option(dsoRules.payload.svs.get(svParty.toProtoPrimitive))
      )
      rewardState <- OptionT(store.lookupSvRewardState(svInfo.name))
      openRounds <- OptionT.liftF(store.getOpenMiningRoundTriple())
      lastReceivedForOpt = svLastReceivedFor(rewardState.payload)
      firstOpenNotClaimed <- OptionT.fromOption[Future](
        openRounds.toSeq
          .filter(round =>
            round.payload.opensAt <= context.clock.now.toInstant
              && lastReceivedForOpt.forall(_ < round.payload.round.number)
          )
          .minByOption(_.payload.opensAt)
      )
    } yield ReceiveSvRewardCouponTrigger.Task(
      dsoRules,
      svInfo.svRewardWeight,
      rewardState,
      firstOpenNotClaimed,
      beneficiaries,
    )
  }

  private def svLastReceivedFor(rewardState: SvRewardState): Option[Long] = {
    // -1 is the value set in DsoRules_ConfirmSvOnboarding for new SVs
    Option(rewardState.state.lastRoundCollected.number.longValue()).filter(_ > -1)
  }

  override protected def completeTask(task: ReceiveSvRewardCouponTrigger.Task)(implicit
      tc: TraceContext
  ): Future[TaskOutcome] = {
    val ReceiveSvRewardCouponTrigger.Task(
      dsoRules,
      svRewardWeight,
      rewardState,
      unclaimedRound,
      beneficiaries,
    ) =
      task
    val lastReceivedForOpt = svLastReceivedFor(rewardState.payload)
    lastReceivedForOpt match {
      case None =>
        logger.info(
          s"SV never received SV rewards, it will start now at round ${unclaimedRound.payload.round.number}."
        )
      case Some(lastReceivedFor) =>
        val skippedCount = unclaimedRound.payload.round.number - lastReceivedFor - 1
        if (skippedCount > 0)
          logger.warn(
            s"Skipped $skippedCount SV rewards from last claimed round $lastReceivedFor to current round ${unclaimedRound.payload.round.number}. " +
              s"This is expected in case of SV inactivity."
          )
    }
    val weightDistribution =
      SvUtil.weightDistributionForSv(svRewardWeight, beneficiaries, svParty)(logger, tc)
    spliceLedgerConnection
      .submit(
        actAs = Seq(svParty),
        readAs = Seq(dsoParty),
        dsoRules
          .exercise(
            _.exerciseDsoRules_ReceiveSvRewardCoupon(
              svParty.toProtoPrimitive,
              unclaimedRound.contractId,
              rewardState.contractId,
              weightDistribution
                .map { case (party, weight) =>
                  new Tuple2[String, java.lang.Long](
                    party.toProtoPrimitive,
                    weight,
                  )
                }
                .toList
                .asJava,
            )
          ),
      )
      .noDedup
      .yieldUnit()
      .map(_ => TaskSuccess(s"Received SV reward for Round ${unclaimedRound.payload.round.number}"))
  }

  override protected def isStaleTask(
      task: ReceiveSvRewardCouponTrigger.Task
  )(implicit tc: TraceContext): Future[Boolean] = {
    val nextRound = retrieveNextRoundToClaim(task.beneficiaries)
    nextRound.forall(_ != task)
  }

}

object ReceiveSvRewardCouponTrigger {

  case class Task(
      dsoRules: AssignedContract[DsoRules.ContractId, DsoRules],
      svRewardWeight: Long,
      rewardState: AssignedContract[SvRewardState.ContractId, SvRewardState],
      round: OpenMiningRoundContract,
      beneficiaries: Seq[BeneficiaryConfig],
  ) extends PrettyPrinting {
    import org.lfdecentralizedtrust.splice.util.PrettyInstances.*
    import com.digitalasset.canton.participant.pretty.Implicits.prettyContractId

    override def pretty: Pretty[this.type] =
      prettyOfClass(
        param("dsoRulesCid", _.dsoRules.contractId),
        param("svRewardWeight", _.svRewardWeight),
        param("rewardState", _.rewardState),
        param("round", _.round),
      )
  }

  def svLatestVettedPackages(packages: PackageConfig): Seq[String] = Seq(
    DarResources.amulet.getPackageIdWithVersion(packages.amulet)
  ).flatten

}<|MERGE_RESOLUTION|>--- conflicted
+++ resolved
@@ -62,40 +62,16 @@
       packages = AmuletConfigSchedule(amuletRules)
         .getConfigAsOf(context.clock.now)
         .packageConfig
-<<<<<<< HEAD
-      beneficiariesWithLatestVettedPackages <- extraBeneficiaries.filterA { beneficiary =>
-        val filterParty = beneficiary.beneficiary.filterString
-        participantAdminConnection
-          .listPartyToParticipant(
-            store = Some(TopologyStoreId.Synchronizer(dsoRules.domain)),
-            filterParty = filterParty,
-          )
-          .map { txs =>
-            txs.headOption
-          }
-          .flatMap(partyToParticipantO =>
-            partyToParticipantO.fold({
-              logger.warn(
-                s"Party to participant mapping not found for synchronizer = ${dsoRules.domain}, party = $filterParty."
-              )
-              Future.successful(false)
-            }) { partyToParticipant =>
-              isVettingLatestPackages(
-                partyToParticipant.mapping.participantIds,
-                ReceiveSvRewardCouponTrigger.svLatestVettedPackages(packages),
-              )
-=======
       beneficiariesWithLatestVettedPackages <- MonadUtil
         .sequentialTraverse(extraBeneficiaries) { beneficiary =>
           val filterParty = beneficiary.beneficiary.filterString
           participantAdminConnection
             .listPartyToParticipant(
-              store = Some(TopologyStoreId.SynchronizerStore(dsoRules.domain)),
+              store = Some(TopologyStoreId.Synchronizer(dsoRules.domain)),
               filterParty = filterParty,
             )
             .map { txs =>
               txs.headOption
->>>>>>> c1b16004
             }
             .flatMap(partyToParticipantO =>
               partyToParticipantO.fold({
