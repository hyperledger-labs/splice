// Copyright (c) 2024 Digital Asset (Switzerland) GmbH and/or its affiliates. All rights reserved.
// SPDX-License-Identifier: Apache-2.0

package org.lfdecentralizedtrust.splice.sv.config

import com.digitalasset.canton.SynchronizerAlias
import com.digitalasset.canton.config.*
import com.digitalasset.canton.config.RequireTypes.{
  NonNegativeLong,
  NonNegativeNumeric,
  PositiveInt,
  PositiveNumeric,
}
import com.digitalasset.canton.sequencing.SubmissionRequestAmplification
import com.digitalasset.canton.synchronizer.config.SynchronizerParametersConfig
import com.digitalasset.canton.synchronizer.mediator.RemoteMediatorConfig
import com.digitalasset.canton.synchronizer.sequencer.config.RemoteSequencerConfig
import com.digitalasset.canton.topology.PartyId
import com.digitalasset.daml.lf.data.Ref.PackageVersion
import org.apache.pekko.http.scaladsl.model.Uri
import org.lfdecentralizedtrust.splice.auth.AuthConfig
import org.lfdecentralizedtrust.splice.codegen.java.splice
import org.lfdecentralizedtrust.splice.config.{
  AutomationConfig,
  BackupDumpConfig,
  BaseParticipantClientConfig,
  GcpBucketConfig,
  LedgerApiClientConfig,
  ParticipantBootstrapDumpConfig,
  SpliceBackendConfig,
  SpliceInstanceNamesConfig,
  SpliceParametersConfig,
}
import org.lfdecentralizedtrust.splice.environment.{DarResource, DarResources}
import org.lfdecentralizedtrust.splice.sv.SvAppClientConfig
import org.lfdecentralizedtrust.splice.util.SpliceUtil

import java.nio.file.Path

case class ExpectedValidatorOnboardingConfig(
    secret: String,
    expiresIn: NonNegativeFiniteDuration = NonNegativeFiniteDuration.ofHours(1),
)
object ExpectedValidatorOnboardingConfig {
  def hideConfidential(
      config: ExpectedValidatorOnboardingConfig
  ): ExpectedValidatorOnboardingConfig = {
    val hidden = "****"
    config.copy(secret = hidden)
  }
}

case class ApprovedSvIdentityConfig(
    name: String,
    publicKey: String,
    rewardWeightBps: Long,
)

sealed trait SvOnboardingConfig {
  val name: String // the human-readable name we want others to use for us
}

sealed abstract class SvBootstrapDumpConfig {
  def description: String
}

object SvBootstrapDumpConfig {
  final case class File(file: Path) extends SvBootstrapDumpConfig {
    override val description = s"Local file $file"
  }
  final case class Gcp(
      bucket: GcpBucketConfig,
      path: Path,
  ) extends SvBootstrapDumpConfig {
    override val description = s"Path $path in ${bucket.description}"
  }
}

object SvOnboardingConfig {
  case class FoundDso(
      name: String,
      firstSvRewardWeightBps: Long,
      dsoPartyHint: String = "DSO",
      initialTickDuration: NonNegativeFiniteDuration = SpliceUtil.defaultInitialTickDuration,
      // We use the tickDuration as the default bootstrapping duration to ensure our tests focus on the steady state.
      roundZeroDuration: Option[NonNegativeFiniteDuration] = None,
      initialMaxNumInputs: Int = 100,
      initialAmuletPrice: BigDecimal = 0.005,
      initialHoldingFee: BigDecimal = SpliceUtil.defaultHoldingFee.rate,
      initialCreateFee: BigDecimal = SpliceUtil.defaultCreateFee.fee,
      initialAnsConfig: InitialAnsConfig = InitialAnsConfig(),
      initialSynchronizerFeesConfig: SynchronizerFeesConfig = SynchronizerFeesConfig(),
      isDevNet: Boolean = false,
      bootstrappingDump: Option[SvBootstrapDumpConfig] = None,
      initialPackageConfig: InitialPackageConfig = InitialPackageConfig.defaultInitialPackageConfig,
      initialTransferPreapprovalFee: Option[BigDecimal] = None,
      initialFeaturedAppActivityMarkerAmount: Option[BigDecimal] = None,
      voteCooldownTime: Option[NonNegativeFiniteDuration] = None,
  ) extends SvOnboardingConfig

  case class JoinWithKey(
      name: String,
      svClient: SvAppClientConfig, // an SV that we'll contact to start our onboarding
      publicKey: String, // the key that identifies us together with our name
      privateKey: String, // the private key we use for authenticating ourselves
  ) extends SvOnboardingConfig

  object JoinWithKey

  final case class InitialPackageConfig(
      amuletVersion: String,
      amuletNameServiceVersion: String,
      dsoGovernanceVersion: String,
      validatorLifecycleVersion: String,
      walletVersion: String,
      walletPaymentsVersion: String,
  ) {
    def toPackageConfig = new splice.amuletconfig.PackageConfig(
      amuletVersion,
      amuletNameServiceVersion,
      dsoGovernanceVersion,
      validatorLifecycleVersion,
      walletVersion,
      walletPaymentsVersion,
    )
  }

  object InitialPackageConfig {

    def apply(
        amuletVersion: String,
        amuletNameServiceVersion: String,
        dsoGovernanceVersion: String,
        validatorLifecycleVersion: String,
        walletVersion: String,
        walletPaymentsVersion: String,
    ): InitialPackageConfig = {
      def assertPackageVersion(version: String, resource: DarResource): Unit = {
        assert(
          PackageVersion.assertFromString(version) >= resource.metadata.version,
          s"${resource.metadata.name} must have version at least ${resource.metadata.version}",
        )
      }

      assertPackageVersion(amuletVersion, DarResources.amulet_0_1_9)
      assertPackageVersion(amuletNameServiceVersion, DarResources.amuletNameService_0_1_9)
      assertPackageVersion(dsoGovernanceVersion, DarResources.dsoGovernance_0_1_13)
      assertPackageVersion(validatorLifecycleVersion, DarResources.validatorLifecycle_0_1_3)
      assertPackageVersion(walletVersion, DarResources.wallet_0_1_9)
      assertPackageVersion(walletPaymentsVersion, DarResources.walletPayments_0_1_9)

      new InitialPackageConfig(
        amuletVersion,
        amuletNameServiceVersion,
        dsoGovernanceVersion,
        validatorLifecycleVersion,
        walletVersion,
        walletPaymentsVersion,
      )
    }

    val defaultInitialPackageConfig: InitialPackageConfig = {
      val fromResources = SpliceUtil.readPackageConfig()
      InitialPackageConfig(
        amuletVersion = fromResources.amulet,
        amuletNameServiceVersion = fromResources.amuletNameService,
        dsoGovernanceVersion = fromResources.dsoGovernance,
        validatorLifecycleVersion = fromResources.validatorLifecycle,
        walletVersion = fromResources.wallet,
        walletPaymentsVersion = fromResources.walletPayments,
      )
    }
  }

  // TODO(DACH-NY/canton-network-internal#498) Consider adding `JoinWithToken` based on an already signed token instead of the raw keys

  case class DomainMigration(
      name: String,
      dumpFilePath: Path,
  ) extends SvOnboardingConfig

  def hideConfidential(config: SvOnboardingConfig): SvOnboardingConfig = {
    val hidden = "****"
    config match {
      case JoinWithKey(name, svClient, publicKey, _) =>
        JoinWithKey(name, svClient, publicKey, hidden)
      case other => other
    }
  }
}

final case class InitialAnsConfig(
    renewalDuration: NonNegativeFiniteDuration = NonNegativeFiniteDuration.ofDays(30),
    entryLifetime: NonNegativeFiniteDuration = NonNegativeFiniteDuration.ofDays(90),
    entryFee: Double = 1.0,
)

final case class SynchronizerFeesConfig(
    extraTrafficPrice: NonNegativeNumeric[BigDecimal] =
      NonNegativeNumeric.tryCreate(BigDecimal(16.67)),
    minTopupAmount: NonNegativeLong = NonNegativeLong.tryCreate(200_000L),
    baseRateBurstAmount: NonNegativeLong = NonNegativeLong.tryCreate(400_000L),
    baseRateBurstWindow: NonNegativeFiniteDuration = NonNegativeFiniteDuration.ofMinutes(20),
    // charge 4 per 10,000, i.e., 0.04% of write cost for every read.
    readVsWriteScalingFactor: PositiveNumeric[Int] = PositiveNumeric.tryCreate(4),
)

final case class SvDecentralizedSynchronizerConfig(
    alias: SynchronizerAlias,
    /** This must be set for SVs that onboard to initiallly connect to their sponsoring SV’s sequencer.
      * Afterwards it can be unset.
      */
    url: Option[String],

    /** amount of extra traffic reserved for high priority transactions
      *
      * Note that this value MUST be smaller or euqal to the value provided in SV's validator config; and ideally it SHOULD be equal to it.
      * Also an SV's validator must always be configured to do top-ups
      */
    reservedTraffic: NonNegativeNumeric[Long] = NonNegativeNumeric.tryCreate(200_000L),

    /** The SV's ledger client compares its remaining traffic balance against the reserved amount
      * on every command submission. This setting controls how long the traffic balance is cached before
      * being rehydrated by querying its participant.
      */
    trafficBalanceCacheTimeToLive: NonNegativeFiniteDuration =
      NonNegativeFiniteDuration.ofSeconds(1),
)

final case class SvSynchronizerConfig(
    global: SvDecentralizedSynchronizerConfig
)

final case class BeneficiaryConfig(
    beneficiary: PartyId,
    weight: NonNegativeLong,
)

final case class SvParticipantClientConfig(
    override val adminApi: FullClientConfig,
    override val ledgerApi: LedgerApiClientConfig,
    sequencerRequestAmplification: SubmissionRequestAmplification =
      SvAppBackendConfig.DefaultParticipantSequencerRequestAmplification,
) extends BaseParticipantClientConfig(adminApi, ledgerApi)

case class SvAppBackendConfig(
    override val adminApi: AdminServerConfig = AdminServerConfig(),
    override val storage: DbConfig,
    ledgerApiUser: String,
    // The SV app shares the primary party with the validator app. To discover it we query the
    // validator user. Additionally, sv1 app is expected to create that user,
    // so it needs to know the expected user name.
    validatorLedgerApiUser: String,
    auth: AuthConfig,
    participantClient: SvParticipantClientConfig,
    override val automation: AutomationConfig = AutomationConfig(),
    domains: SvSynchronizerConfig,
    expectedValidatorOnboardings: List[ExpectedValidatorOnboardingConfig] = Nil,
    approvedSvIdentities: List[ApprovedSvIdentityConfig] = Nil,
    // If not set the onboarding name is used. We set this in our tests
    // because this one can be suffixed per test while we keep the onboarding name stable.
    svPartyHint: Option[String] = None,
    onboarding: Option[SvOnboardingConfig] = None,
    initialAmuletPriceVote: Option[BigDecimal] = None,
    cometBftConfig: Option[SvCometBftConfig] = None,
    localSynchronizerNode: Option[SvSynchronizerNodeConfig],
    scan: Option[SvScanConfig],
    participantBootstrappingDump: Option[ParticipantBootstrapDumpConfig] = None,
    identitiesDump: Option[BackupDumpConfig] = None,
    domainMigrationDumpPath: Option[Path] = None,
    // TODO(DACH-NY/canton-network-node#9731): get migration id from sponsor sv / scan instead of configuring here
    domainMigrationId: Long = 0L,
    onLedgerStatusReportInterval: NonNegativeFiniteDuration =
      NonNegativeFiniteDuration.ofMinutes(1),
    parameters: SpliceParametersConfig = SpliceParametersConfig(batching = BatchingConfig()),
    ingestFromParticipantBegin: Boolean = true,
    ingestUpdateHistoryFromParticipantBegin: Boolean = true,
    extraBeneficiaries: Seq[BeneficiaryConfig] = Seq.empty,
    enableOnboardingParticipantPromotionDelay: Boolean = true,
    onboardingPollingInterval: Option[NonNegativeFiniteDuration],
    trafficBalanceReconciliationDelay: NonNegativeFiniteDuration =
      NonNegativeFiniteDuration.ofSeconds(10),
    // Duplicated with the validator config since the SV app sets up the ValidatorLicense.
    // We don't make this optional to encourage users to think about it at least. They
    // can always set it to an empty string.
    contactPoint: String,
    spliceInstanceNames: SpliceInstanceNamesConfig,
    // If the node does not receive an event for that amount of time, it will request a time proof
    // so it can produce a more recent acknowledgement.
    timeTrackerMinObservationDuration: NonNegativeFiniteDuration =
      NonNegativeFiniteDuration.ofMinutes(30),
    // Identifier for all Canton nodes controlled by this application
    cantonIdentifierConfig: Option[SvCantonIdentifierConfig] = None,
    legacyMigrationId: Option[Long] = None,
    // Defaults to 24h to allow for 24h between preparation and execution of an externally signed transaction
    preparationTimeRecordTimeTolerance: NonNegativeFiniteDuration =
      NonNegativeFiniteDuration.ofHours(24),
    // Defaults to 48h as it must be at least 2x preparationTimeRecordtimeTolerance
    mediatorDeduplicationTimeout: NonNegativeFiniteDuration = NonNegativeFiniteDuration.ofHours(48),
<<<<<<< HEAD
    topologyChangeDelayDuration: NonNegativeFiniteDuration = NonNegativeFiniteDuration.ofMillis(0),
    delegatelessAutomationExpectedTaskDuration: Long = 5000, // milliseconds
    delegatelessAutomationExpiredRewardCouponBatchSize: Int = 100,
=======
    topologyChangeDelayDuration: NonNegativeFiniteDuration =
      NonNegativeFiniteDuration.ofMillis(250),
    delegatelessAutomation: Boolean = true,
    expectedTaskDuration: Long = 5000, // milliseconds
    expiredRewardCouponBatchSize: Int = 100,
>>>>>>> 5fd7b5a4
    bftSequencerConnection: Boolean = true,
    // Skip synchronizer initialization and synchronizer config reconciliation.
    // Can be safely set to true for an SV that has completed onboarding unless you
    // 1. try to reset one of your sequencers or mediators
    // 2. change sequencer URLs that need to get published externally.
    skipSynchronizerInitialization: Boolean = false,
) extends SpliceBackendConfig {
  override val nodeTypeName: String = "SV"

  override def clientAdminApi: ClientConfig = adminApi.clientConfig

  def rewardWeightBpsOf(name: String): Option[Long] = approvedSvIdentities
    .collectFirst { case ApprovedSvIdentityConfig(`name`, _, weightBps) =>
      weightBps
    }
    .orElse {
      onboarding match {
        case Some(sv1: SvOnboardingConfig.FoundDso) if sv1.name == name =>
          Some(sv1.firstSvRewardWeightBps)
        case _ => None
      }
    }
}

object SvAppBackendConfig {
  // This is consistent with what the validator sets for a single sequencer connection
  val DefaultParticipantSequencerRequestAmplification = SubmissionRequestAmplification(
    PositiveInt.tryCreate(1),
    NonNegativeFiniteDuration.ofSeconds(10),
  )
  val DefaultMediatorSequencerRequestAmplification = SubmissionRequestAmplification(
    PositiveInt.tryCreate(5),
    NonNegativeFiniteDuration.ofSeconds(10),
  )
}

case class SvCometBftConfig(
    enabled: Boolean = false,
    connectionUri: String = "",
    // `None` means that we will be abusing the SV participant for generating and storing that key
    // (which doesn't work if the participant uses an external KMS).
    governanceKey: Option[CometBftGovernanceKey] = None,
)

case class CometBftGovernanceKey(
    // both base64 encoded
    publicKey: String,
    privateKey: String,
)
object CometBftGovernanceKey {
  def hideConfidential(config: CometBftGovernanceKey): CometBftGovernanceKey = {
    val hidden = "****"
    config.copy(privateKey = hidden)
  }
}

// Removes unnecessary data from the Sequencer that is earlier than the configured retention period
final case class SequencerPruningConfig(
    // this defines how frequent the prune command is being called to the sequencer
    pruningInterval: NonNegativeFiniteDuration,
    // data within the retention period preceding the current time will not be removed during the pruning process
    retentionPeriod: NonNegativeFiniteDuration,
)

final case class SvSequencerConfig(
    adminApi: FullClientConfig,
    internalApi: FullClientConfig,
    externalPublicApiUrl: String,
    // This needs to be participantResponseTimeout + mediatorResponseTimeout to make sure that the sequencer
    // does not have to serve requests that have been in flight before the sequencer's signing keys became valid.
    // See also https://github.com/DACH-NY/canton-network-node/issues/5938#issuecomment-1677165109
    // The default value of 60 seconds is based on Canton defaulting to 30s for each of those.
    // TODO (#845): consider reading config value from participant instead of configuring here
    sequencerAvailabilityDelay: NonNegativeFiniteDuration = NonNegativeFiniteDuration.ofSeconds(60),
    pruning: Option[SequencerPruningConfig] = None,
    isBftSequencer: Boolean = false,
) {
  def toCantonConfig: RemoteSequencerConfig = RemoteSequencerConfig(
    adminApi,
    SequencerApiClientConfig(
      internalApi.address,
      internalApi.port,
    ),
  )
}

final case class SvMediatorConfig(
    adminApi: FullClientConfig,
    sequencerRequestAmplification: SubmissionRequestAmplification =
      SvAppBackendConfig.DefaultMediatorSequencerRequestAmplification,
) {

  def toCantonConfig: RemoteMediatorConfig = RemoteMediatorConfig(
    adminApi
  )
}

final case class SvScanConfig(
    publicUrl: Uri,
    internalUrl: Uri,
)

final case class SvSynchronizerNodeConfig(
    sequencer: SvSequencerConfig,
    mediator: SvMediatorConfig,
) {
  val parameters: SynchronizerParametersConfig = SynchronizerParametersConfig()
}

final case class SvCantonIdentifierConfig(
    participant: String,
    sequencer: String,
    mediator: String,
)
object SvCantonIdentifierConfig {
  def default(config: SvAppBackendConfig): SvCantonIdentifierConfig = {
    val identifier = config.onboarding.fold("unnamedSv")(_.name)
    SvCantonIdentifierConfig(
      participant = identifier,
      sequencer = identifier,
      mediator = identifier,
    )
  }
}<|MERGE_RESOLUTION|>--- conflicted
+++ resolved
@@ -297,17 +297,10 @@
       NonNegativeFiniteDuration.ofHours(24),
     // Defaults to 48h as it must be at least 2x preparationTimeRecordtimeTolerance
     mediatorDeduplicationTimeout: NonNegativeFiniteDuration = NonNegativeFiniteDuration.ofHours(48),
-<<<<<<< HEAD
-    topologyChangeDelayDuration: NonNegativeFiniteDuration = NonNegativeFiniteDuration.ofMillis(0),
-    delegatelessAutomationExpectedTaskDuration: Long = 5000, // milliseconds
-    delegatelessAutomationExpiredRewardCouponBatchSize: Int = 100,
-=======
     topologyChangeDelayDuration: NonNegativeFiniteDuration =
       NonNegativeFiniteDuration.ofMillis(250),
-    delegatelessAutomation: Boolean = true,
     expectedTaskDuration: Long = 5000, // milliseconds
     expiredRewardCouponBatchSize: Int = 100,
->>>>>>> 5fd7b5a4
     bftSequencerConnection: Boolean = true,
     // Skip synchronizer initialization and synchronizer config reconciliation.
     // Can be safely set to true for an SV that has completed onboarding unless you
