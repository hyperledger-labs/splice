--- conflicted
+++ resolved
@@ -488,7 +488,6 @@
       templateJsonDecoder: TemplateJsonDecoder,
       close: CloseContext,
   ): UserWalletStore = {
-<<<<<<< HEAD
     new DbUserWalletStore(
       key,
       storage,
@@ -496,22 +495,8 @@
       retryProvider,
       domainMigrationInfo,
       participantId,
-    )
-=======
-    storage match {
-      case dbStorage: DbStorage =>
-        new DbUserWalletStore(
-          key,
-          dbStorage,
-          loggerFactory,
-          retryProvider,
-          domainMigrationInfo,
-          participantId,
-          ingestionConfig,
-        )
-      case storageType => throw new RuntimeException(s"Unsupported storage type $storageType")
-    }
->>>>>>> d52ca10f
+      ingestionConfig,
+    )
   }
 
   case class Key(
