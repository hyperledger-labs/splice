// Copyright (c) 2024 Digital Asset (Switzerland) GmbH and/or its affiliates. All rights reserved.
// SPDX-License-Identifier: Apache-2.0

package org.lfdecentralizedtrust.splice.wallet.store.db

import com.daml.ledger.javaapi.data.codegen.ContractId
import com.daml.ledger.javaapi.data.codegen.json.JsonLfReader
import org.lfdecentralizedtrust.splice.codegen.java.splice.amulet as amuletCodegen
import org.lfdecentralizedtrust.splice.codegen.java.splice.amuletrules.TransferPreapproval
import org.lfdecentralizedtrust.splice.codegen.java.splice.ans as ansCodegen
import org.lfdecentralizedtrust.splice.codegen.java.splice.validatorlicense as validatorCodegen
import org.lfdecentralizedtrust.splice.codegen.java.splice.round.IssuingMiningRound
import org.lfdecentralizedtrust.splice.codegen.java.splice.types.Round
import org.lfdecentralizedtrust.splice.codegen.java.splice.wallet.subscriptions as subsCodegen
import org.lfdecentralizedtrust.splice.codegen.java.splice.wallet.transferpreapproval.TransferPreapprovalProposal
import org.lfdecentralizedtrust.splice.environment.RetryProvider
import org.lfdecentralizedtrust.splice.migration.DomainMigrationInfo
import org.lfdecentralizedtrust.splice.store.MultiDomainAcsStore.{ContractCompanion, QueryResult}
import org.lfdecentralizedtrust.splice.store.db.AcsQueries.{AcsStoreId, SelectFromAcsTableResult}
import org.lfdecentralizedtrust.splice.store.db.DbMultiDomainAcsStore.StoreDescriptor
import org.lfdecentralizedtrust.splice.store.db.{
  AcsQueries,
  AcsTables,
  DbTxLogAppStore,
  TxLogQueries,
}
import org.lfdecentralizedtrust.splice.store.{Limit, LimitHelpers, PageLimit, TxLogStore}
import org.lfdecentralizedtrust.splice.util.{Contract, QualifiedName, TemplateJsonDecoder}
import org.lfdecentralizedtrust.splice.wallet.store
import org.lfdecentralizedtrust.splice.wallet.store.{
  BuyTrafficRequestTxLogEntry,
  TransferOfferTxLogEntry,
  TxLogEntry,
  UserWalletStore,
  UserWalletTxLogParser,
}
import com.digitalasset.canton.data.CantonTimestamp
import com.digitalasset.canton.lifecycle.CloseContext
import com.digitalasset.canton.logging.NamedLoggerFactory
import com.digitalasset.canton.resource.DbStorage
import DbStorage.Implicits.BuilderChain.*
import com.digitalasset.canton.tracing.TraceContext
import com.digitalasset.canton.util.ShowUtil.*
import slick.jdbc.canton.ActionBasedSQLInterpolation.Implicits.actionBasedSQLInterpolationCanton
import com.digitalasset.canton.resource.DbStorage.Implicits.BuilderChain.toSQLActionBuilderChain
import com.digitalasset.canton.topology.{ParticipantId, PartyId}
<<<<<<< HEAD
=======
import org.lfdecentralizedtrust.splice.config.IngestionConfig
import org.lfdecentralizedtrust.splice.store.UpdateHistory.BackfillingRequirement
>>>>>>> d52ca10f
import org.lfdecentralizedtrust.splice.store.db.TxLogQueries.TxLogStoreId
import slick.jdbc.canton.SQLActionBuilder

import scala.concurrent.*
import scala.jdk.OptionConverters.*

class DbUserWalletStore(
    override val key: UserWalletStore.Key,
    storage: DbStorage,
    override protected val loggerFactory: NamedLoggerFactory,
    override protected val retryProvider: RetryProvider,
    domainMigrationInfo: DomainMigrationInfo,
    participantId: ParticipantId,
    ingestionConfig: IngestionConfig,
)(implicit
    ec: ExecutionContext,
    templateJsonDecoder: TemplateJsonDecoder,
    closeContext: CloseContext,
) extends DbTxLogAppStore[TxLogEntry](
      storage = storage,
      acsTableName = WalletTables.acsTableName,
      txLogTableName = WalletTables.txLogTableName,
      interfaceViewsTableNameOpt = Some(WalletTables.interfaceViewsTableName),
      // Any change in the store descriptor will lead to previously deployed applications
      // forgetting all persisted data once they upgrade to the new version.
      acsStoreDescriptor = StoreDescriptor(
        version = 3,
        name = "DbUserWalletStore",
        party = key.endUserParty,
        participant = participantId,
        key = Map(
          "endUserParty" -> key.endUserParty.toProtoPrimitive,
          "validatorParty" -> key.validatorParty.toProtoPrimitive,
          "dsoParty" -> key.dsoParty.toProtoPrimitive,
        ),
      ),
      txLogStoreDescriptor = StoreDescriptor(
        // Note that the V005__no_end_user_name_in_user_wallet_store.sql DB migration converts from version 1 descriptors
        // to version 2 descriptors.
        version = 2,
        name = "DbUserWalletStore",
        party = key.endUserParty,
        participant = participantId,
        key = Map(
          "endUserParty" -> key.endUserParty.toProtoPrimitive,
          "validatorParty" -> key.validatorParty.toProtoPrimitive,
          "dsoParty" -> key.dsoParty.toProtoPrimitive,
        ),
      ),
      domainMigrationInfo,
      participantId,
<<<<<<< HEAD
=======
      enableissue12777Workaround = true,
      enableImportUpdateBackfill = false,
      BackfillingRequirement.BackfillingNotRequired,
      ingestionConfig,
>>>>>>> d52ca10f
    )
    with UserWalletStore
    with AcsTables
    with AcsQueries
    with TxLogQueries[TxLogEntry]
    with LimitHelpers {

  import multiDomainAcsStore.waitUntilAcsIngested
  import org.lfdecentralizedtrust.splice.util.FutureUnlessShutdownUtil.futureUnlessShutdownToFuture

  private def acsStoreId: AcsStoreId = multiDomainAcsStore.acsStoreId
  private def txLogStoreId: TxLogStoreId = multiDomainAcsStore.txLogStoreId
  override def domainMigrationId: Long = domainMigrationInfo.currentMigrationId

  override def toString: String = show"DbUserWalletStore(endUserParty=${key.endUserParty})"

  override def acsContractFilter
      : org.lfdecentralizedtrust.splice.store.MultiDomainAcsStore.ContractFilter[
        org.lfdecentralizedtrust.splice.wallet.store.db.WalletTables.UserWalletAcsStoreRowData,
        org.lfdecentralizedtrust.splice.wallet.store.db.WalletTables.UserWalletAcsInterfaceViewRowData,
      ] = UserWalletStore.contractFilter(key, domainMigrationId)

  override lazy val txLogConfig: org.lfdecentralizedtrust.splice.store.TxLogStore.Config[
    org.lfdecentralizedtrust.splice.wallet.store.TxLogEntry
  ] {
    val parser: org.lfdecentralizedtrust.splice.wallet.store.UserWalletTxLogParser;
    def entryToRow
        : org.lfdecentralizedtrust.splice.wallet.store.TxLogEntry => org.lfdecentralizedtrust.splice.wallet.store.db.WalletTables.UserWalletTxLogStoreRowData
  } = new TxLogStore.Config[TxLogEntry] {
    override val parser: org.lfdecentralizedtrust.splice.wallet.store.UserWalletTxLogParser =
      new UserWalletTxLogParser(loggerFactory, key.endUserParty)
    override def entryToRow
        : org.lfdecentralizedtrust.splice.wallet.store.TxLogEntry => org.lfdecentralizedtrust.splice.wallet.store.db.WalletTables.UserWalletTxLogStoreRowData =
      WalletTables.UserWalletTxLogStoreRowData.fromTxLogEntry
    override def encodeEntry = TxLogEntry.encode
    override def decodeEntry = TxLogEntry.decode
  }

  def listSortedValidatorFaucets(
      issuingRoundsMap: Map[Round, IssuingMiningRound],
      limit: Limit = Limit.DefaultLimit,
  )(implicit tc: TraceContext): Future[Seq[
    (
        Contract[
          validatorCodegen.ValidatorFaucetCoupon.ContractId,
          validatorCodegen.ValidatorFaucetCoupon,
        ],
        BigDecimal,
    )
  ]] = listSortedRewardCoupons(
    validatorCodegen.ValidatorFaucetCoupon.COMPANION,
    issuingRoundsMap,
    _.optIssuancePerValidatorFaucetCoupon.toScala.map(BigDecimal(_)),
    limit,
  )

  def listSortedLivenessActivityRecords(
      issuingRoundsMap: Map[Round, IssuingMiningRound],
      limit: Limit = Limit.DefaultLimit,
  )(implicit tc: TraceContext): Future[Seq[
    (
        Contract[
          validatorCodegen.ValidatorLivenessActivityRecord.ContractId,
          validatorCodegen.ValidatorLivenessActivityRecord,
        ],
        BigDecimal,
    )
  ]] = listSortedRewardCoupons(
    validatorCodegen.ValidatorLivenessActivityRecord.COMPANION,
    issuingRoundsMap,
    _.optIssuancePerValidatorFaucetCoupon.toScala.map(BigDecimal(_)),
    limit,
  )

  override def listSortedSvRewardCoupons(
      issuingRoundsMap: Map[Round, IssuingMiningRound],
      limit: Limit,
  )(implicit
      tc: TraceContext
  ): Future[
    Seq[
      (Contract[amuletCodegen.SvRewardCoupon.ContractId, amuletCodegen.SvRewardCoupon], BigDecimal)
    ]
  ] =
    listSortedRewardCoupons(
      amuletCodegen.SvRewardCoupon.COMPANION,
      issuingRoundsMap,
      r => Some(BigDecimal(r.issuancePerSvRewardCoupon)),
      limit,
      ccValue = sql"rti.issuance * acs.reward_coupon_weight",
    )

  private def listSortedRewardCoupons[C, TCid <: ContractId[_], T](
      companion: C,
      issuingRoundsMap: Map[Round, IssuingMiningRound],
      roundToIssuance: IssuingMiningRound => Option[BigDecimal],
      limit: Limit,
      ccValue: SQLActionBuilder = sql"rti.issuance",
  )(implicit
      companionClass: ContractCompanion[C, TCid, T],
      traceContext: TraceContext,
  ): Future[Seq[(Contract[TCid, T], BigDecimal)]] = {
    val packageQualifiedName = companionClass.packageQualifiedName(companion)
    issuingRoundsMap
      .flatMap { case (round, contract) =>
        roundToIssuance(contract).map(round.number.longValue() -> _)
      }
      .map { case (round, issuance) =>
        sql"($round, $issuance)"
      }
      .reduceOption { (acc, next) =>
        (acc ++ sql"," ++ next).toActionBuilder
      } match {
      case None => Future.successful(Seq.empty) // no rounds = no results
      case Some(roundToIssuance) =>
        for {
          result <- storage.query(
            (sql"""
                 with round_to_issuance(round, issuance) as (values """ ++ roundToIssuance ++ sql""")
                 select
                   #${SelectFromAcsTableResult.sqlColumnsCommaSeparated()},""" ++ ccValue ++ sql"""
                 from #${WalletTables.acsTableName} acs join round_to_issuance rti on acs.reward_coupon_round = rti.round
                 where acs.store_id = $acsStoreId
                   and migration_id = $domainMigrationId
                   and acs.package_name = ${packageQualifiedName.packageName}
                   and acs.template_id_qualified_name = ${packageQualifiedName.qualifiedName}
                 order by (acs.reward_coupon_round, -""" ++ ccValue ++ sql""")
                 limit ${sqlLimit(limit)}""").toActionBuilder
              .as[(SelectFromAcsTableResult, BigDecimal)],
            s"listSorted:$packageQualifiedName",
          )
        } yield applyLimit(s"listSorted:$packageQualifiedName", limit, result).map {
          case (row, issuance) =>
            val contract = contractFromRow(companion)(row)
            contract -> issuance
        }
    }
  }

  override def listTransactions(
      beginAfterEventIdO: Option[String],
      limit: PageLimit,
  )(implicit
      lc: TraceContext
  ): Future[Seq[store.TxLogEntry.TransactionHistoryTxLogEntry]] = {
    // TODO (#960): don't use the event id for pagination, use the entry number
    waitUntilAcsIngested {
      for {
        rows <- storage
          .query(
            beginAfterEventIdO.fold(
              selectFromTxLogTable(
                WalletTables.txLogTableName,
                txLogStoreId,
                where = sql"tx_log_id = ${TxLogEntry.LogId.TransactionHistoryTxLog}",
                orderLimit = sql"order by entry_number desc limit ${sqlLimit(limit)}",
              )
            )(beginAfterEventId =>
              selectFromTxLogTable(
                WalletTables.txLogTableName,
                txLogStoreId,
                where = sql"""tx_log_id = ${TxLogEntry.LogId.TransactionHistoryTxLog}
                  and entry_number < (
                      select entry_number
                      from #${WalletTables.txLogTableName}
                      where store_id = $txLogStoreId
                      and tx_log_id = ${TxLogEntry.LogId.TransactionHistoryTxLog}
                      and event_id = ${lengthLimited(beginAfterEventId)}
                  )""",
                orderLimit = sql"order by entry_number desc limit ${sqlLimit(limit)}",
              )
            ),
            "listTransactions",
          )
        entries = rows.map(txLogEntryFromRow[TxLogEntry.TransactionHistoryTxLogEntry](txLogConfig))
      } yield entries
    }
  }

  override def listAnsEntries(now: CantonTimestamp, limit: Limit = Limit.DefaultLimit)(implicit
      tc: TraceContext
  ): Future[Seq[UserWalletStore.AnsEntryWithPayData]] = for {
    _ <- waitUntilAcsIngested()
    opName = "listAnsEntries"
    rows <- storage.query(
      // getting the payData from any subscription state is fine because it's
      // copied between states verbatim
      (sql"""select #${SelectFromAcsTableResult.sqlColumnsCommaSeparated("ansEntry.")},
                    st.create_arguments -> 'payData'
             from #${WalletTables.acsTableName} ansEntry,
                  #${WalletTables.acsTableName} ansEntryContext,
                  #${WalletTables.acsTableName} st,
                  #${WalletTables.acsTableName} sub
             where """ ++
        filterAcsStoreMigrationIds("ansEntry.", "ansEntryContext.", "sub.", "st.") ++
        sql" and " ++ subscriptionFilter(now) ++ sql"""
               and ansEntry.package_name = ${ansCodegen.AnsEntry.PACKAGE_NAME}
               and ansEntry.template_id_qualified_name =
                     ${QualifiedName(ansCodegen.AnsEntry.TEMPLATE_ID_WITH_PACKAGE_ID)}
               and ansEntryContext.package_name = ${ansCodegen.AnsEntryContext.PACKAGE_NAME}
               and ansEntryContext.template_id_qualified_name =
                     ${QualifiedName(ansCodegen.AnsEntryContext.TEMPLATE_ID_WITH_PACKAGE_ID)}
               and ansEntry.create_arguments ->> 'name' = ansEntryContext.create_arguments ->> 'name'
               and ansEntryContext.create_arguments ->> 'reference' = sub.create_arguments ->> 'reference'
             order by ansEntry.event_number
             limit ${sqlLimit(limit)}
        """).as[(SelectFromAcsTableResult, io.circe.Json)],
      opName,
    )
    parsed = rows.view.map { case (rawAnsEntry, payDataJson) =>
      val entry = contractFromRow(ansCodegen.AnsEntry.COMPANION)(rawAnsEntry)
      val subPayData: subsCodegen.SubscriptionPayData =
        subsCodegen.SubscriptionPayData.jsonDecoder().decode(new JsonLfReader(payDataJson.noSpaces))
      UserWalletStore.AnsEntryWithPayData(
        contractId = entry.contractId,
        expiresAt = entry.payload.expiresAt,
        entryName = entry.payload.name,
        amount = subPayData.paymentAmount.amount,
        unit = subPayData.paymentAmount.unit,
        paymentInterval = subPayData.paymentInterval,
        paymentDuration = subPayData.paymentDuration,
      )
    }
  } yield applyLimit(opName, limit, parsed).toSeq

  override def getLatestTransferOfferEventByTrackingId(trackingId: String)(implicit
      tc: TraceContext
  ): Future[QueryResult[Option[TransferOfferTxLogEntry]]] =
    waitUntilAcsIngested {
      for {
        resultWithOffset <- storage
          .querySingle(
            selectFromTxLogTableWithOffset(
              WalletTables.txLogTableName,
              domainMigrationId,
              txLogStoreId,
              sql"entry_type = ${TxLogEntry.EntryType.TransferOfferTxLogEntry} and tracking_id = ${lengthLimited(trackingId)}",
              sql"order by entry_number desc limit 1",
            ).headOption,
            "getLatestTransferOfferEventByTrackingId",
          )
          .getOrElse(throw offsetExpectedError())
        entry = resultWithOffset.row.map(
          txLogEntryFromRow[TransferOfferTxLogEntry](txLogConfig)
        )
      } yield QueryResult[Option[TransferOfferTxLogEntry]](
        resultWithOffset.offset,
        entry,
      )
    }

  override def getLatestBuyTrafficRequestEventByTrackingId(trackingId: String)(implicit
      tc: TraceContext
  ): Future[QueryResult[Option[BuyTrafficRequestTxLogEntry]]] =
    waitUntilAcsIngested {
      for {
        resultWithOffset <- storage
          .querySingle(
            selectFromTxLogTableWithOffset(
              WalletTables.txLogTableName,
              domainMigrationId,
              txLogStoreId,
              sql"entry_type = ${TxLogEntry.EntryType.BuyTrafficRequestTxLogEntry} and tracking_id = ${lengthLimited(trackingId)}",
              sql"order by entry_number desc limit 1",
            ).headOption,
            "getLatestBuyTrafficRequestEventByTrackingId",
          )
          .getOrElse(throw offsetExpectedError())
        entry = resultWithOffset.row.map(
          txLogEntryFromRow[BuyTrafficRequestTxLogEntry](txLogConfig)
        )
      } yield QueryResult[Option[BuyTrafficRequestTxLogEntry]](
        resultWithOffset.offset,
        entry,
      )
    }

  override def listSubscriptions(now: CantonTimestamp, limit: Limit = Limit.DefaultLimit)(implicit
      ec: ExecutionContext,
      tc: TraceContext,
  ): Future[Seq[UserWalletStore.Subscription]] = waitUntilAcsIngested {
    import UserWalletStore.{Subscription, SubscriptionIdleState, SubscriptionPaymentState}
    val opName = "listSubscriptions"
    val idleStateFlag = 0
    for {
      rows <- storage.query(
        // The intent of the contract_expires_at filter is is to match the
        // expiry behavior of SvDsoStore#listExpiredAnsSubscriptions, not to
        // provide a grace period for subscription payments.
        (sql"""select #${SelectFromAcsTableResult.sqlColumnsCommaSeparated("st.")},
                      #${SelectFromAcsTableResult.sqlColumnsCommaSeparated("sub.")},
                      (case when st.package_name = ${subsCodegen.SubscriptionIdleState.PACKAGE_NAME}
                             and st.template_id_qualified_name = ${QualifiedName(
            subsCodegen.SubscriptionIdleState.TEMPLATE_ID_WITH_PACKAGE_ID
          )}
                            then $idleStateFlag
                            else ${idleStateFlag + 1} end) which_state
              from #${WalletTables.acsTableName} st, #${WalletTables.acsTableName} sub
              where """ ++ filterAcsStoreMigrationIds("st.", "sub.") ++ sql"""
                    and """ ++ subscriptionFilter(now) ++ sql"""
              order by st.event_number
              limit ${sqlLimit(limit)}
          """).as[(SelectFromAcsTableResult, SelectFromAcsTableResult, Int)],
        opName,
      )
      joinedSubs = rows.view
        .map { case (rawState, rawSub, whichState) =>
          Subscription(
            contractFromRow(subsCodegen.Subscription.COMPANION)(rawSub),
            if (whichState == idleStateFlag)
              SubscriptionIdleState(
                contractFromRow(subsCodegen.SubscriptionIdleState.COMPANION)(rawState)
              )
            else
              SubscriptionPaymentState(
                contractFromRow(subsCodegen.SubscriptionPayment.COMPANION)(rawState)
              ),
          )
        }
    } yield applyLimit(opName, limit, joinedSubs).toSeq
  }

  private[this] def subscriptionFilter(now: CantonTimestamp) =
    sql"""((st.package_name = ${subsCodegen.SubscriptionIdleState.PACKAGE_NAME} and st.template_id_qualified_name =
               ${QualifiedName(subsCodegen.SubscriptionIdleState.TEMPLATE_ID_WITH_PACKAGE_ID)}
            and st.contract_expires_at >= $now)
           or st.package_name = ${subsCodegen.SubscriptionPayment.PACKAGE_NAME} and st.template_id_qualified_name =
                ${QualifiedName(subsCodegen.SubscriptionPayment.TEMPLATE_ID_WITH_PACKAGE_ID)})
      and sub.package_name = ${subsCodegen.Subscription.PACKAGE_NAME} and sub.template_id_qualified_name =
            ${QualifiedName(subsCodegen.Subscription.TEMPLATE_ID_WITH_PACKAGE_ID)}
      and (st.create_arguments ->> 'subscription') = sub.contract_id"""

  private[this] def filterAcsStoreMigrationIds(acsPrefixes: String*) =
    acsPrefixes
      .map(p => sql"#${p}store_id = $acsStoreId and #${p}migration_id = $domainMigrationId")
      .intercalate(sql" and ")

  def lookupTransferPreapproval(receiver: PartyId)(implicit
      ec: ExecutionContext,
      tc: TraceContext,
  ): Future[QueryResult[Option[Contract[TransferPreapproval.ContractId, TransferPreapproval]]]] =
    waitUntilAcsIngested {
      for {
        resultWithOffset <- storage
          .querySingle(
            selectFromAcsTableWithOffset(
              WalletTables.acsTableName,
              acsStoreId,
              domainMigrationId,
              TransferPreapproval.COMPANION,
              sql""" transfer_preapproval_receiver = $receiver """,
              sql"limit 1",
            ).headOption,
            "lookupTransferPreapproval",
          )
          .getOrElse(throw offsetExpectedError())
      } yield QueryResult(
        resultWithOffset.offset,
        resultWithOffset.row.map(
          contractFromRow(TransferPreapproval.COMPANION)(_)
        ),
      )
    }

  def lookupTransferPreapprovalProposal(
      receiver: PartyId
  )(implicit ec: ExecutionContext, tc: TraceContext): Future[QueryResult[
    Option[Contract[TransferPreapprovalProposal.ContractId, TransferPreapprovalProposal]]
  ]] =
    waitUntilAcsIngested {
      for {
        resultWithOffset <- storage
          .querySingle(
            selectFromAcsTableWithOffset(
              WalletTables.acsTableName,
              acsStoreId,
              domainMigrationId,
              TransferPreapprovalProposal.COMPANION,
              sql"""transfer_preapproval_receiver = $receiver""",
              sql"limit 1",
            ).headOption,
            "lookupTransferPreapprovalProposal",
          )
          .getOrElse(throw offsetExpectedError())
      } yield QueryResult(
        resultWithOffset.offset,
        resultWithOffset.row.map(
          contractFromRow(TransferPreapprovalProposal.COMPANION)(_)
        ),
      )
    }
}<|MERGE_RESOLUTION|>--- conflicted
+++ resolved
@@ -44,11 +44,7 @@
 import slick.jdbc.canton.ActionBasedSQLInterpolation.Implicits.actionBasedSQLInterpolationCanton
 import com.digitalasset.canton.resource.DbStorage.Implicits.BuilderChain.toSQLActionBuilderChain
 import com.digitalasset.canton.topology.{ParticipantId, PartyId}
-<<<<<<< HEAD
-=======
 import org.lfdecentralizedtrust.splice.config.IngestionConfig
-import org.lfdecentralizedtrust.splice.store.UpdateHistory.BackfillingRequirement
->>>>>>> d52ca10f
 import org.lfdecentralizedtrust.splice.store.db.TxLogQueries.TxLogStoreId
 import slick.jdbc.canton.SQLActionBuilder
 
@@ -99,14 +95,7 @@
         ),
       ),
       domainMigrationInfo,
-      participantId,
-<<<<<<< HEAD
-=======
-      enableissue12777Workaround = true,
-      enableImportUpdateBackfill = false,
-      BackfillingRequirement.BackfillingNotRequired,
       ingestionConfig,
->>>>>>> d52ca10f
     )
     with UserWalletStore
     with AcsTables
