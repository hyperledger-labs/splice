--- conflicted
+++ resolved
@@ -64,12 +64,7 @@
       store,
       ledgerClient,
       retryProvider,
-<<<<<<< HEAD
-=======
-      ingestFromParticipantBegin,
-      ingestUpdateHistoryFromParticipantBegin,
       paramsConfig,
->>>>>>> d0062ca5
     ) {
   override def companion
       : org.lfdecentralizedtrust.splice.wallet.automation.UserWalletAutomationService.type =
