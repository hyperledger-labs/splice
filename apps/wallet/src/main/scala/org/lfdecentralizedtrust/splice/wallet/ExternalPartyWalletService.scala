// Copyright (c) 2024 Digital Asset (Switzerland) GmbH and/or its affiliates. All rights reserved.
// SPDX-License-Identifier: Apache-2.0

package org.lfdecentralizedtrust.splice.wallet

import org.lfdecentralizedtrust.splice.config.{AutomationConfig, SpliceParametersConfig}
import org.lfdecentralizedtrust.splice.environment.*
import org.lfdecentralizedtrust.splice.migration.DomainMigrationInfo
import org.lfdecentralizedtrust.splice.store.{
  DomainTimeSynchronization,
  DomainUnpausedSynchronization,
}
import org.lfdecentralizedtrust.splice.util.{HasHealth, TemplateJsonDecoder}
import org.lfdecentralizedtrust.splice.wallet.automation.ExternalPartyWalletAutomationService
import org.lfdecentralizedtrust.splice.wallet.store.ExternalPartyWalletStore
import com.digitalasset.canton.lifecycle.{CloseContext, FlagCloseable}
import com.digitalasset.canton.logging.{NamedLoggerFactory, NamedLogging}
import com.digitalasset.canton.resource.Storage
import com.digitalasset.canton.time.Clock
import com.digitalasset.canton.topology.ParticipantId
import io.opentelemetry.api.trace.Tracer
import org.apache.pekko.stream.Materializer

import scala.concurrent.ExecutionContext

/** A service managing the treasury, automation, and store for an external party's wallet. */
class ExternalPartyWalletService(
    ledgerClient: SpliceLedgerClient,
    key: ExternalPartyWalletStore.Key,
    automationConfig: AutomationConfig,
    clock: Clock,
    domainTimeSync: DomainTimeSynchronization,
    domainUnpausedSync: DomainUnpausedSynchronization,
    storage: Storage,
    override protected[this] val retryProvider: RetryProvider,
    override val loggerFactory: NamedLoggerFactory,
    domainMigrationInfo: DomainMigrationInfo,
    participantId: ParticipantId,
<<<<<<< HEAD
=======
    ingestFromParticipantBegin: Boolean,
    ingestUpdateHistoryFromParticipantBegin: Boolean,
    params: SpliceParametersConfig,
>>>>>>> d0062ca5
)(implicit
    ec: ExecutionContext,
    mat: Materializer,
    tracer: Tracer,
    templateJsonDecoder: TemplateJsonDecoder,
    close: CloseContext,
) extends RetryProvider.Has
    with FlagCloseable
    with NamedLogging
    with HasHealth {

  val store: ExternalPartyWalletStore =
    ExternalPartyWalletStore(
      key,
      storage,
      loggerFactory,
      retryProvider,
      domainMigrationInfo,
      participantId,
    )

  val automation = new ExternalPartyWalletAutomationService(
    store,
    ledgerClient,
    automationConfig,
    clock,
    domainTimeSync,
    domainUnpausedSync,
    retryProvider,
<<<<<<< HEAD
=======
    ingestFromParticipantBegin,
    ingestUpdateHistoryFromParticipantBegin,
    params,
>>>>>>> d0062ca5
    loggerFactory,
  )

  override def isHealthy: Boolean =
    automation.isHealthy

  override def onClosed(): Unit = {
    automation.close()
    store.close()
    super.onClosed()
  }
}<|MERGE_RESOLUTION|>--- conflicted
+++ resolved
@@ -36,12 +36,7 @@
     override val loggerFactory: NamedLoggerFactory,
     domainMigrationInfo: DomainMigrationInfo,
     participantId: ParticipantId,
-<<<<<<< HEAD
-=======
-    ingestFromParticipantBegin: Boolean,
-    ingestUpdateHistoryFromParticipantBegin: Boolean,
     params: SpliceParametersConfig,
->>>>>>> d0062ca5
 )(implicit
     ec: ExecutionContext,
     mat: Materializer,
@@ -71,12 +66,7 @@
     domainTimeSync,
     domainUnpausedSync,
     retryProvider,
-<<<<<<< HEAD
-=======
-    ingestFromParticipantBegin,
-    ingestUpdateHistoryFromParticipantBegin,
     params,
->>>>>>> d0062ca5
     loggerFactory,
   )
 
