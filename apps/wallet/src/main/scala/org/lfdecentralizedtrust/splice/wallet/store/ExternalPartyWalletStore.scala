--- conflicted
+++ resolved
@@ -66,7 +66,6 @@
       templateJsonDecoder: TemplateJsonDecoder,
       close: CloseContext,
   ): ExternalPartyWalletStore = {
-<<<<<<< HEAD
     new DbExternalPartyWalletStore(
       key,
       storage,
@@ -74,22 +73,8 @@
       retryProvider,
       domainMigrationInfo,
       participantId,
+      ingestionConfig,
     )
-=======
-    storage match {
-      case dbStorage: DbStorage =>
-        new DbExternalPartyWalletStore(
-          key,
-          dbStorage,
-          loggerFactory,
-          retryProvider,
-          domainMigrationInfo,
-          participantId,
-          ingestionConfig,
-        )
-      case storageType => throw new RuntimeException(s"Unsupported storage type $storageType")
-    }
->>>>>>> d52ca10f
   }
 
   case class Key(
