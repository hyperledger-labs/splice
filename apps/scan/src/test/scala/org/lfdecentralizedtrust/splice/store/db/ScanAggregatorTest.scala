--- conflicted
+++ resolved
@@ -978,11 +978,7 @@
         None,
       ),
       participantId = mkParticipantId("ScanAggregatorTest"),
-<<<<<<< HEAD
-=======
-      enableImportUpdateBackfill = true,
       ingestionConfig = IngestionConfig(),
->>>>>>> d52ca10f
       new DbScanStoreMetrics(new NoOpMetricsFactory(), loggerFactory, ProcessingTimeout()),
       initialRound = initialRound,
     )(parallelExecutionContext, implicitly, implicitly)
