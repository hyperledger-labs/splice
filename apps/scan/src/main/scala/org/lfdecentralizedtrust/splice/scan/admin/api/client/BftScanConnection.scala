// Copyright (c) 2024 Digital Asset (Switzerland) GmbH and/or its affiliates. All rights reserved.
// SPDX-License-Identifier: Apache-2.0

package org.lfdecentralizedtrust.splice.scan.admin.api.client

import cats.data.{NonEmptyList, OptionT}
import cats.implicits.*
import org.lfdecentralizedtrust.splice.admin.http.HttpErrorWithHttpCode
import org.lfdecentralizedtrust.splice.codegen.java.splice.amulet.FeaturedAppRight
import org.lfdecentralizedtrust.splice.codegen.java.splice.amuletrules.{
  AmuletRules,
  TransferPreapproval,
}
import org.lfdecentralizedtrust.splice.codegen.java.splice.dsorules.DsoRules
import org.lfdecentralizedtrust.splice.codegen.java.splice.externalpartyamuletrules.{
  ExternalPartyAmuletRules,
  TransferCommandCounter,
}
import org.lfdecentralizedtrust.splice.codegen.java.splice.round.{
  IssuingMiningRound,
  OpenMiningRound,
}
import org.lfdecentralizedtrust.splice.codegen.java.splice.ans.AnsRules
import org.lfdecentralizedtrust.splice.config.{NetworkAppClientConfig, Thresholds, UpgradesConfig}
import org.lfdecentralizedtrust.splice.environment.PackageIdResolver.HasAmuletRules
import org.lfdecentralizedtrust.splice.environment.{
  BaseAppConnection,
  RetryFor,
  RetryProvider,
  SpliceLedgerClient,
}
import org.lfdecentralizedtrust.splice.http.HttpClient
import org.lfdecentralizedtrust.splice.http.v0.definitions.{
  AnsEntry,
  GetDsoInfoResponse,
  LookupTransferCommandStatusResponse,
  MigrationSchedule,
}
import org.lfdecentralizedtrust.splice.scan.admin.api.client.BftScanConnection.{
  BftCallConfig,
  ConsensusNotReached,
  ConsensusNotReachedRetryable,
  ScanConnections,
  ScanList,
}
import org.lfdecentralizedtrust.splice.scan.admin.api.client.commands.HttpScanAppClient
import org.lfdecentralizedtrust.splice.scan.admin.api.client.commands.HttpScanAppClient.DsoScan
import org.lfdecentralizedtrust.splice.scan.config.ScanAppClientConfig
import org.lfdecentralizedtrust.splice.scan.store.ScanStore
import org.lfdecentralizedtrust.splice.store.HistoryBackfilling.SourceMigrationInfo
import org.lfdecentralizedtrust.splice.store.UpdateHistory.UpdateHistoryResponse
import org.lfdecentralizedtrust.splice.util.{
  ChoiceContextWithDisclosures,
  Contract,
  ContractWithState,
  FactoryChoiceWithDisclosures,
  TemplateJsonDecoder,
}
import com.digitalasset.canton.config.NonNegativeFiniteDuration
import com.digitalasset.canton.data.CantonTimestamp
import com.digitalasset.canton.lifecycle.{
  AsyncOrSyncCloseable,
  FlagCloseableAsync,
  FutureUnlessShutdown,
  SyncCloseable,
}
import com.digitalasset.canton.logging.{
  ErrorLoggingContext,
  NamedLoggerFactory,
  NamedLogging,
  TracedLogger,
}
import com.digitalasset.canton.time.{Clock, PeriodicAction}
import com.digitalasset.canton.topology.{PartyId, SynchronizerId}
import com.digitalasset.canton.tracing.TraceContext
import com.digitalasset.canton.util.LoggerUtil
import com.digitalasset.canton.util.MonadUtil
import com.digitalasset.canton.util.retry.{ErrorKind, ExceptionRetryPolicy}
import io.circe.Json
import io.grpc.Status
import org.apache.pekko.http.scaladsl.model.*
import org.apache.pekko.http.scaladsl.unmarshalling.Unmarshal
import org.apache.pekko.stream.Materializer
import org.apache.pekko.util.ByteString
import org.lfdecentralizedtrust.splice.admin.api.client.commands.HttpCommandException
import org.lfdecentralizedtrust.splice.codegen.java.splice.api.token.allocationv1.Allocation
import org.lfdecentralizedtrust.splice.codegen.java.splice.api.token.allocationinstructionv1
import org.lfdecentralizedtrust.splice.codegen.java.splice.api.token.transferinstructionv1
import org.lfdecentralizedtrust.splice.codegen.java.splice.api.token.transferinstructionv1.TransferInstruction
import org.lfdecentralizedtrust.splice.codegen.java.splice.dsorules.{
  DsoRules_CloseVoteRequestResult,
  VoteRequest,
}
import org.lfdecentralizedtrust.splice.metrics.ScanConnectionMetrics
import org.lfdecentralizedtrust.tokenstandard.{
  allocation,
  allocationinstruction,
  metadata,
  transferinstruction,
}
import org.lfdecentralizedtrust.tokenstandard.transferinstruction.v1.definitions.TransferFactoryWithChoiceContext
import org.slf4j.event.Level

import java.util.concurrent.ConcurrentHashMap
import java.util.concurrent.atomic.{AtomicInteger, AtomicReference}
import scala.concurrent.{ExecutionContext, ExecutionContextExecutor, Future, Promise}
import scala.util.control.NonFatal
import scala.util.{Failure, Random, Success, Try}
import scala.jdk.CollectionConverters.*

class BftScanConnection(
    override protected val amuletLedgerClient: SpliceLedgerClient,
    override protected val amuletRulesCacheTimeToLive: NonNegativeFiniteDuration,
    val scanList: ScanList,
    protected val clock: Clock,
    val retryProvider: RetryProvider,
    val loggerFactory: NamedLoggerFactory,
    val connectionMetrics: Option[ScanConnectionMetrics] = None,
)(implicit protected val ec: ExecutionContextExecutor, protected val mat: Materializer)
    extends FlagCloseableAsync
    with NamedLogging
    with RetryProvider.Has
    with HasAmuletRules
    with CachingScanConnection
    with BackfillingScanConnection {

  private val refreshAction: Option[PeriodicAction] = scanList match {
    case _: BftScanConnection.TrustSingle =>
      None
    case bft: BftScanConnection.Bft =>
      Some(
        new PeriodicAction(
          clock,
          com.digitalasset.canton.time.NonNegativeFiniteDuration
            .fromConfig(bft.scansRefreshInterval),
          loggerFactory,
          retryProvider.timeouts,
          "refresh_scan_list",
        )({ tc =>
          // refresh will throw if we're in a state where there's no BFT guarantees, in which case
          // this will retry faster than the regular `bft.scansRefreshInterval`
          FutureUnlessShutdown.outcomeF(
            retryProvider.retry(
              RetryFor.LongRunningAutomation,
              "refresh_scan_list",
              "refresh_scan_list",
              bft.refresh(this)(tc),
              logger,
            )(implicitly, TraceContext.empty, implicitly)
          )
        })
      )
  }

  override def listVoteRequests()(implicit
      ec: ExecutionContext,
      tc: TraceContext,
  ): Future[Seq[Contract[VoteRequest.ContractId, VoteRequest]]] =
    bftCall(
      _.listVoteRequests()
    )

  override def getDsoPartyId()(implicit ec: ExecutionContext, tc: TraceContext): Future[PartyId] =
    bftCall(
      _.getDsoPartyId()
    )

  override def getDsoInfo()(implicit
      ec: ExecutionContext,
      tc: TraceContext,
  ): Future[GetDsoInfoResponse] =
    bftCall(
      _.getDsoInfo()
    )

  override protected def runGetAmuletRulesWithState(
      cachedAmuletRules: Option[ContractWithState[AmuletRules.ContractId, AmuletRules]]
  )(implicit tc: TraceContext): Future[ContractWithState[AmuletRules.ContractId, AmuletRules]] =
    bftCall(
      _.getAmuletRulesWithState(cachedAmuletRules)
    )

  override def getDsoRules(
  )(implicit
      tc: TraceContext
  ): Future[Contract[DsoRules.ContractId, DsoRules]] =
    bftCall(_.getDsoRules())

  override protected def runGetExternalPartyAmuletRules(
      cachedExternalPartyAmuletRules: Option[
        ContractWithState[ExternalPartyAmuletRules.ContractId, ExternalPartyAmuletRules]
      ]
  )(implicit
      tc: TraceContext
  ): Future[ContractWithState[ExternalPartyAmuletRules.ContractId, ExternalPartyAmuletRules]] =
    bftCall(
      _.getExternalPartyAmuletRules(cachedExternalPartyAmuletRules)
    )

  override protected def runGetAnsRules(
      cachedAnsRules: Option[ContractWithState[AnsRules.ContractId, AnsRules]]
  )(implicit tc: TraceContext): Future[ContractWithState[AnsRules.ContractId, AnsRules]] = bftCall(
    _.getAnsRules(cachedAnsRules)
  )

  def lookupAnsEntryByParty(id: PartyId)(implicit
      tc: TraceContext
  ): Future[Option[AnsEntry]] =
    bftCall(_.lookupAnsEntryByParty(id))

  def lookupAnsEntryByName(name: String)(implicit
      tc: TraceContext
  ): Future[Option[AnsEntry]] =
    bftCall(_.lookupAnsEntryByName(name))

  def listAnsEntries(namePrefix: Option[String], pageSize: Int)(implicit
      tc: TraceContext
  ): Future[Seq[AnsEntry]] =
    bftCall(_.listAnsEntries(namePrefix, pageSize))

  override protected def runGetOpenAndIssuingMiningRounds(
      cachedOpenRounds: Seq[ContractWithState[OpenMiningRound.ContractId, OpenMiningRound]],
      cachedIssuingRounds: Seq[ContractWithState[IssuingMiningRound.ContractId, IssuingMiningRound]],
  )(implicit ec: ExecutionContext, mat: Materializer, tc: TraceContext): Future[
    (
        Seq[ContractWithState[OpenMiningRound.ContractId, OpenMiningRound]],
        Seq[ContractWithState[IssuingMiningRound.ContractId, IssuingMiningRound]],
        BigInt,
    )
  ] = bftCall(_.getOpenAndIssuingMiningRounds(cachedOpenRounds, cachedIssuingRounds))

  override def listDsoSequencers()(implicit
      tc: TraceContext
  ): Future[Seq[HttpScanAppClient.DomainSequencers]] = {
    bftCall(_.listDsoSequencers())
  }

  override def listDsoScans()(implicit
      tc: TraceContext
  ): Future[Seq[HttpScanAppClient.DomainScans]] = {
    bftCall(_.listDsoScans())
  }

  override def lookupFeaturedAppRight(providerPartyId: PartyId)(implicit
      ec: ExecutionContext,
      mat: Materializer,
      tc: TraceContext,
  ): Future[Option[Contract[FeaturedAppRight.ContractId, FeaturedAppRight]]] = {
    bftCall(_.lookupFeaturedAppRight(providerPartyId))
  }

  override def getMigrationSchedule()(implicit
      ec: ExecutionContext,
      tc: TraceContext,
  ): OptionT[Future, MigrationSchedule] = OptionT(bftCall(_.getMigrationSchedule().value))

  private case class MigrationInfoResponses(
      withData: Map[SingleScanConnection, SourceMigrationInfo],
      withoutData: Set[SingleScanConnection],
      unknownStatus: Set[SingleScanConnection],
  )
  private def getMigrationInfoResponses(connections: ScanConnections, migrationId: Long)(implicit
      tc: TraceContext
  ): Future[MigrationInfoResponses] = for {
    results <- Future.traverse(connections.open)(connection =>
      connection
        .getMigrationInfo(migrationId)
        .transformWith(BftScanConnection.keyToGroupResponses)
        .map(result => connection -> result)
    )
  } yield {
    val withData = results.collect {
      case (connection, BftScanConnection.SuccessfulResponse(Some(info))) => connection -> info
    }.toMap
    val withoutData = results.collect {
      case (connection, BftScanConnection.SuccessfulResponse(None)) => connection
    }.toSet
    val unknownStatus = results.collect {
      case (connection, BftScanConnection.HttpFailureResponse(_, _)) => connection
      case (connection, BftScanConnection.ExceptionFailureResponse(_)) => connection
    }.toSet
    MigrationInfoResponses(
      withData,
      withoutData,
      unknownStatus,
    )
  }

  override def getMigrationInfo(migrationId: Long)(implicit
      tc: TraceContext
  ): Future[Option[SourceMigrationInfo]] = {
    val connections = scanList.scanConnections
    for {
      // Ask ALL scans for the migration info
      responses <- getMigrationInfoResponses(connections, migrationId)
      result <-
        if (responses.withData.nonEmpty) {
          // At least one scan reported to have some data for the given migration id
          val completeResponses = responses.withData.filter { case (_, migrationInfo) =>
            migrationInfo.complete
          }
          val importUpdatesCompleteResponses = responses.withData.filter {
            case (_, migrationInfo) =>
              migrationInfo.importUpdatesComplete
          }
          for {
            // We already have the responses, use bftCall() to avoid re-implementing the consensus logic.
            // All non-malicious scans that have backfilled the input migrationId should return
            // the same value for previousMigrationId.
            previousMigrationId <- bftCall(
              connection => Future.successful(completeResponses(connection).previousMigrationId),
              BftCallConfig.forAvailableData(connections, completeResponses.contains),
              // This method is very sensitive to unavailable SVs.
              // Do not log warnings for failures to reach consensus, as this would be too noisy,
              // and instead rely on metrics to situations when backfilling is not progressing.
              Level.INFO,
            )
            lastImportUpdateId <- bftCall(
              connection =>
                Future.successful(importUpdatesCompleteResponses(connection).lastImportUpdateId),
              BftCallConfig.forAvailableData(connections, importUpdatesCompleteResponses.contains),
              // This method is very sensitive to unavailable SVs.
              // Do not log warnings for failures to reach consensus, as this would be too noisy,
              // and instead rely on metrics to situations when backfilling is not progressing.
              Level.INFO,
            )
          } yield {
            @SuppressWarnings(Array("org.wartremover.warts.IterableOps"))
            val unionOfRecordTimeRanges =
              responses.withData.values.map(_.recordTimeRange).reduce(_ |+| _)
            Some(
              SourceMigrationInfo(
                previousMigrationId = previousMigrationId,
                recordTimeRange = unionOfRecordTimeRanges,
                lastImportUpdateId = lastImportUpdateId,
                complete = completeResponses.nonEmpty,
                importUpdatesComplete = importUpdatesCompleteResponses.nonEmpty,
              )
            )
          }
        } else if (responses.withoutData.nonEmpty) {
          // All scans reported to have no data for the given migration id
          logger.info(
            s"All ${responses.withoutData.size} available scans reported to have no data for migration ${migrationId}"
          )
          Future.successful(None)
        } else {
          // No valid response from any scan
          val httpError =
            HttpErrorWithHttpCode(
              StatusCodes.BadGateway,
              s"No valid response from any scan.",
            )
          Future.failed(httpError)
        }
    } yield result
  }

  override def lookupTransferCommandCounterByParty(receiver: PartyId)(implicit
      ec: ExecutionContext,
      tc: TraceContext,
  ): Future[Option[ContractWithState[TransferCommandCounter.ContractId, TransferCommandCounter]]] =
    bftCall(_.lookupTransferCommandCounterByParty(receiver))

  override def lookupTransferCommandStatus(sender: PartyId, nonce: Long)(implicit
      ec: ExecutionContext,
      tc: TraceContext,
  ): Future[Option[LookupTransferCommandStatusResponse]] =
    bftCall(_.lookupTransferCommandStatus(sender, nonce))

  override def lookupTransferPreapprovalByParty(receiver: PartyId)(implicit
      ec: ExecutionContext,
      tc: TraceContext,
  ): Future[Option[ContractWithState[TransferPreapproval.ContractId, TransferPreapproval]]] =
    bftCall(_.lookupTransferPreapprovalByParty(receiver))

  override def listVoteRequestResults(
      actionName: Option[String],
      accepted: Option[Boolean],
      requester: Option[String],
      effectiveFrom: Option[String],
      effectiveTo: Option[String],
      limit: Int,
  )(implicit
      ec: ExecutionContext,
      tc: TraceContext,
  ): Future[Seq[DsoRules_CloseVoteRequestResult]] = bftCall(
    _.listVoteRequestResults(
      actionName,
      accepted,
      requester,
      effectiveFrom,
      effectiveTo,
      limit,
    )
  )

  override def getImportUpdates(
      migrationId: Long,
      afterUpdateId: String,
      count: Int,
  )(implicit tc: TraceContext): Future[Seq[UpdateHistoryResponse]] = {
    val connections = scanList.scanConnections
    for {
      // Ask ALL scans for the migration info so that we can figure out who has the data
      responses <- getMigrationInfoResponses(connections, migrationId)
      // Filter out connections that don't have any data
      withData = responses.withData.toList.filter { case (_, info) =>
        info.importUpdatesComplete
      }
      connectionsWithData = withData.map(_._1)
      // Make a BFT call to connections that have the data
      result <- bftCall(
        connection => connection.getImportUpdates(migrationId, afterUpdateId, count),
        BftCallConfig.forAvailableData(connections, connectionsWithData.contains),
        // This method is very sensitive to unavailable SVs.
        // Do not log warnings for failures to reach consensus, as this would be too noisy,
        // and instead rely on metrics to situations when backfilling is not progressing.
        Level.INFO,
        // This call returns up to 100 full daml transaction trees. It's not feasible to log them all,
        // so we only print their update ids. This is enough to investigate consensus failures if different
        // scans return different updates. In the more unlikely case where scans disagree on the payload of
        // a given update, we would need to fetch the update payload from the update history database.
        shortenResponsesForLog =
          (responses: Seq[UpdateHistoryResponse]) => responses.map(_.update.updateId),
      )
    } yield {
      result
    }
  }

  override def getUpdatesBefore(
      migrationId: Long,
      synchronizerId: SynchronizerId,
      before: CantonTimestamp,
      atOrAfter: Option[CantonTimestamp],
      count: Int,
  )(implicit tc: TraceContext): Future[Seq[UpdateHistoryResponse]] = {
    require(atOrAfter.isEmpty, "atOrAfter is chosen by BftScanConnection")
    val connections = scanList.scanConnections
    for {
      // Ask ALL scans for the migration info so that we can figure out who has the data
      responses <- getMigrationInfoResponses(connections, migrationId)
      // Filter out connections that don't have any data
      withData = responses.withData.toList.filter { case (_, info) =>
        info.recordTimeRange.get(synchronizerId).exists(_.min < before)
      }
      connectionsWithData = withData.map(_._1)
      // Find the record time range for which all remaining connections have the data
      atOrAfter = withData.flatMap { case (_, info) =>
        info.recordTimeRange.get(synchronizerId).map(_.min)
      }.maxOption
      // Make a BFT call to connections that have the data
      result <- bftCall(
        connection =>
          connection.getUpdatesBefore(migrationId, synchronizerId, before, atOrAfter, count),
        BftCallConfig.forAvailableData(connections, connectionsWithData.contains),
        // This method is very sensitive to unavailable SVs.
        // Do not log warnings for failures to reach consensus, as this would be too noisy,
        // and instead rely on metrics to situations when backfilling is not progressing.
        Level.INFO,
        // This call returns up to 100 full daml transaction trees. It's not feasible to log them all,
        // so we only print their update ids. This is enough to investigate consensus failures if different
        // scans return different updates. In the more unlikely case where scans disagree on the payload of
        // a given update, we would need to fetch the update payload from the update history database.
        shortenResponsesForLog =
          (responses: Seq[UpdateHistoryResponse]) => responses.map(_.update.updateId),
      )
    } yield {
      result
    }
  }

  def getTransferFactory(choiceArgs: transferinstructionv1.TransferFactory_Transfer)(implicit
      tc: TraceContext
  ): Future[
    (
        FactoryChoiceWithDisclosures[
          transferinstructionv1.TransferFactory.ContractId,
          transferinstructionv1.TransferFactory_Transfer,
        ],
        TransferFactoryWithChoiceContext.TransferKind,
    )
  ] =
    bftCall(_.getTransferFactory(choiceArgs))

  def getTransferFactoryRaw(arg: transferinstruction.v1.definitions.GetFactoryRequest)(implicit
      ec: ExecutionContext,
      tc: TraceContext,
  ): Future[transferinstruction.v1.definitions.TransferFactoryWithChoiceContext] =
    bftCall(_.getTransferFactoryRaw(arg))

  def getTransferInstructionAcceptContext(
      instructionCid: TransferInstruction.ContractId
  )(implicit tc: TraceContext): Future[ChoiceContextWithDisclosures] = bftCall(
    _.getTransferInstructionAcceptContext(instructionCid)
  )

  def getTransferInstructionRejectContext(
      instructionCid: TransferInstruction.ContractId
  )(implicit tc: TraceContext): Future[ChoiceContextWithDisclosures] = bftCall(
    _.getTransferInstructionRejectContext(instructionCid)
  )

  def getTransferInstructionWithdrawContext(
      instructionCid: TransferInstruction.ContractId
  )(implicit tc: TraceContext): Future[ChoiceContextWithDisclosures] = bftCall(
    _.getTransferInstructionWithdrawContext(instructionCid)
  )

  def getTransferInstructionAcceptContextRaw(
      instructionCid: String,
      body: transferinstruction.v1.definitions.GetChoiceContextRequest,
  )(implicit tc: TraceContext): Future[transferinstruction.v1.definitions.ChoiceContext] = bftCall(
    _.getTransferInstructionAcceptContextRaw(instructionCid, body)
  )

  def getTransferInstructionRejectContextRaw(
      instructionCid: String,
      body: transferinstruction.v1.definitions.GetChoiceContextRequest,
  )(implicit tc: TraceContext): Future[transferinstruction.v1.definitions.ChoiceContext] = bftCall(
    _.getTransferInstructionRejectContextRaw(instructionCid, body)
  )

  def getTransferInstructionWithdrawContextRaw(
      instructionCid: String,
      body: transferinstruction.v1.definitions.GetChoiceContextRequest,
  )(implicit tc: TraceContext): Future[transferinstruction.v1.definitions.ChoiceContext] = bftCall(
    _.getTransferInstructionWithdrawContextRaw(instructionCid, body)
  )

  def getRegistryInfo()(implicit
      ec: ExecutionContext,
      tc: TraceContext,
  ): Future[metadata.v1.definitions.GetRegistryInfoResponse] =
    bftCall(_.getRegistryInfo())

  def lookupInstrument(instrumentId: String)(implicit
      ec: ExecutionContext,
      tc: TraceContext,
  ): Future[Option[metadata.v1.definitions.Instrument]] =
    bftCall(
      _.lookupInstrument(instrumentId)
    )

  def listInstruments(pageSize: Option[Int], pageToken: Option[String])(implicit
      ec: ExecutionContext,
      tc: TraceContext,
  ): Future[Seq[metadata.v1.definitions.Instrument]] =
    bftCall(_.listInstruments(pageSize, pageToken))

  def getAllocationTransferContext(
      allocationCid: Allocation.ContractId
  )(implicit
      ec: ExecutionContext,
      tc: TraceContext,
  ): Future[ChoiceContextWithDisclosures] =
    bftCall(_.getAllocationTransferContext(allocationCid))

  def getAllocationTransferContextRaw(
      allocationId: String,
      body: allocation.v1.definitions.GetChoiceContextRequest,
  )(implicit
      ec: ExecutionContext,
      tc: TraceContext,
  ): Future[allocation.v1.definitions.ChoiceContext] =
    bftCall(_.getAllocationTransferContextRaw(allocationId, body))

  def getAllocationCancelContextRaw(
      allocationId: String,
      body: allocation.v1.definitions.GetChoiceContextRequest,
  )(implicit
      ec: ExecutionContext,
      tc: TraceContext,
  ): Future[allocation.v1.definitions.ChoiceContext] =
    bftCall(_.getAllocationCancelContextRaw(allocationId, body))

  def getAllocationWithdrawContextRaw(
      allocationId: String,
      body: allocation.v1.definitions.GetChoiceContextRequest,
  )(implicit
      ec: ExecutionContext,
      tc: TraceContext,
  ): Future[allocation.v1.definitions.ChoiceContext] =
    bftCall(_.getAllocationWithdrawContextRaw(allocationId, body))

  def getAllocationCancelContext(
      allocationCid: Allocation.ContractId
  )(implicit
      ec: ExecutionContext,
      tc: TraceContext,
  ): Future[ChoiceContextWithDisclosures] =
    bftCall(_.getAllocationCancelContext(allocationCid))

  def getAllocationWithdrawContext(
      allocationCid: Allocation.ContractId
  )(implicit
      ec: ExecutionContext,
      tc: TraceContext,
  ): Future[ChoiceContextWithDisclosures] =
    bftCall(_.getAllocationWithdrawContext(allocationCid))

  def getAllocationFactory(choiceArgs: allocationinstructionv1.AllocationFactory_Allocate)(implicit
      ec: ExecutionContext,
      tc: TraceContext,
  ): Future[
    FactoryChoiceWithDisclosures[
      allocationinstructionv1.AllocationFactory.ContractId,
      allocationinstructionv1.AllocationFactory_Allocate,
    ]
  ] =
    bftCall(_.getAllocationFactory(choiceArgs))

  def getAllocationFactoryRaw(arg: allocationinstruction.v1.definitions.GetFactoryRequest)(implicit
      ec: ExecutionContext,
      tc: TraceContext,
  ): Future[allocationinstruction.v1.definitions.FactoryWithChoiceContext] =
    bftCall(_.getAllocationFactoryRaw(arg))

  private def bftCall[T](
      call: SingleScanConnection => Future[T],
      callConfig: BftCallConfig = BftCallConfig.default(scanList.scanConnections),
      consensusFailureLogLevel: Level = Level.WARN,
      shortenResponsesForLog: T => Any = identity[T],
  )(implicit ec: ExecutionContext, tc: TraceContext): Future[T] = {
    val connections = scanList.scanConnections
    if (!callConfig.enoughAvailableScans) {
      val totalNumber = connections.totalNumber
      val msg =
        s"Only ${callConfig.connections.size} scan instances can be used (out of $totalNumber configured ones), which are fewer than the necessary ${callConfig.targetSuccess} to achieve BFT guarantees."
      val exception = HttpErrorWithHttpCode(
        StatusCodes.BadGateway,
        msg,
      )
      LoggerUtil.logThrowableAtLevel(consensusFailureLogLevel, msg, exception)
      Future.failed(exception)
    } else {
      val timer = connectionMetrics match {
        case Some(metrics) => Some(metrics.bftReadLatency.startAsync())
        case None => None
      }
      retryProvider
        .retryForClientCalls(
          "bft_call",
          s"Bft call with ${callConfig.targetSuccess} out of ${callConfig.requestsToDo} matching responses",
          BftScanConnection.executeCall(
            call,
            requestFrom = Random.shuffle(callConfig.connections).take(callConfig.requestsToDo),
            nTargetSuccess = callConfig.targetSuccess,
            logger,
            shortenResponsesForLog,
          ),
          logger,
          (_: String) => ConsensusNotReachedRetryable,
        )
        .andThen { case _ =>
          timer match {
            case Some(t) => t.stop()
            case None =>
          }
        }
        .recoverWith({ case c: ConsensusNotReached =>
          val httpError = HttpErrorWithHttpCode(
            StatusCodes.BadGateway,
            s"Failed to reach consensus from ${callConfig.requestsToDo} Scan nodes, requiring ${callConfig.targetSuccess} matching responses.",
          )
          LoggerUtil.logThrowableAtLevel(consensusFailureLogLevel, s"Consensus not reached.", c)
          connectionMetrics match {
            case Some(metrics) =>
              metrics.bftCallFailures.mark()
            case None =>
          }
          Future.failed(httpError)
        })
    }
  }

  override def closeAsync(): Seq[AsyncOrSyncCloseable] = {
    refreshAction.map(r => SyncCloseable("refresh_scan_list", r.close())).toList ++
      Seq[AsyncOrSyncCloseable](
        SyncCloseable("scan_list", scanList.close())
      )
  }
}
trait HasUrl {
  def url: Uri
}

object BftScanConnection {
  def executeCall[T, C <: HasUrl](
      call: C => Future[T],
      requestFrom: Seq[C],
      nTargetSuccess: Int,
      logger: TracedLogger,
      shortenResponsesForLog: T => Any = identity[T],
  )(implicit ec: ExecutionContext, tc: TraceContext, mat: Materializer): Future[T] = {
    require(requestFrom.nonEmpty, "At least one request must be made.")

    val responses =
      new ConcurrentHashMap[BftScanConnection.ScanResponse[T], List[Uri]]()
    val nResponsesDone = new AtomicInteger(0)
    val finalResponse = Promise[T]()

    requestFrom.foreach { scan =>
      call(scan)
        .transformWith(response => keyToGroupResponses(response).map(_ -> response))
        .foreach { case (key, response) =>
          val agreements =
            responses.compute(
              key,
              (_, scans) => scan.url :: Option(scans).getOrElse(List.empty),
            )

          if (agreements.size == nTargetSuccess) { // consensus has been reached
            finalResponse.tryComplete(response): Unit
          }

          if (nResponsesDone.incrementAndGet() == requestFrom.size) { // all Scans are done
            finalResponse.future.value match {
              case None =>
                val exception = ConsensusNotReached(
                  requestFrom.size,
                  responses,
                  shortenResponsesForLog,
                )
                finalResponse.tryFailure(exception): Unit
              case Some(consensusResponse) =>
                logDisagreements(logger, consensusResponse, responses)
            }
          }
        }
    }
    finalResponse.future
  }

  /** Responses are stored in a ConcurrentHashMap. Equality is defined as:
    * - Simple Scala equality when the response is successful (typically, 200 OK).
    * - Status code + response body when the response is not successful (best effort).
    * - Never equal when there's other exceptions (unless those define equality, which they typically don't).
    */
  private def keyToGroupResponses[T](
      r1: Try[T]
  )(implicit ec: ExecutionContext, mat: Materializer): Future[BftScanConnection.ScanResponse[T]] = {
    r1 match {
      case Success(value) => Future.successful(BftScanConnection.SuccessfulResponse(value))
      case Failure(unexpected: BaseAppConnection.UnexpectedHttpResponse)
          if unexpected.response.entity.contentType.mediaType == MediaTypes.`application/json` =>
        Unmarshal(unexpected.response.entity)
          .to[ByteString]
          .flatMap(s =>
            io.circe.jawn.parseByteBuffer(s.asByteBuffer) match {
              case Right(value) =>
                Future.successful(
                  BftScanConnection.HttpFailureResponse(unexpected.response.status, value)
                )
              case Left(failure) =>
                Future.successful(BftScanConnection.ExceptionFailureResponse(failure))
            }
          )
      case Failure(unexpected: HttpCommandException) =>
        Future.successful(
          BftScanConnection.HttpFailureResponse(
            unexpected.status,
            Json.obj("message" -> Json.fromString(unexpected.message)),
          )
        )
      case Failure(error) =>
        Future.successful(BftScanConnection.ExceptionFailureResponse(error))
    }
  }

  private def logDisagreements[T](
      logger: TracedLogger,
      consensusResponse: Try[T],
      responses: ConcurrentHashMap[BftScanConnection.ScanResponse[T], List[Uri]],
  )(implicit ec: ExecutionContext, mat: Materializer, tc: TraceContext): Unit = {
    keyToGroupResponses(consensusResponse).foreach { consensusResponseKey =>
      responses.remove(consensusResponseKey)
      responses.forEach { (disagreeingResponse, scanUrls) =>
        logger.info(
          s"Scans $scanUrls disagreed with the Consensus $consensusResponse and instead returned $disagreeingResponse"
        )
      }
    }
  }

  /** Configuration for a BFT call.
    * Normally a BFT call requires f+1 agreeing responses from 2f+1 requests,
    * but in some special cases we need to adjust these numbers.
    *
    * @param connections   The pool of connections that are available for making requests.
    * @param requestsToDo  Number of requests to make.
    * @param targetSuccess Number of agreeing responses required to reach consensus.
    */
  case class BftCallConfig(
      connections: Seq[SingleScanConnection],
      requestsToDo: Int,
      targetSuccess: Int,
  ) {
    def enoughAvailableScans: Boolean = connections.size >= targetSuccess && targetSuccess > 0
  }

  object BftCallConfig {
    def default(connections: ScanConnections): BftCallConfig = {
      connections.targetTotalNumber match {
        case Some(n) =>
          val threshold =
            connections.threshold.getOrElse(Thresholds.requiredNumScanThreshold(n).value)
          BftCallConfig(
            connections = connections.open,
            requestsToDo = connections.open.size,
            targetSuccess = threshold,
          )
        case None =>
          val f = connections.f
          BftCallConfig(
            connections = connections.open,
            requestsToDo = 2 * f + 1,
            targetSuccess = f + 1,
          )
      }
    }

    def forAvailableData(
        connections: ScanConnections,
        dataAvailable: SingleScanConnection => Boolean,
    )(implicit loggingContext: ErrorLoggingContext): BftCallConfig = {
      val f = connections.f
      val connectionsWithData = connections.open.filter(dataAvailable)
      val requestsToDo = (2 * f + 1) min (connectionsWithData.size + connections.failed)
      val targetSuccess = (f + 1) min (connectionsWithData.size + connections.failed)
      if (2 * f + 1 > requestsToDo) {
        loggingContext.debug(
          s"Making a BFT call with a modified config." +
            s" Out of ${connections.open.map(_.url)} connections, only ${connectionsWithData
                .map(_.url)} have data and ${connections.failed} are failed, " +
            s"requiring $targetSuccess out of $requestsToDo matching responses."
        )
      }
      BftCallConfig(
        connections = connectionsWithData,
        requestsToDo = requestsToDo,
        targetSuccess = targetSuccess,
      )
    }
  }

  case class ScanConnections(
      open: Seq[SingleScanConnection],
      failed: Int,
      threshold: Option[Int] = Some(0),
      targetTotalNumber: Option[Int] = None,
  ) {
    val totalNumber: Int = open.size + failed
    val f: Int = (totalNumber - 1) / 3
  }

  private[BftScanConnection] sealed trait ScanList
      extends FlagCloseableAsync
      with NamedLogging
      with RetryProvider.Has {
    def scanConnections: ScanConnections
  }
  class TrustSingle(
      scanConnection: SingleScanConnection,
      val retryProvider: RetryProvider,
      val loggerFactory: NamedLoggerFactory,
  ) extends ScanList {
    override def scanConnections: ScanConnections =
      ScanConnections(Seq(scanConnection), 0)

    override protected def closeAsync(): Seq[AsyncOrSyncCloseable] = Seq(
      SyncCloseable("scan_connection", scanConnection.close())
    )
  }

  type SvName = String
  case class BftState(
      openConnections: Map[Uri, (SingleScanConnection, SvName)],
      failedConnections: Map[Uri, (Throwable, SvName)],
  ) {
    def scanConnections: ScanConnections =
      ScanConnections(openConnections.values.map(_._1).toSeq, failedConnections.size)
  }

  sealed trait Bft extends ScanList {
    protected val initialScanConnections: Seq[SingleScanConnection]
    protected val initialFailedConnections: Map[Uri, Throwable]
    protected val connectionBuilder: Uri => Future[SingleScanConnection]
    protected val scanUrlsChangedCallback: Seq[(String, String)] => Future[Unit]
    protected val getScans: BftScanConnection => Future[Seq[DsoScan]]
    val scansRefreshInterval: NonNegativeFiniteDuration
    val retryProvider: RetryProvider
    val loggerFactory: NamedLoggerFactory
    implicit protected val ec: ExecutionContext

    protected def filterScans(allScans: Seq[DsoScan]): Seq[DsoScan]
    protected def getRequiredConnections(state: BftState): Int

    protected def validateState(state: BftState)(implicit tc: TraceContext): Unit = {
      val successfulCount = state.openConnections.size
      val requiredCount = getRequiredConnections(state)

      if (successfulCount < requiredCount) {
        val successfulNames = state.openConnections.values.map(_._2).mkString(", ")
        val failedNames = state.failedConnections.values.map(_._2).mkString(", ")

        throw Status.UNAVAILABLE
          .withDescription(
            s"Failed to connect to the required number of scans. " +
              s"Required: $requiredCount, Connected: $successfulCount. " +
              s"Connected to: [$successfulNames]. Failed or missing: [$failedNames]."
          )
          .asRuntimeException()
      } else {
        logger.debug(
          s"Successfully connected to $successfulCount scan(s), meeting the threshold of $requiredCount."
        )
      }
    }

    private val currentScanConnectionsRef: AtomicReference[BftState] =
      new AtomicReference(
        BftState(
          initialScanConnections.zipWithIndex.map { case (conn, n) =>
            (conn.config.adminApi.url, (conn, s"Seed URL #$n"))
          }.toMap,
          initialFailedConnections.zipWithIndex.map { case ((uri, err), n) =>
            uri -> (err, s"FAILED Seed URL #$n")
          }.toMap,
        )
      )

    /** Updates the scan list according to the scans present in the DsoRules.
      * Additionally, if any previous connections to a Scan failed, they're retried.
      * This method should only be called once when creating a BftScanConnection and periodically by PeriodicAction,
      *  which ensures that there's never two concurrent calls to it.
      */
    def refresh(
        connection: BftScanConnection
    )(implicit tc: TraceContext): Future[ScanConnections] = {
      val currentState @ BftState(currentScanConnections, currentFailed) =
        currentScanConnectionsRef.get()
      logger.info(s"Started refreshing scan list from $currentState")

      for {
        // if the previous state had too many failed scans, we cannot fetch the new list of scans.
        // thus, we retry all failed connections first.
        (retriedScansFailedConnections, retriedScansSuccessfulConnections) <- attemptConnections(
          currentFailed.map { case (uri, (_, svName)) =>
            DsoScan(uri, svName)
          }.toSeq
        )
        retriedCurrentState = BftState(
          currentScanConnections ++ retriedScansSuccessfulConnections,
          retriedScansFailedConnections.toMap,
        )
        // this state will be used to fetch the scans in the next call
        _ = currentScanConnectionsRef.set(retriedCurrentState)
        // these will be BFT-read, failing if there's no consensus
        scansInDsoRules <- getScans(connection)

        filteredScans = filterScans(scansInDsoRules)

        dsoScanSeq: Seq[(String, String)] = filteredScans.map(scan =>
          (scan.svName, scan.publicUrl.toString)
        )

        _ = scanUrlsChangedCallback(dsoScanSeq)

        newState <- computeNewState(retriedCurrentState, filteredScans)
      } yield {
        currentScanConnectionsRef.set(newState)
        logger.info(s"Updated scan list with ${dsoScanSeq.length} scans: $newState")

        val connections = newState.scanConnections
        validateState(newState)
        connections
      }
    }

    private def computeNewState(
        currentState: BftState,
        scansInDsoRules: Seq[DsoScan],
    )(implicit tc: TraceContext): Future[BftState] = {
      val BftState(currentScanConnections, currentFailed) = currentState
      val currentScans = (currentScanConnections.keys ++ currentFailed.keys).toSet

      val newScans = scansInDsoRules.filter(scan => !currentScans.contains(scan.publicUrl))
      val removedScans = currentScans.filter(url => !scansInDsoRules.exists(_.publicUrl == url))
      if (scansInDsoRules.isEmpty) {
        // This is expected on app init, and is retried when building the BftScanConnection
        Future.failed(
          io.grpc.Status.FAILED_PRECONDITION
            .withDescription(
              s"Scan list in DsoRules is empty. Last known list: $currentState"
            )
            .asRuntimeException()
        )
      } else {
        for {
          (newScansFailedConnections, newScansSuccessfulConnections) <- attemptConnections(
            newScans
          )
        } yield {
          logger.info(
            s"New successful scans: ${newScansSuccessfulConnections.map(_._1)}, " +
              s"new failed scans: ${newScansFailedConnections.map(_._1)}, " +
              s"removed scans: $removedScans"
          )

          removedScans.foreach { url =>
            currentScanConnections.get(url).foreach { case (connection, svName) =>
              logger.info(
                s"Closing connection to scan of $svName ($url) as it's been removed from the DsoRules scan list."
              )
              attemptToClose(connection)
            }
          }
          BftState(
            (currentScanConnections -- removedScans) ++ newScansSuccessfulConnections,
            (currentFailed -- removedScans) ++ newScansFailedConnections,
          )
        }
      }
    }

    /** Attempts to connect to all passed scans, returning two tuples containing the ones that failed to connect
      * and the ones that succeeded, respectively.
      */
    private def attemptConnections(
        scans: Seq[DsoScan]
    )(implicit
        tc: TraceContext
    ): Future[(Seq[(Uri, (Throwable, SvName))], Seq[(Uri, (SingleScanConnection, SvName))])] = {
      logger.info(s"Attempting to connect to scans: ${scans.map(_.svName)}")
      MonadUtil
        .sequentialTraverse(scans) { scan =>
          logger.debug(s"Attempting to connect to Scan: $scan.")
          connectionBuilder(scan.publicUrl)
            .transformWith {
              case Success(conn) =>
                logger.info(
                  s"Successfully connected to scan of ${scan.svName} (${scan.publicUrl})."
                )
                Future.successful(Right(scan.publicUrl -> (conn, scan.svName)))
              case Failure(err) =>
                if (retryProvider.isClosing)
                  logger.info(
                    s"Suppressed warning, as we're shutting down: Failed to connect to scan of ${scan.svName} (${scan.publicUrl}).",
                    err,
                  )
                else
                  logger.warn(
                    s"Failed to connect to scan of ${scan.svName} (${scan.publicUrl}).",
                    err,
                  )
                Future.successful(Left(scan.publicUrl -> (err, scan.svName)))
            }
        }
        .map(_.partitionEither(identity))
    }

    private def attemptToClose(
        connection: SingleScanConnection
    )(implicit tc: TraceContext): Unit = {
      try {
        connection.close()
      } catch {
        case NonFatal(ex) =>
          logger.warn(s"Failed to close connection to scan ${connection.config.adminApi.url}", ex)
      }
    }

    protected def currentConnectionsState: ScanConnections =
      currentScanConnectionsRef.get().scanConnections

    def scanConnections: ScanConnections

    override protected def closeAsync(): Seq[AsyncOrSyncCloseable] =
      initialScanConnections.zipWithIndex.map { case (connection, i) =>
        SyncCloseable(s"scan_connection_$i", connection.close())
      }
  }

  class AllDsoScansBft(
      override val initialScanConnections: Seq[SingleScanConnection],
      override val initialFailedConnections: Map[Uri, Throwable],
      override val connectionBuilder: Uri => Future[SingleScanConnection],
      protected val scanUrlsChangedCallback: Seq[(String, String)] => Future[Unit],
      override val getScans: BftScanConnection => Future[Seq[DsoScan]],
      override val scansRefreshInterval: NonNegativeFiniteDuration,
      override val retryProvider: RetryProvider,
      override val loggerFactory: NamedLoggerFactory,
  )(implicit override val ec: ExecutionContext)
      extends Bft {

    override protected def filterScans(allScans: Seq[DsoScan]): Seq[DsoScan] = allScans

    override protected def getRequiredConnections(state: BftState): Int = {
      val totalNumber = state.openConnections.size + state.failedConnections.size
      Thresholds.requiredNumScanThreshold(totalNumber).value
    }

    override def scanConnections: ScanConnections = {
      val connections = currentConnectionsState
      connections.copy(targetTotalNumber = None, threshold = None)
    }
  }

  class ConfigurationProvidedScansBft(
      trustedSvs: NonEmptyList[String],
      threshold: Option[Int],
      override val initialScanConnections: Seq[SingleScanConnection],
      override val initialFailedConnections: Map[Uri, Throwable],
      override val connectionBuilder: Uri => Future[SingleScanConnection],
      protected val scanUrlsChangedCallback: Seq[(String, String)] => Future[Unit],
      override val getScans: BftScanConnection => Future[Seq[DsoScan]],
      override val scansRefreshInterval: NonNegativeFiniteDuration,
      override val retryProvider: RetryProvider,
      override val loggerFactory: NamedLoggerFactory,
  )(implicit override val ec: ExecutionContext, tc: TraceContext)
      extends Bft {

    private val trustedSvsSet = trustedSvs.toList.toSet

    override protected def filterScans(allScans: Seq[DsoScan]): Seq[DsoScan] = {
      val targetScans = allScans.filter(scan => trustedSvsSet.contains(scan.svName))
      val foundSvs = targetScans.map(_.svName).toSet
      val missingSvs = trustedSvsSet -- foundSvs

      logger.trace(s"Discovered the following trusted scans from the network: ${targetScans
          .map(s => s"Name=${s.svName}, URL=${s.publicUrl}")
          .mkString("; ")}")

      if (missingSvs.nonEmpty) {
        logger.debug(
          s"Configured trusted SVs not found in the DSO rules: ${missingSvs.mkString(", ")}"
        )
      }

      targetScans
    }

    override protected def getRequiredConnections(state: BftState): Int = {
      threshold.getOrElse(Thresholds.requiredNumScanThreshold(trustedSvs.size).value)
    }

    override def scanConnections: ScanConnections = {
      val connections = currentConnectionsState
      connections.copy(
        targetTotalNumber = Some(trustedSvs.size),
        threshold = threshold,
      )
    }
  }

  object Bft {
    def getScansInDsoRules(
        connection: BftScanConnection
    )(implicit tc: TraceContext, ec: ExecutionContext): Future[Seq[DsoScan]] = {
      for {
        decentralizedSynchronizerId <- connection.getAmuletRulesDomain()(tc)
        scans <- connection.listDsoScans()
        domainScans <- scans
          .find(_.synchronizerId == decentralizedSynchronizerId)
          .map(e => Future.successful(e.scans))
          .getOrElse(
            Future.failed(
              new IllegalStateException(
                s"The global domain $decentralizedSynchronizerId is not present in the scans response: $scans"
              )
            )
          )
      } yield domainScans
    }

    def getPeerScansFromStore(store: ScanStore, ownSvName: String)(implicit
        tc: TraceContext,
        ec: ExecutionContext,
    ): Future[Seq[DsoScan]] = {
      for {
        decentralizedSynchronizerId <- store.getDecentralizedSynchronizerId()
        scans <- store.listDsoScans()
        domainScans <- scans
          .find(_._1 == decentralizedSynchronizerId.toProtoPrimitive)
          .map(e => Future.successful(e._2.filter(_.svName != ownSvName)))
          .getOrElse(
            Future.failed(
              new IllegalStateException(
                s"The global domain $decentralizedSynchronizerId is not present in the scans response: $scans"
              )
            )
          )
      } yield domainScans.map(scanInfo => DsoScan(scanInfo.publicUrl, scanInfo.svName))
    }
  }

  private def bootstrapWithSeedNodes(
      seedUrls: NonEmptyList[Uri],
      amuletRulesCacheTimeToLive: NonNegativeFiniteDuration,
      spliceLedgerClient: SpliceLedgerClient,
      scansRefreshInterval: NonNegativeFiniteDuration,
      clock: Clock,
      retryProvider: RetryProvider,
      loggerFactory: NamedLoggerFactory,
      builder: (Uri, NonNegativeFiniteDuration) => Future[SingleScanConnection],
      refreshScanUrlsCallback: Seq[(String, String)] => Future[Unit],
  )(implicit
      ec: ExecutionContextExecutor,
      tc: TraceContext,
      mat: Materializer,
  ): Future[BftScanConnection] = {
    val logger = loggerFactory.getTracedLogger(getClass)

    logger.info(s"Validator bootstrapping with ${seedUrls.size} seed URLs: ${seedUrls.toList}")

    for {
      initialSeedConnections <- seedUrls.traverse(uri =>
        builder(uri, amuletRulesCacheTimeToLive).transformWith {
          case Success(conn) => Future.successful(Right(conn))
          case Failure(err) => Future.successful(Left(uri -> err))
        }
      )
      (failedSeeds, successfulSeedConnections) = initialSeedConnections.toList.partitionEither(
        identity
      )

      bftConnection <- {
        if (successfulSeedConnections.isEmpty) {
          Future.failed(
            Status.UNAVAILABLE
              .withDescription(
                s"Failed to connect to any seed URLs for bootstrapping: ${seedUrls.toList}"
              )
              .asRuntimeException()
          )
        } else {
          val tempScanList = new AllDsoScansBft(
            successfulSeedConnections,
            failedSeeds.toMap,
            uri => builder(uri, amuletRulesCacheTimeToLive),
            refreshScanUrlsCallback,
            Bft.getScansInDsoRules,
            scansRefreshInterval,
            retryProvider,
            loggerFactory,
          )
          val connection = new BftScanConnection(
            spliceLedgerClient,
            amuletRulesCacheTimeToLive,
            tempScanList,
            clock,
            retryProvider,
            loggerFactory,
          )
          logger.info(s"Bootstrapping with seed nodes to fetch the full network scan list.")
          Future.successful(connection)
        }
      }
    } yield bftConnection
  }

  def apply(
      spliceLedgerClient: SpliceLedgerClient,
      config: BftScanClientConfig,
      upgradesConfig: UpgradesConfig,
      clock: Clock,
      retryProvider: RetryProvider,
      loggerFactory: NamedLoggerFactory,
<<<<<<< HEAD
      connectionMetrics: Option[ScanConnectionMetrics] = None,
=======
      lastPersistedScanUrlList: () => Future[Option[List[(String, String)]]] = () =>
        Future.successful(None),
      persistScanUrlsCallback: Seq[(String, String)] => Future[Unit] = _ => Future.unit,
>>>>>>> 4a0c0740
  )(implicit
      ec: ExecutionContextExecutor,
      tc: TraceContext,
      mat: Materializer,
      httpClient: HttpClient,
      templateDecoder: TemplateJsonDecoder,
  ): Future[BftScanConnection] = {

    val builder = buildScanConnection(upgradesConfig, clock, retryProvider, loggerFactory)
    val logger = loggerFactory.getTracedLogger(getClass)

    config match {
      case BftScanClientConfig.TrustSingle(url, ttl) =>
        for {
          conn <- builder(url, ttl)
          scanList = new TrustSingle(conn, retryProvider, loggerFactory)
        } yield new BftScanConnection(
          spliceLedgerClient,
          ttl,
          scanList,
          clock,
          retryProvider,
          loggerFactory,
          connectionMetrics,
        )

      case ts @ BftScanClientConfig.BftCustom(_, _, _, _, _, _) =>
        // We bootstrap with the set of provided seed-urls.
        // Since not all trusted SV seeds are provided (most likely), they will not be used in the initial scan connection checking.
        // In the future, add a new threshold for how many trusted seed-urls should be there.
        for {
          lastPersistedScans <- lastPersistedScanUrlList()
          bootstrapUris: NonEmptyList[Uri] =
            if (ts.useLastKnownConnectionsForInitialization) {
              lastPersistedScans match {
                case Some(list) if list.nonEmpty =>
                  val urlStrings: List[String] = list.map(_._2)
                  val uris: List[Uri] = urlStrings.map(u => Uri(u))
                  NonEmptyList.fromList(uris).getOrElse {
                    ts.seedUrls
                  }
                case _ =>
                  ts.seedUrls
              }
            } else {
              ts.seedUrls
            }
          tempBftConnection <- bootstrapWithSeedNodes(
            bootstrapUris,
            ts.amuletRulesCacheTimeToLive,
            spliceLedgerClient,
            ts.scansRefreshInterval,
            clock,
            retryProvider,
            loggerFactory,
            builder,
            if (ts.useLastKnownConnectionsForInitialization) { persistScanUrlsCallback }
            else { _ => Future.unit },
          )

          // Use the temporary connection to get a consensus on the full list of scans
          allScans <- Bft.getScansInDsoRules(tempBftConnection)

          trustedScans = allScans.filter(scan => ts.trustedSvs.toList.contains(scan.svName))

          trustedScanDetails = trustedScans
            .map(s => s"  - Name: ${s.svName}, URL: ${s.publicUrl}")
            .mkString("\n")
          _ = logger.info(s"all available trusted scans on booststrap:\n$trustedScanDetails")

          initialConnections <- Future.traverse(trustedScans)(scan =>
            builder(scan.publicUrl, ts.amuletRulesCacheTimeToLive).transformWith {
              case Success(conn) =>
                logger.info(
                  s"Successfully established initial connection to trusted scan: ${scan.svName}"
                )
                Future.successful(Right(conn))
              case Failure(err) => Future.successful(Left(scan.publicUrl -> err))
            }
          )
          (failed, connections) = initialConnections.toList.partitionEither(identity)

          successfulConnectionDetails = connections
            .map(c => s"  - ${c.config.adminApi.url}")
            .mkString("\n")
          failedConnectionDetails = failed
            .map { case (uri, err) => s"  - $uri (${err.getMessage})" }
            .mkString("\n")
          _ = logger.info(
            s"initial connection attempts complete. Successful (${connections.size}):\n$successfulConnectionDetails\nFailed (${failed.size}):\n$failedConnectionDetails"
          )

          scanList = new ConfigurationProvidedScansBft(
            ts.trustedSvs,
            ts.threshold,
            connections,
            failed.toMap,
            uri => builder(uri, ts.amuletRulesCacheTimeToLive),
            if (ts.useLastKnownConnectionsForInitialization) { persistScanUrlsCallback }
            else { _ => Future.unit },
            Bft.getScansInDsoRules,
            ts.scansRefreshInterval,
            retryProvider,
            loggerFactory,
          )

          bftConnection = new BftScanConnection(
            spliceLedgerClient,
            ts.amuletRulesCacheTimeToLive,
            scanList,
            clock,
            retryProvider,
            loggerFactory,
          )

          _ <- retryProvider.waitUntil(
            RetryFor.WaitingOnInitDependency,
            "refresh_initial_scan_list",
            "Scan list is refreshed.",
            scanList
              .refresh(bftConnection)
              .recoverWith { case NonFatal(ex) =>
                Future.failed(
                  Status.UNAVAILABLE
                    .withDescription("Failed to refresh scan list on init")
                    .withCause(ex)
                    .asException()
                )
              }
              .map(_ => ()),
            loggerFactory.getTracedLogger(classOf[BftScanConnection]),
          )
        } yield bftConnection

      case bft @ BftScanClientConfig.Bft(_, _, _, _) =>
        for {
          lastPersistedScans <- lastPersistedScanUrlList()
          bootstrapUris: NonEmptyList[Uri] =
            if (bft.useLastKnownConnectionsForInitialization) {
              lastPersistedScans match {
                case Some(list) if list.nonEmpty =>
                  val urlStrings: List[String] = list.map(_._2)
                  val uris: List[Uri] = urlStrings.map(u => Uri(u))
                  NonEmptyList.fromList(uris).getOrElse {
                    bft.seedUrls
                  }
                case _ =>
                  bft.seedUrls
              }
            } else {
              bft.seedUrls
            }

          bftConnection <- bootstrapWithSeedNodes(
            bootstrapUris,
            bft.amuletRulesCacheTimeToLive,
            spliceLedgerClient,
            bft.scansRefreshInterval,
            clock,
            retryProvider,
            loggerFactory,
            builder,
            if (bft.useLastKnownConnectionsForInitialization) { persistScanUrlsCallback }
            else { _ => Future.unit },
          )
          _ <- retryProvider.waitUntil(
            RetryFor.WaitingOnInitDependency,
            "refresh_initial_scan_list",
            "Scan list is refreshed.",
            bftConnection.scanList
              .asInstanceOf[AllDsoScansBft]
              .refresh(bftConnection)
              .recoverWith { case NonFatal(ex) =>
                Future.failed(
                  Status.UNAVAILABLE
                    .withDescription("Failed to refresh scan list on init")
                    .withCause(ex)
                    .asException()
                )
              }
              .map(_ => ()),
            loggerFactory.getTracedLogger(classOf[BftScanConnection]),
          )
        } yield bftConnection
    }
  }

  def peerScanConnection(
      store: ScanStore,
      svName: String,
      spliceLedgerClient: SpliceLedgerClient,
      scansRefreshInterval: NonNegativeFiniteDuration,
      amuletRulesCacheTimeToLive: NonNegativeFiniteDuration,
      upgradesConfig: UpgradesConfig,
      clock: Clock,
      retryProvider: RetryProvider,
      loggerFactory: NamedLoggerFactory,
  )(implicit
      ec: ExecutionContextExecutor,
      tc: TraceContext,
      mat: Materializer,
      httpClient: HttpClient,
      templateDecoder: TemplateJsonDecoder,
  ): Future[BftScanConnection] = {
    val builder = buildScanConnection(upgradesConfig, clock, retryProvider, loggerFactory)

    for {
      scans <- retryProvider.retry(
        RetryFor.WaitingOnInitDependency,
        "fetch_scan_list_from_store",
        "Peer scans found in store.",
        Bft
          .getPeerScansFromStore(store, svName)
          .flatMap {
            case Nil =>
              Future.failed(
                Status.UNAVAILABLE
                  .withDescription("No peer scans found in store")
                  .asException()
              )
            case scans => Future.successful(scans)
          },
        loggerFactory.getTracedLogger(classOf[BftScanConnection]),
      )
      initialConnections <- MonadUtil
        .sequentialTraverse(scans)(scan =>
          builder(scan.publicUrl, amuletRulesCacheTimeToLive).transformWith {
            case Success(conn) => Future.successful(Right(conn))
            case Failure(err) => Future.successful(Left(scan.publicUrl -> err))
          }
        )
      (failed, connections) = initialConnections.toList.partitionEither(identity)

      scanList = new AllDsoScansBft(
        connections,
        failed.toMap,
        uri => builder(uri, amuletRulesCacheTimeToLive),
        _ => Future.unit,
        _ => Bft.getPeerScansFromStore(store, svName),
        scansRefreshInterval,
        retryProvider,
        loggerFactory,
      )
      bftConnection = new BftScanConnection(
        spliceLedgerClient,
        amuletRulesCacheTimeToLive,
        scanList,
        clock,
        retryProvider,
        loggerFactory,
      )
    } yield bftConnection
  }

  private def buildScanConnection(
      upgradesConfig: UpgradesConfig,
      clock: Clock,
      retryProvider: RetryProvider,
      loggerFactory: NamedLoggerFactory,
  )(implicit
      ec: ExecutionContextExecutor,
      tc: TraceContext,
      mat: Materializer,
      httpClient: HttpClient,
      templateDecoder: TemplateJsonDecoder,
  ): (Uri, NonNegativeFiniteDuration) => Future[SingleScanConnection] =
    (uri: Uri, amuletRulesCacheTimeToLive: NonNegativeFiniteDuration) =>
      ScanConnection
        .singleUncached( // BFTScanConnection caches itself so that caches don't desync
          ScanAppClientConfig(
            NetworkAppClientConfig(
              uri
            ),
            amuletRulesCacheTimeToLive,
          ),
          upgradesConfig,
          clock,
          retryProvider,
          loggerFactory,
          // We only need f+1 Scans to be available, so as long as those are connected we don't need to slow init down.
          // Furthermore, the refresh (either on init, or periodically) will retry anyway.
          retryConnectionOnInitialFailure = false,
        )

  sealed trait BftScanClientConfig {
    def amuletRulesCacheTimeToLive: NonNegativeFiniteDuration
    def setAmuletRulesCacheTimeToLive(ttl: NonNegativeFiniteDuration): BftScanClientConfig
  }
  object BftScanClientConfig {
    case class TrustSingle(
        url: Uri,
        amuletRulesCacheTimeToLive: NonNegativeFiniteDuration =
          ScanAppClientConfig.DefaultAmuletRulesCacheTimeToLive,
    ) extends BftScanClientConfig {
      def setAmuletRulesCacheTimeToLive(ttl: NonNegativeFiniteDuration): TrustSingle =
        copy(amuletRulesCacheTimeToLive = ttl)
    }

    case class BftCustom(
        seedUrls: NonEmptyList[Uri], // by default only one seed_url is provided
        threshold: Option[Int] = None, // default to len(seedUrls)/3+1
        trustedSvs: NonEmptyList[String], // should be at least 1
        amuletRulesCacheTimeToLive: NonNegativeFiniteDuration =
          ScanAppClientConfig.DefaultAmuletRulesCacheTimeToLive,
        scansRefreshInterval: NonNegativeFiniteDuration =
          ScanAppClientConfig.DefaultScansRefreshInterval,
        useLastKnownConnectionsForInitialization: Boolean = true,
    ) extends BftScanClientConfig {
      def setAmuletRulesCacheTimeToLive(ttl: NonNegativeFiniteDuration): BftCustom =
        copy(amuletRulesCacheTimeToLive = ttl)
    }

    case class Bft(
        seedUrls: NonEmptyList[Uri],
        scansRefreshInterval: NonNegativeFiniteDuration =
          ScanAppClientConfig.DefaultScansRefreshInterval,
        amuletRulesCacheTimeToLive: NonNegativeFiniteDuration =
          ScanAppClientConfig.DefaultAmuletRulesCacheTimeToLive,
        useLastKnownConnectionsForInitialization: Boolean = true,
    ) extends BftScanClientConfig {
      def setAmuletRulesCacheTimeToLive(ttl: NonNegativeFiniteDuration): Bft =
        copy(amuletRulesCacheTimeToLive = ttl)
    }
  }

  private sealed trait ScanResponse[+T]
  private case class SuccessfulResponse[+T](response: T) extends ScanResponse[T]
  private case class HttpFailureResponse[+T](status: StatusCode, body: Json) extends ScanResponse[T]
  private case class ExceptionFailureResponse[+T](error: Throwable) extends ScanResponse[T]

  class ConsensusNotReached(
      numRequests: Int,
      responses: Seq[(List[Uri], BftScanConnection.ScanResponse[?])],
  ) extends RuntimeException(
        s"Failed to reach consensus from $numRequests Scan nodes. Responses: $responses"
      )
  object ConsensusNotReached {
    def apply[T](
        numRequests: Int,
        responses: ConcurrentHashMap[BftScanConnection.ScanResponse[T], List[Uri]],
        shortenResponses: T => Any,
    ): ConsensusNotReached = {
      val shortResponses: Seq[(List[Uri], BftScanConnection.ScanResponse[?])] =
        responses.asScala.toSeq.map {
          case (SuccessfulResponse(response), uris) =>
            uris -> SuccessfulResponse(shortenResponses(response))
          case (HttpFailureResponse(status, body), uris) =>
            uris -> HttpFailureResponse(status, body)
          case (ExceptionFailureResponse(error), uris) => uris -> ExceptionFailureResponse(error)
        }

      new ConsensusNotReached(numRequests, shortResponses)
    }
  }

  object ConsensusNotReachedRetryable extends ExceptionRetryPolicy {
    override def determineExceptionErrorKind(exception: Throwable, logger: TracedLogger)(implicit
        tc: TraceContext
    ): ErrorKind = {
      exception match {
        case c: ConsensusNotReached =>
          logger.info("Consensus not reached. Will be retried.", c)
          ErrorKind.TransientErrorKind()
        case _ => ErrorKind.FatalErrorKind
      }
    }
  }
}<|MERGE_RESOLUTION|>--- conflicted
+++ resolved
@@ -1268,13 +1268,10 @@
       clock: Clock,
       retryProvider: RetryProvider,
       loggerFactory: NamedLoggerFactory,
-<<<<<<< HEAD
       connectionMetrics: Option[ScanConnectionMetrics] = None,
-=======
       lastPersistedScanUrlList: () => Future[Option[List[(String, String)]]] = () =>
         Future.successful(None),
       persistScanUrlsCallback: Seq[(String, String)] => Future[Unit] = _ => Future.unit,
->>>>>>> 4a0c0740
   )(implicit
       ec: ExecutionContextExecutor,
       tc: TraceContext,
