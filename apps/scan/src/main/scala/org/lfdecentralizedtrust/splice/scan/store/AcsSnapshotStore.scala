--- conflicted
+++ resolved
@@ -397,18 +397,11 @@
       afterToken: Option[Long],
   )
 
-<<<<<<< HEAD
-  private val holdingsTemplates =
-    Vector(Amulet.COMPANION, LockedAmulet.COMPANION).map(
-      PackageQualifiedName.fromJavaCodegenCompanion
-    )
-=======
   private val amuletQualifiedName =
-    PackageQualifiedName.getFromResources(Amulet.TEMPLATE_ID_WITH_PACKAGE_ID)
+    PackageQualifiedName.fromJavaCodegenCompanion(Amulet.COMPANION)
   private val lockedAmuletQualifiedName =
-    PackageQualifiedName.getFromResources(LockedAmulet.TEMPLATE_ID_WITH_PACKAGE_ID)
+    PackageQualifiedName.fromJavaCodegenCompanion(LockedAmulet.COMPANION)
   private val holdingsTemplates = Vector(amuletQualifiedName, lockedAmuletQualifiedName)
->>>>>>> d0062ca5
 
   private def decodeHoldingContract(createdEvent: CreatedEvent): Either[
     Contract[LockedAmulet.ContractId, LockedAmulet],
