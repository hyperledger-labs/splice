// Copyright (c) 2024 Digital Asset (Switzerland) GmbH and/or its affiliates. All rights reserved.
// SPDX-License-Identifier: Apache-2.0

package org.lfdecentralizedtrust.splice.scan.store.db

import com.daml.ledger.javaapi.data.codegen.ContractId
import com.digitalasset.canton.config.NonNegativeDuration
import com.digitalasset.canton.data.CantonTimestamp
import com.digitalasset.canton.lifecycle.{
  AsyncCloseable,
  AsyncOrSyncCloseable,
  CloseContext,
  FlagCloseableAsync,
  SyncCloseable,
}
import com.digitalasset.canton.logging.NamedLoggerFactory
import com.digitalasset.canton.resource.DbStorage
import com.digitalasset.canton.resource.DbStorage.Implicits.BuilderChain.toSQLActionBuilderChain
import com.digitalasset.canton.topology.{Member, ParticipantId, PartyId, SynchronizerId}
import com.digitalasset.canton.tracing.TraceContext
import org.lfdecentralizedtrust.splice.codegen.java.splice.amulet.FeaturedAppRight
import org.lfdecentralizedtrust.splice.codegen.java.splice.amuletrules.{
  AmuletRules,
  TransferPreapproval,
}
import org.lfdecentralizedtrust.splice.codegen.java.splice.ans.{AnsEntry, AnsRules}
import org.lfdecentralizedtrust.splice.codegen.java.splice.decentralizedsynchronizer.MemberTraffic
import org.lfdecentralizedtrust.splice.codegen.java.splice.dso.svstate.SvNodeState
import org.lfdecentralizedtrust.splice.codegen.java.splice.dsorules.{
  DsoRules_CloseVoteRequestResult,
  VoteRequest,
}
import org.lfdecentralizedtrust.splice.codegen.java.splice.externalpartyamuletrules.{
  ExternalPartyAmuletRules,
  TransferCommand,
  TransferCommandCounter,
}
import org.lfdecentralizedtrust.splice.codegen.java.splice.validatorlicense.ValidatorLicense
import org.lfdecentralizedtrust.splice.environment.RetryProvider
import org.lfdecentralizedtrust.splice.migration.DomainMigrationInfo
import org.lfdecentralizedtrust.splice.scan.admin.api.client.commands.HttpScanAppClient
import org.lfdecentralizedtrust.splice.scan.store.TxLogEntry.EntryType
import org.lfdecentralizedtrust.splice.scan.store.db.ScanTables.txLogTableName
import org.lfdecentralizedtrust.splice.scan.store.{
  OpenMiningRoundTxLogEntry,
  ScanStore,
  ScanTxLogParser,
  TransferCommandTxLogEntry,
  TxLogEntry,
  VoteRequestTxLogEntry,
}
import org.lfdecentralizedtrust.splice.store.MultiDomainAcsStore.ContractCompanion
import org.lfdecentralizedtrust.splice.store.db.DbMultiDomainAcsStore.StoreDescriptor
import org.lfdecentralizedtrust.splice.store.db.{
  AcsQueries,
  AcsTables,
  DbTxLogAppStore,
  TxLogQueries,
}
import org.lfdecentralizedtrust.splice.store.{
  DbVotesAcsStoreQueryBuilder,
  DbVotesTxLogStoreQueryBuilder,
  Limit,
  PageLimit,
  SortOrder,
  TxLogStore,
  UpdateHistory,
}
import org.lfdecentralizedtrust.splice.util.{
  Contract,
  ContractWithState,
  PackageQualifiedName,
  QualifiedName,
  TemplateJsonDecoder,
}
import slick.jdbc.canton.ActionBasedSQLInterpolation.Implicits.actionBasedSQLInterpolationCanton
import io.grpc.Status
<<<<<<< HEAD
=======
import org.lfdecentralizedtrust.splice.config.IngestionConfig
import org.lfdecentralizedtrust.splice.store.UpdateHistory.BackfillingRequirement
>>>>>>> d52ca10f
import org.lfdecentralizedtrust.splice.store.UpdateHistoryQueries.UpdateHistoryQueries
import org.lfdecentralizedtrust.splice.store.db.AcsQueries.AcsStoreId
import org.lfdecentralizedtrust.splice.store.db.TxLogQueries.TxLogStoreId

import java.time.Instant
import scala.concurrent.{ExecutionContext, Future}
import scala.jdk.CollectionConverters.*

object DbScanStore {
  type CacheKey = java.lang.Long // caffeine metrics function demands AnyRefs
  type CacheValue = BigDecimal
}
class DbScanStore(
    override val key: ScanStore.Key,
    storage: DbStorage,
    isFirstSv: Boolean,
    override protected val loggerFactory: NamedLoggerFactory,
    override protected val retryProvider: RetryProvider,
    createScanAggregatesReader: DbScanStore => ScanAggregatesReader,
    domainMigrationInfo: DomainMigrationInfo,
    participantId: ParticipantId,
<<<<<<< HEAD
=======
    enableImportUpdateBackfill: Boolean,
    ingestionConfig: IngestionConfig,
>>>>>>> d52ca10f
    storeMetrics: DbScanStoreMetrics,
    initialRound: Long,
)(implicit
    override protected val ec: ExecutionContext,
    templateJsonDecoder: TemplateJsonDecoder,
    closeContext: CloseContext,
) extends DbTxLogAppStore[TxLogEntry](
      storage,
      ScanTables.acsTableName,
      ScanTables.txLogTableName,
      interfaceViewsTableNameOpt = None,
      // Any change in the store descriptor will lead to previously deployed applications
      // forgetting all persisted data once they upgrade to the new version.
      acsStoreDescriptor = StoreDescriptor(
        version = 3,
        name = "DbScanStore",
        party = key.dsoParty,
        participant = participantId,
        key = Map(
          "dsoParty" -> key.dsoParty.toProtoPrimitive
        ),
      ),
      txLogStoreDescriptor = StoreDescriptor(
        version = 1,
        name = "DbScanStore",
        party = key.dsoParty,
        participant = participantId,
        key = Map(
          "dsoParty" -> key.dsoParty.toProtoPrimitive
        ),
      ),
      domainMigrationInfo,
      participantId,
<<<<<<< HEAD
=======
      enableissue12777Workaround = true,
      enableImportUpdateBackfill = enableImportUpdateBackfill,
      BackfillingRequirement.NeedsBackfilling,
      ingestionConfig,
      Some(storeMetrics.history),
>>>>>>> d52ca10f
    )
    with ScanStore
    with AcsTables
    with AcsQueries
    with TxLogQueries[TxLogEntry]
    with UpdateHistoryQueries
    with FlagCloseableAsync
    with RetryProvider.Has
    with DbVotesAcsStoreQueryBuilder
    with DbVotesTxLogStoreQueryBuilder[TxLogEntry] {

  import org.lfdecentralizedtrust.splice.util.FutureUnlessShutdownUtil.futureUnlessShutdownToFuture
  import multiDomainAcsStore.waitUntilAcsIngested

  override lazy val txLogConfig: org.lfdecentralizedtrust.splice.store.TxLogStore.Config[
    org.lfdecentralizedtrust.splice.scan.store.TxLogEntry
  ] {
    val parser: org.lfdecentralizedtrust.splice.scan.store.ScanTxLogParser;
    def entryToRow
        : org.lfdecentralizedtrust.splice.scan.store.TxLogEntry => org.lfdecentralizedtrust.splice.scan.store.db.ScanTables.ScanTxLogRowData
  } = new TxLogStore.Config[TxLogEntry] {
    override val parser: org.lfdecentralizedtrust.splice.scan.store.ScanTxLogParser =
      new ScanTxLogParser(
        loggerFactory
      )
    override def entryToRow
        : org.lfdecentralizedtrust.splice.scan.store.TxLogEntry => org.lfdecentralizedtrust.splice.scan.store.db.ScanTables.ScanTxLogRowData =
      ScanTables.ScanTxLogRowData.fromTxLogEntry
    override def encodeEntry = TxLogEntry.encode
    override def decodeEntry = TxLogEntry.decode
  }

  override protected def closeAsync(): Seq[AsyncOrSyncCloseable] = {
    implicit def traceContext: TraceContext = TraceContext.empty
    Seq(
      AsyncCloseable(
        "db_scan_store",
        aggregator.map(_.close()),
        NonNegativeDuration.tryFromDuration(timeouts.shutdownNetwork.duration),
      ),
      SyncCloseable("db_scan_store_metrics", storeMetrics.close()),
      SyncCloseable("db_scan_acs_store", multiDomainAcsStore.close()),
    )
  }

  val aggregator: Future[ScanAggregator] =
    waitUntilAcsIngested().map(_ =>
      new ScanAggregator(
        storage,
        acsStoreId,
        txLogStoreId,
        isFirstSv,
        createScanAggregatesReader(this),
        loggerFactory,
        domainMigrationId,
        timeouts,
        initialRound.toInt,
      )
    )

  def aggregate()(implicit
      tc: TraceContext
  ): Future[Option[ScanAggregator.RoundTotals]] = {
    for {
      a <- aggregator
      lastAggregateRoundTotals <- a.aggregate()
      _ = lastAggregateRoundTotals.foreach(rt =>
        storeMetrics.latestAggregatedRound.updateValue(rt.closedRound)
      )
    } yield lastAggregateRoundTotals
  }

  def backFillAggregates()(implicit
      tc: TraceContext
  ): Future[Option[Long]] = {
    for {
      a <- aggregator
      backFilledRound <- a.backFillAggregates()
      _ = backFilledRound.foreach(r => storeMetrics.earliestAggregatedRound.updateValue(r))
    } yield backFilledRound
  }

  private[splice] def acsStoreId: AcsStoreId = multiDomainAcsStore.acsStoreId
  private[splice] def txLogStoreId: TxLogStoreId = multiDomainAcsStore.txLogStoreId
  // Round totals are derived from TxLog entries, and are therefore linked to that store
  private[splice] def roundTotalsStoreId: TxLogStoreId = txLogStoreId

  override def domainMigrationId: Long = domainMigrationInfo.currentMigrationId

  override def lookupAmuletRules()(implicit
      tc: TraceContext
  ): Future[Option[ContractWithState[AmuletRules.ContractId, AmuletRules]]] =
    waitUntilAcsIngested {
      for {
        row <- storage
          .querySingle(
            selectFromAcsTableWithState(
              ScanTables.acsTableName,
              acsStoreId,
              domainMigrationId,
              AmuletRules.COMPANION,
              orderLimit = sql"""order by event_number desc limit 1""",
            ).headOption,
            "lookupAmuletRules",
          )
          .value
        contractWithState = row.map(
          contractWithStateFromRow(AmuletRules.COMPANION)(_)
        )
      } yield contractWithState
    }

  override def getExternalPartyAmuletRules()(implicit
      tc: TraceContext
  ): Future[ContractWithState[ExternalPartyAmuletRules.ContractId, ExternalPartyAmuletRules]] =
    waitUntilAcsIngested {
      for {
        row <- storage
          .querySingle(
            selectFromAcsTableWithState(
              ScanTables.acsTableName,
              acsStoreId,
              domainMigrationId,
              ExternalPartyAmuletRules.COMPANION,
              orderLimit = sql"""order by event_number desc limit 1""",
            ).headOption,
            "lookupExternalPartyAmuletRules",
          )
          .value
        contractWithState = row.map(
          contractWithStateFromRow(ExternalPartyAmuletRules.COMPANION)(_)
        )
      } yield contractWithState.getOrElse(
        throw Status.NOT_FOUND
          .withDescription("No active ExternalPartyAmuletRules contract")
          .asRuntimeException
      )
    }

  override def lookupAnsRules()(implicit
      tc: TraceContext
  ): Future[Option[ContractWithState[AnsRules.ContractId, AnsRules]]] =
    waitUntilAcsIngested {
      for {
        row <- storage
          .querySingle(
            selectFromAcsTableWithState(
              ScanTables.acsTableName,
              acsStoreId,
              domainMigrationId,
              AnsRules.COMPANION,
              orderLimit = sql"""order by event_number desc limit 1""",
            ).headOption,
            "lookupAnsRules",
          )
          .value
        contractWithState = row.map(
          contractWithStateFromRow(AnsRules.COMPANION)(_)
        )
      } yield contractWithState
    }

  override def listEntries(
      namePrefix: String,
      now: CantonTimestamp,
      limit: Limit = Limit.DefaultLimit,
  )(implicit
      tc: TraceContext
  ): Future[
    Seq[ContractWithState[AnsEntry.ContractId, AnsEntry]]
  ] = waitUntilAcsIngested {
    val limitedPrefix = lengthLimited(namePrefix)
    for {
      rows <- storage
        .query(
          selectFromAcsTableWithState(
            ScanTables.acsTableName,
            acsStoreId,
            domainMigrationId,
            AnsEntry.COMPANION,
            additionalWhere = sql"""
              and ans_entry_name ^@ $limitedPrefix
              and acs.contract_expires_at >= $now
            """,
            orderLimit = sql"""
                order by ans_entry_name
                limit ${sqlLimit(limit)}
            """,
          ),
          "listEntries",
        )
    } yield applyLimit("listEntries", limit, rows).map(
      contractWithStateFromRow(AnsEntry.COMPANION)(_)
    )
  }

  override def lookupEntryByParty(
      partyId: PartyId,
      now: CantonTimestamp,
  )(implicit tc: TraceContext): Future[
    Option[ContractWithState[AnsEntry.ContractId, AnsEntry]]
  ] = waitUntilAcsIngested {
    (for {
      row <- storage
        .querySingle(
          selectFromAcsTableWithState(
            ScanTables.acsTableName,
            acsStoreId,
            domainMigrationId,
            AnsEntry.COMPANION,
            additionalWhere = sql"""
                and ans_entry_owner = $partyId
                and ans_entry_name >= ''
                and acs.contract_expires_at >= $now
            """,
            orderLimit = sql"""
                order by ans_entry_name
                limit 1
            """,
          ).headOption,
          "lookupEntryByParty",
        )
    } yield contractWithStateFromRow(AnsEntry.COMPANION)(row)).value
  }

  override def lookupEntryByName(name: String, now: CantonTimestamp)(implicit
      tc: TraceContext
  ): Future[
    Option[ContractWithState[AnsEntry.ContractId, AnsEntry]]
  ] = waitUntilAcsIngested {
    (for {
      row <- storage
        .querySingle(
          selectFromAcsTableWithState(
            ScanTables.acsTableName,
            acsStoreId,
            domainMigrationId,
            AnsEntry.COMPANION,
            additionalWhere = sql"""
              and ans_entry_name = ${lengthLimited(name)}
              and acs.contract_expires_at >= $now
                 """,
            orderLimit = sql"limit 1",
          ).headOption,
          "lookupEntryByName",
        )
    } yield contractWithStateFromRow(AnsEntry.COMPANION)(row)).value
  }

  override def lookupTransferPreapprovalByParty(
      partyId: PartyId
  )(implicit tc: TraceContext): Future[
    Option[ContractWithState[TransferPreapproval.ContractId, TransferPreapproval]]
  ] = waitUntilAcsIngested {
    (for {
      row <- storage
        .querySingle(
          selectFromAcsTableWithState(
            ScanTables.acsTableName,
            acsStoreId,
            domainMigrationId,
            TransferPreapproval.COMPANION,
            additionalWhere = sql"""
                and transfer_preapproval_receiver = $partyId
            """,
            orderLimit = sql"""
                order by transfer_preapproval_valid_from desc limit 1
            """,
          ).headOption,
          "lookupTransferPreapprovalReceiver",
        )
    } yield contractWithStateFromRow(TransferPreapproval.COMPANION)(row)).value
  }

  override def lookupTransferCommandCounterByParty(
      partyId: PartyId
  )(implicit tc: TraceContext): Future[
    Option[ContractWithState[TransferCommandCounter.ContractId, TransferCommandCounter]]
  ] = waitUntilAcsIngested {
    (for {
      row <- storage
        .querySingle(
          selectFromAcsTableWithState(
            ScanTables.acsTableName,
            acsStoreId,
            domainMigrationId,
            TransferCommandCounter.COMPANION,
            additionalWhere = sql"""
                and wallet_party = $partyId
            """,
            orderLimit = sql"limit 1",
          ).headOption,
          "lookupTransferCommandCounterReceiver",
        )
    } yield contractWithStateFromRow(TransferCommandCounter.COMPANION)(row)).value
  }

  override def listTransactions(
      pageEndEventId: Option[String],
      sortOrder: SortOrder,
      limit: PageLimit,
  )(implicit
      tc: TraceContext
  ): Future[Seq[TxLogEntry.TransactionTxLogEntry]] =
    waitUntilAcsIngested {
      val entryTypeCondition = sql"""entry_type in (
                  ${EntryType.TransferTxLogEntry},
                  ${EntryType.TapTxLogEntry},
                  ${EntryType.MintTxLogEntry},
                  ${EntryType.AbortTransferInstructionTxLogEntry}
                )"""
      // Literal sort order since Postgres complains when trying to bind it to a parameter
      val (compareEntryNumber, orderLimit) = sortOrder match {
        case SortOrder.Ascending =>
          (sql" > ", sql""" order by entry_number asc limit ${sqlLimit(limit)};""")
        case SortOrder.Descending =>
          (sql" < ", sql""" order by entry_number desc limit ${sqlLimit(limit)};""")
      }

      // TODO (#960): don't use the event id for pagination, use the entry number
      for {
        rows <- storage.query(
          pageEndEventId.fold(
            selectFromTxLogTable(
              txLogTableName,
              txLogStoreId,
              where = entryTypeCondition,
              orderLimit = orderLimit,
            )
          )(pageEndEventId =>
            selectFromTxLogTable(
              txLogTableName,
              txLogStoreId,
              where = (entryTypeCondition ++ sql" and entry_number " ++ compareEntryNumber ++
                sql"""(
                  select entry_number
                  from scan_txlog_store
                  where store_id = $txLogStoreId
                  and event_id = ${lengthLimited(pageEndEventId)}
                  and """ ++ entryTypeCondition ++ sql"""
              )""").toActionBuilder,
              orderLimit = orderLimit,
            )
          ),
          "listTransactions",
        )
        entries = rows.map(txLogEntryFromRow[TxLogEntry.TransactionTxLogEntry](txLogConfig))
      } yield entries

    }

  override def lookupFeaturedAppRight(
      providerPartyId: PartyId
  )(implicit
      tc: TraceContext
  ): Future[Option[ContractWithState[FeaturedAppRight.ContractId, FeaturedAppRight]]] =
    waitUntilAcsIngested {
      (for {
        row <- storage
          .querySingle(
            selectFromAcsTableWithState(
              ScanTables.acsTableName,
              acsStoreId,
              domainMigrationId,
              FeaturedAppRight.COMPANION,
              additionalWhere = sql"""
                    and featured_app_right_provider = $providerPartyId
                 """,
              orderLimit = sql"limit 1",
            ).headOption,
            "findFeaturedAppRight",
          )
      } yield contractWithStateFromRow(FeaturedAppRight.COMPANION)(row)).value
    }

  override def getAmuletConfigForRound(round: Long)(implicit
      tc: TraceContext
  ): Future[OpenMiningRoundTxLogEntry] = waitUntilAcsIngested {
    for {
      row <- storage
        .querySingle(
          selectFromTxLogTable(
            txLogTableName,
            txLogStoreId,
            where = sql"""
                   entry_type = ${EntryType.OpenMiningRoundTxLogEntry} and
                   round = $round
              """,
            orderLimit = sql"order by entry_number desc limit 1",
          ).headOption,
          "getAmuletConfigForRound",
        )
        .value
      entry = row.map(txLogEntryFromRow[OpenMiningRoundTxLogEntry](txLogConfig))
      result <- entry match {
        case Some(omr: OpenMiningRoundTxLogEntry) =>
          Future.successful(omr)
        case None =>
          Future.failed(txLogNotFound())
      }
    } yield result
  }

  override def lookupRoundOfLatestData()(implicit
      tc: TraceContext
  ): Future[Option[(Long, Instant)]] =
    waitUntilAcsIngested {
      for {
        row <- storage
          .querySingle(
            sql"""
            select   closed_round,
                     closed_round_effective_at
            from     round_totals
            where    store_id = $roundTotalsStoreId
            order by closed_round desc
            limit    1;
            """.as[(Long, Long)].headOption,
            "getRoundOfLatestData",
          )
          .value
        result <- row match {
          case Some((closedRound, effectiveAt)) =>
            Future.successful(
              Some((closedRound, CantonTimestamp.assertFromLong(micros = effectiveAt).toInstant))
            )
          case None =>
            Future.successful(None)
        }
      } yield result
    }

  override def listSvNodeStates()(implicit tc: TraceContext): Future[Seq[SvNodeState]] =
    for {
      dsoRules <- getDsoRulesWithState()
      nodeStates <- Future.traverse(dsoRules.payload.svs.asScala.keys) { svPartyId =>
        getSvNodeState(PartyId.tryFromProtoPrimitive(svPartyId))
      }
    } yield nodeStates.map(_.contract.payload).toVector

  override def getTotalAmuletBalance(asOfEndOfRound: Long)(implicit
      tc: TraceContext
  ): Future[Option[BigDecimal]] =
    waitUntilAcsIngested {
      for {
        result <- ensureAggregated(asOfEndOfRound) { _ =>
          storage.query(
            // TODO(#800) change to query from round_totals when amulet expiry works again
            // the round_total_amulet_balance is sparse and might not have an entry for the requested round
            // which is why the first entry found <= asOfEndOfRound is used
            sql"""
              select greatest(
                0,
                sum_cumulative_change_to_initial_amount_as_of_round_zero -
                sum_cumulative_change_to_holding_fees_rate * ($asOfEndOfRound + 1)
              )
              from    round_total_amulet_balance
              where   store_id = $roundTotalsStoreId
              and     closed_round <= $asOfEndOfRound
              order by closed_round desc
              limit 1;
              """.as[BigDecimal].headOption,
            "getTotalAmuletBalance",
          )
        }
      } yield result
    }

  override def getTotalRewardsCollectedEver()(implicit tc: TraceContext): Future[BigDecimal] =
    waitUntilAcsIngested {
      for {
        result <- storage.query(
          sql"""
          select coalesce(cumulative_app_rewards, 0) + coalesce(cumulative_validator_rewards, 0)
          from   round_totals
          where  store_id = $roundTotalsStoreId
          and    closed_round = (
                    select max(closed_round)
                    from round_totals
                    where store_id = $roundTotalsStoreId
                 );
          """.as[BigDecimal].headOption,
          "getTotalRewardsCollectedEver",
        )
      } yield result.getOrElse(0)
    }

  override def getRewardsCollectedInRound(round: Long)(implicit
      tc: TraceContext
  ): Future[BigDecimal] = waitUntilAcsIngested {
    for {
      result <- ensureAggregated(round) { _ =>
        storage.query(
          sql"""
            select coalesce(app_rewards, 0) + coalesce(validator_rewards, 0)
            from   round_totals
            where  store_id = $roundTotalsStoreId
            and    closed_round = $round;
            """.as[BigDecimal].headOption,
          "getRewardsCollectedInRound",
        )
      }
    } yield result.getOrElse(0)
  }

  override def getWalletBalance(partyId: PartyId, asOfEndOfRound: Long)(implicit
      tc: TraceContext
  ): Future[BigDecimal] = waitUntilAcsIngested {
    for {
      result <- ensureAggregated(asOfEndOfRound) { lastAggregatedRound =>
        // if the asOfEndOrRound is the latest aggregated round, we can use the active_parties for a faster query.
        if (lastAggregatedRound == asOfEndOfRound) {
          storage.query(
            sql"""
             select  greatest(0, cumulative_change_to_initial_amount_as_of_round_zero - cumulative_change_to_holding_fees_rate * ($asOfEndOfRound + 1)) as total_amulet_balance
             from    round_party_totals rpt
             join    active_parties ap
             on      rpt.store_id = ap.store_id
             and     rpt.party = ap.party
             and     rpt.closed_round = ap.closed_round
             where   rpt.store_id = $roundTotalsStoreId
             and     rpt.party = $partyId;
           """.as[Option[BigDecimal]].headOption,
            "getWalletBalanceForLastAggregatedRound",
          )
        } else {
          storage.query(
            sql"""
            select   greatest(0, cumulative_change_to_initial_amount_as_of_round_zero - cumulative_change_to_holding_fees_rate * ($asOfEndOfRound + 1)) as total_amulet_balance
            from     round_party_totals
            where    store_id = $roundTotalsStoreId
            and      closed_round <= $asOfEndOfRound
            and      party = $partyId
            order by closed_round desc
            limit    1;
            """.as[Option[BigDecimal]].headOption,
            "getWalletBalanceForEarlierRound",
          )
        }
      }
    } yield result.flatten.getOrElse(0)
  }

  override def getTopProvidersByAppRewards(asOfEndOfRound: Long, limit: Int)(implicit
      tc: TraceContext
  ): Future[Seq[(PartyId, BigDecimal)]] = waitUntilAcsIngested {
    for {
      rows <- ensureAggregated(asOfEndOfRound) { lastAggregatedRound =>
        if (lastAggregatedRound == asOfEndOfRound) {
          storage.query(
            sql"""
              select   rpt.party as provider,
                       rpt.cumulative_app_rewards as cumulative_app_rewards
              from     round_party_totals rpt
              join     active_parties ap
              on       rpt.store_id = ap.store_id
              and      rpt.party = ap.party
              and      rpt.closed_round = ap.closed_round
              and      rpt.store_id = $roundTotalsStoreId
              and      cumulative_app_rewards > 0
              order by cumulative_app_rewards desc, rpt.party desc
              limit $limit;
            """.as[(PartyId, BigDecimal)],
            "getTopProvidersByAppRewards",
          )
        } else {
          Future.successful(Seq())
        }
      }
    } yield rows
  }

  override def getTopValidatorsByValidatorRewards(asOfEndOfRound: Long, limit: Int)(implicit
      tc: TraceContext
  ): Future[Seq[(PartyId, BigDecimal)]] = waitUntilAcsIngested {
    for {
      rows <- ensureAggregated(asOfEndOfRound) { lastAggregatedRound =>
        if (lastAggregatedRound == asOfEndOfRound) {
          storage.query(
            sql"""
              select   rpt.party as validator,
                       rpt.cumulative_validator_rewards as cumulative_validator_rewards
              from     round_party_totals rpt
              join     active_parties ap
              on       rpt.store_id = ap.store_id
              and      rpt.party = ap.party
              and      rpt.closed_round = ap.closed_round
              and      rpt.store_id = $roundTotalsStoreId
              and      cumulative_validator_rewards > 0
              order by cumulative_validator_rewards desc, rpt.party desc
              limit $limit;
            """.as[(PartyId, BigDecimal)],
            "getTopValidatorsByValidatorRewards",
          )
        } else {
          Future.successful(Seq())
        }
      }
    } yield rows
  }

  override def getTopValidatorsByPurchasedTraffic(asOfEndOfRound: Long, limit: Int)(implicit
      tc: TraceContext
  ): Future[Seq[HttpScanAppClient.ValidatorPurchasedTraffic]] = waitUntilAcsIngested {
    for {
      rows <- ensureAggregated(asOfEndOfRound) { lastAggregatedRound =>
        if (lastAggregatedRound == asOfEndOfRound) {
          storage.query(
            sql"""
              select   rpt.party as validator,
                       rpt.cumulative_traffic_num_purchases,
                       rpt.cumulative_traffic_purchased,
                       rpt.cumulative_traffic_purchased_cc_spent,
                       coalesce(
                         (
                           select   closed_round as last_purchased_in_round
                           from     round_party_totals
                           where    store_id = rpt.store_id
                           and      store_id = $roundTotalsStoreId
                           and      party = rpt.party
                           and      traffic_purchased > 0
                           order by closed_round desc
                           limit 1
                         ),
                         0
                       ) as last_purchased_in_round
              from     round_party_totals rpt
              join     active_parties ap
              on       rpt.store_id = ap.store_id
              and      rpt.party = ap.party
              and      rpt.closed_round = ap.closed_round
              and      rpt.store_id = $roundTotalsStoreId
              and      cumulative_traffic_purchased > 0
              order by cumulative_traffic_purchased desc, rpt.party desc
              limit $limit;
            """.as[(PartyId, Long, Long, BigDecimal, Long)],
            "getTopValidatorsByPurchasedTraffic",
          )
        } else {
          Future.successful(Seq())
        }
      }
    } yield rows.map((HttpScanAppClient.ValidatorPurchasedTraffic.apply _).tupled)
  }

  override def getTopValidatorLicenses(limit: Limit)(implicit
      tc: TraceContext
  ): Future[Seq[Contract[ValidatorLicense.ContractId, ValidatorLicense]]] = waitUntilAcsIngested {
    for {
      rows <- storage
        .query(
          selectFromAcsTable(
            ScanTables.acsTableName,
            acsStoreId,
            domainMigrationId,
            ValidatorLicense.COMPANION,
            orderLimit =
              sql"""order by validator_license_rounds_collected desc limit ${sqlLimit(limit)}""",
          ),
          "getTopValidatorLicenses",
        )
    } yield {
      applyLimit("getTopValidatorLicenses", limit, rows).map(
        contractFromRow(ValidatorLicense.COMPANION)(_)
      )
    }
  }

  override def getValidatorLicenseByValidator(validators: Vector[PartyId])(implicit
      tc: TraceContext
  ): Future[Seq[Contract[ValidatorLicense.ContractId, ValidatorLicense]]] = waitUntilAcsIngested {
    val validatorPartyIds = inClause(validators)
    for {
      rows <- storage
        .query(
          selectFromAcsTable(
            ScanTables.acsTableName,
            acsStoreId,
            domainMigrationId,
            ValidatorLicense.COMPANION,
            where = (sql"""validator in """ ++ validatorPartyIds).toActionBuilder,
          ),
          "getValidatorLicenseByValidator",
        )
    } yield {
      rows
        .map(
          contractFromRow(ValidatorLicense.COMPANION)(_)
        )
    }
  }

  override def getTotalPurchasedMemberTraffic(memberId: Member, synchronizerId: SynchronizerId)(
      implicit tc: TraceContext
  ): Future[Long] = waitUntilAcsIngested {
    for {
      sum <- storage
        .querySingle(
          sql"""
               select sum(total_traffic_purchased)
               from #${ScanTables.acsTableName}
               where store_id = $acsStoreId
                and migration_id = $domainMigrationId
                and package_name = ${MemberTraffic.PACKAGE_NAME}
                and template_id_qualified_name = ${QualifiedName(
              MemberTraffic.TEMPLATE_ID_WITH_PACKAGE_ID
            )}
                and member_traffic_member = ${lengthLimited(memberId.toProtoPrimitive)}
                and member_traffic_domain = ${lengthLimited(synchronizerId.toProtoPrimitive)}
             """.as[Long].headOption,
          "getTotalPurchasedMemberTraffic",
        )
        .value
    } yield sum.getOrElse(0L)
  }

  override def getAggregatedRounds()(implicit
      tc: TraceContext
  ): Future[Option[ScanAggregator.RoundRange]] =
    waitUntilAcsIngested {
      for {
        minMaxClosedRounds <- storage
          .querySingle(
            sql"""
            select min(closed_round) as min_round,
                   max(closed_round) as max_round
            from   round_totals
            where  store_id = $roundTotalsStoreId;
          """.as[(Option[Long], Option[Long])].headOption,
            "getAggregatedRounds",
          )
          .value
      } yield {
        minMaxClosedRounds.flatMap {
          _ match {
            case (Some(start), Some(end)) => Some(ScanAggregator.RoundRange(start, end))
            case _ => None
          }
        }
      }
    }

  override def getRoundTotals(startRound: Long, endRound: Long)(implicit
      tc: TraceContext
  ): Future[Seq[ScanAggregator.RoundTotals]] = {
    val q = sql"""
    select   #${ScanAggregator.roundTotalsColumns}
    from     round_totals
    where    store_id = $roundTotalsStoreId
    and      closed_round >= $startRound
    and      closed_round <= $endRound
    order by closed_round
    """
    waitUntilAcsIngested {
      for {
        roundTotals <- storage
          .query(
            q.as[ScanAggregator.RoundTotals],
            "getRoundTotals",
          )
      } yield roundTotals
    }
  }
  override def getRoundPartyTotals(startRound: Long, endRound: Long)(implicit
      tc: TraceContext
  ): Future[Seq[ScanAggregator.RoundPartyTotals]] = {
    val q = sql"""
    select   #${ScanAggregator.roundPartyTotalsColumns}
    from     round_party_totals
    where    store_id = $roundTotalsStoreId
    and      closed_round >= $startRound
    and      closed_round <= $endRound
    order by closed_round, party
    """
    waitUntilAcsIngested {
      for {
        roundPartyTotals <- storage
          .query(
            q.as[ScanAggregator.RoundPartyTotals],
            "getRoundPartyTotals",
          )
      } yield roundPartyTotals
    }
  }

  def lookupSvNodeState(svPartyId: PartyId)(implicit
      tc: TraceContext
  ): Future[Option[ContractWithState[SvNodeState.ContractId, SvNodeState]]] =
    lookupContractBySvParty(SvNodeState.COMPANION, svPartyId)

  private def lookupContractBySvParty[C, TCId <: ContractId[_], T](
      companion: C,
      svPartyId: PartyId,
  )(implicit
      companionClass: ContractCompanion[C, TCId, T],
      tc: TraceContext,
  ): Future[Option[ContractWithState[TCId, T]]] = {
    val templateId = companionClass.typeId(companion)
    waitUntilAcsIngested {
      for {
        row <- storage
          .querySingle(
            selectFromAcsTableWithState(
              ScanTables.acsTableName,
              acsStoreId,
              domainMigrationId,
              companion,
              additionalWhere = sql"""and sv_party = $svPartyId""",
              orderLimit = sql"""limit 1""",
            ).headOption,
            s"lookupContractBySvParty[$templateId]",
          )
          .value
      } yield row.map(contractWithStateFromRow(companion)(_))
    }
  }

  override def listVoteRequestResults(
      actionName: Option[String],
      accepted: Option[Boolean],
      requester: Option[String],
      effectiveFrom: Option[String],
      effectiveTo: Option[String],
      limit: Limit,
  )(implicit tc: TraceContext): Future[Seq[DsoRules_CloseVoteRequestResult]] = {
    val query = listVoteRequestResultsQuery(
      txLogTableName = ScanTables.txLogTableName,
      txLogStoreId = txLogStoreId,
      dbType = EntryType.VoteRequestTxLogEntry,
      actionNameColumnName = "vote_action_name",
      acceptedColumnName = "vote_accepted",
      effectiveAtColumnName = "vote_effective_at",
      requesterNameColumnName = "vote_requester_name",
      actionName = actionName,
      accepted = accepted,
      requester = requester,
      effectiveFrom = effectiveFrom,
      effectiveTo = effectiveTo,
      limit = limit,
    )
    for {
      rows <- storage.query(query, "listVoteRequestResults")
      recentVoteResults = applyLimit("listVoteRequestResults", limit, rows)
        .map(
          txLogEntryFromRow[VoteRequestTxLogEntry](txLogConfig)
        )
        .map(_.result.getOrElse(throw txMissingField()))
    } yield recentVoteResults
  }

  override def listVoteRequestsByTrackingCid(
      trackingCids: Seq[VoteRequest.ContractId],
      limit: Limit,
  )(implicit tc: TraceContext): Future[Seq[Contract[VoteRequest.ContractId, VoteRequest]]] = {
    for {
      result <- storage
        .query(
          listVoteRequestsByTrackingCidQuery(
            acsTableName = ScanTables.acsTableName,
            acsStoreId = acsStoreId,
            domainMigrationId = domainMigrationId,
            trackingCidColumnName = "vote_request_tracking_cid",
            trackingCids = trackingCids,
            limit = limit,
          ),
          "listVoteRequestsByTrackingCid",
        )
      records = applyLimit("listVoteRequestsByTrackingCid", limit, result)
    } yield records
      .map(contractFromRow(VoteRequest.COMPANION)(_))
  }

  override def lookupVoteRequest(voteRequestCid: VoteRequest.ContractId)(implicit
      tc: TraceContext
  ): Future[Option[Contract[VoteRequest.ContractId, VoteRequest]]] = {
    for {
      result <- storage
        .querySingle(
          lookupVoteRequestQuery(
            ScanTables.acsTableName,
            acsStoreId,
            domainMigrationId,
            "vote_request_tracking_cid",
            voteRequestCid,
          ),
          "lookupVoteRequest",
        )
        .value
    } yield result.map(contractFromRow(VoteRequest.COMPANION)(_))
  }

  override def lookupLatestTransferCommandEvents(sender: PartyId, nonce: Long, limit: Int)(implicit
      tc: TraceContext
  ): Future[Map[TransferCommand.ContractId, TransferCommandTxLogEntry]] =
    waitUntilAcsIngested {
      for {
        // This query is linear in the number of events that match (sender, nonce).
        // Given that for each TransferCommand that's at most 2 and we expect few nonce conflicts
        // this is acceptable.
        result <- storage
          .query(
            sql"""
              with ranked_rows as (
                select #${TxLogQueries.SelectFromTxLogTableResult
                .sqlColumnsCommaSeparated()}, rank() over (partition by transfer_command_contract_id order by entry_number desc) from #${ScanTables.txLogTableName}
                where store_id = $txLogStoreId
                  and entry_type = ${TxLogEntry.EntryType.TransferCommandTxLogEntry}
                  and transfer_command_sender = ${sender}
                  and transfer_command_nonce = $nonce
              )
              select #${TxLogQueries.SelectFromTxLogTableResult.sqlColumnsCommaSeparated()}
              from ranked_rows
              where rank = 1
              limit $limit
            """.toActionBuilder.as[TxLogQueries.SelectFromTxLogTableResult],
            "getLatestTransferCommandEventByContractId",
          )
      } yield result
        .map(txLogEntryFromRow[TransferCommandTxLogEntry](txLogConfig))
        .map(entry => new TransferCommand.ContractId(entry.contractId) -> entry)
        .toMap
    }

  // TODO (#934): this method probably belongs in UpdateHistory instead
  override def lookupContractByRecordTime[C, TCId <: ContractId[_], T](
      companion: C,
      updateHistory: UpdateHistory,
      recordTime: CantonTimestamp,
  )(implicit
      companionClass: ContractCompanion[C, TCId, T],
      tc: TraceContext,
  ): Future[Option[Contract[TCId, T]]] = {
    val pqn @ PackageQualifiedName(packageName, QualifiedName(moduleName, entityName)) =
      companionClass.packageQualifiedName(companion)
    for {
      row <- storage
        .querySingle(
          selectFromUpdateCreatesTableResult(
            updateHistory.historyId,
            where = sql"""template_id_module_name = ${lengthLimited(moduleName)}
              and template_id_entity_name = ${lengthLimited(entityName)}
              and package_name = ${lengthLimited(packageName)}
              and record_time > $recordTime""",
            // TODO(#934): Order by row_id is suspicious
            orderLimit = sql"""order by row_id asc limit 1""",
          ).headOption,
          s"lookup[$pqn]",
        )
        .value
    } yield {
      row.map(contractFromEvent(companion)(_))
    }
  }
}<|MERGE_RESOLUTION|>--- conflicted
+++ resolved
@@ -50,7 +50,6 @@
   VoteRequestTxLogEntry,
 }
 import org.lfdecentralizedtrust.splice.store.MultiDomainAcsStore.ContractCompanion
-import org.lfdecentralizedtrust.splice.store.db.DbMultiDomainAcsStore.StoreDescriptor
 import org.lfdecentralizedtrust.splice.store.db.{
   AcsQueries,
   AcsTables,
@@ -75,13 +74,10 @@
 }
 import slick.jdbc.canton.ActionBasedSQLInterpolation.Implicits.actionBasedSQLInterpolationCanton
 import io.grpc.Status
-<<<<<<< HEAD
-=======
 import org.lfdecentralizedtrust.splice.config.IngestionConfig
-import org.lfdecentralizedtrust.splice.store.UpdateHistory.BackfillingRequirement
->>>>>>> d52ca10f
 import org.lfdecentralizedtrust.splice.store.UpdateHistoryQueries.UpdateHistoryQueries
 import org.lfdecentralizedtrust.splice.store.db.AcsQueries.AcsStoreId
+import org.lfdecentralizedtrust.splice.store.db.DbMultiDomainAcsStore.StoreDescriptor
 import org.lfdecentralizedtrust.splice.store.db.TxLogQueries.TxLogStoreId
 
 import java.time.Instant
@@ -101,11 +97,7 @@
     createScanAggregatesReader: DbScanStore => ScanAggregatesReader,
     domainMigrationInfo: DomainMigrationInfo,
     participantId: ParticipantId,
-<<<<<<< HEAD
-=======
-    enableImportUpdateBackfill: Boolean,
     ingestionConfig: IngestionConfig,
->>>>>>> d52ca10f
     storeMetrics: DbScanStoreMetrics,
     initialRound: Long,
 )(implicit
@@ -138,15 +130,7 @@
         ),
       ),
       domainMigrationInfo,
-      participantId,
-<<<<<<< HEAD
-=======
-      enableissue12777Workaround = true,
-      enableImportUpdateBackfill = enableImportUpdateBackfill,
-      BackfillingRequirement.NeedsBackfilling,
       ingestionConfig,
-      Some(storeMetrics.history),
->>>>>>> d52ca10f
     )
     with ScanStore
     with AcsTables
