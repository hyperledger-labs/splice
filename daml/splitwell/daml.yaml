sdk-version: 3.3.0-snapshot.20250502.13767.0.v2fc6c7e2
name: splitwell
source: daml
<<<<<<< HEAD
version: 0.1.11
=======
version: 0.1.12
>>>>>>> 1c239c55
dependencies:
  - daml-prim
  - daml-stdlib
data-dependencies:
  - ../splice-amulet/.daml/dist/splice-amulet-current.dar
  - ../splice-util/.daml/dist/splice-util-current.dar
  - ../splice-wallet-payments/.daml/dist/splice-wallet-payments-current.dar
build-options:
  - --ghc-option=-Wunused-binds
  - --ghc-option=-Wunused-matches
  - --target=2.1
codegen:
  java:
    package-prefix: org.lfdecentralizedtrust.splice.codegen.java
    decoderClass: org.lfdecentralizedtrust.splice.codegen.java.DecoderSplitwell
    output-directory: target/scala-2.13/src_managed/main/daml-codegen-java<|MERGE_RESOLUTION|>--- conflicted
+++ resolved
@@ -1,11 +1,7 @@
 sdk-version: 3.3.0-snapshot.20250502.13767.0.v2fc6c7e2
 name: splitwell
 source: daml
-<<<<<<< HEAD
-version: 0.1.11
-=======
-version: 0.1.12
->>>>>>> 1c239c55
+version: 0.1.13
 dependencies:
   - daml-prim
   - daml-stdlib
