# Bumping External Dependencies

## Bumping CometBFT

1. Update the version in the `nix/cometbft-driver-sources.json` file
2. Download the corresponding `canton-drivers-proto-<version>.jar` file from
   JFrog, at `https://digitalasset.jfrog.io/ui/native/canton-drivers/com/digitalasset/canton/drivers/canton-drivers-proto/<version>/canton-drivers-proto-<version>.jar`,
   and save it under `nix/vendored`.
3. Update the symlink from `nix/vendored/canton-drivers-proto.jar` to point to the newly downloaded jar.
4. Delete the older `canton-drivers-proto-<old-version>.jar` file from `nix/vendored`.

// TODO(#1296): once we pull the file from s3 in nix instead of vendoring it in this repo, update the section above (should be just step 1).

## Bumping Canton

1. Generate a patch file of the JSON API v2 OpenAPI definition by running `diff-openapi.sh` in `token-standard/dependencies/canton-json-api-v2/openapi/`.
2. Update the Canton Enterprise `version` in `nix/canton-sources.json`. The currently published versions on
   Artifactory can be found [here](https://digitalasset.jfrog.io/ui/repos/tree/General/canton-enterprise).
3. Update the `sha256` hash in the same file by first running `direnv reload` to make the hash validation fail
   and using the 'got' hash printed by nix. This is usually easier and more accurate than copying the sha256 hash
   displayed for the release version in Artifactory.
4. In case you have also made configuration changes to Canton in `simple-topology-canton.conf`, remember
   to also make the corresponding changes for our cluster deployments. It is recommended to test any configuration
   changes on scratchnet first.
5. Update the OpenAPI definitions from step 1 by running `update-openapi.sh` in `token-standard/dependencies/canton-json-api-v2/openapi/`.
6. Cleanup the `openapi.patch` file.
   Check `token-standard/dependencies/canton-json-api-v2/openapi/CHANGES.md` and apply any changes manually if CI breaks due to
   token standard CLI issues that look caused by bad OpenAPI definitions.

## Bumping Daml Compiler version

1. Update the `version` in `nix/daml-compiler-sources.json` to the new daml compiler version.
   The compiler version is then used in two places:
   1. To build all daml packages using `sbt damlBuild`
   2. To generate daml docs using `cluster/images/docs/gen-daml-docs.sh`

Note that changing the compiler version changes all package ids and should not be done
without a good reason to do so as changing Daml code requires a governance vote.
One option that often helps is upgrading the compiler if the Daml code is changed anyway
and the package ids change. That way there is no dedicated vote required.

## Bumping Our Canton fork

Initial setup:

1. Check out the [Canton **Open Source** repo](https://github.com/digital-asset/canton)
2. Define the environment variable used in the commands below using `export PATH_TO_CANTON_OSS=<your-canton-oss-repo-path>`. This can be added to your private env vars.

<<<<<<< HEAD
Current Canton commit: `54792e6f5e1808db54b800fcfd17f5df3e64ea6f`
=======
Current Canton commit: `2d40ff8a28381489a1461bb7c50da0961c431298`
>>>>>>> c1b16004

1. Checkout the **current Canton commit listed above** in the Canton open source repo from above, so we can diff our current fork against this checkout.
2. Change to your checkout of the Splice repo and execute the following steps:
   1. Create a branch named `canton-bump-<sprintnr>` in the Splice repo.
   2. Create a Canton patch file capturing all our changes relative to that `./scripts/diff-canton.sh $PATH_TO_CANTON_OSS/ > canton.patch`
   3. Undo our changes: `git apply '--exclude=canton/community/app/src/test/resources/examples/*' --directory=canton -R canton.patch`
      The exclusion is because those files are under a symlink and we don’t want to change them twice.
   4. Create a commit to ease review, `git add canton/ && git commit -s -m"Undo our changes" --no-verify`
3. Checkout the commit of the Canton OSS repo to which you have decided to upgrade in Step 1.1
   1. Learn the Daml SDK version used by Canton from `head -n15 $PATH_TO_CANTON_OSS/project/project/DamlVersions.scala`.
5. Execute the following steps in your Splice repo:
   1. Copy the Canton changes: `./scripts/copy-canton.sh $PATH_TO_CANTON_OSS`
   2. Create a commit to ease review, `git add canton/ && git commit -s -m"Bump Canton commit" --no-verify`
   3. Reapply our changes `git apply '--exclude=canton/community/app/src/test/resources/examples/*' --directory=canton --reject canton.patch`.
   4. Create a commit to ease review `git add canton/ && git reset '*.rej' && git commit -s -m"Reapply our changes" --no-verify`
   5. Bump the SDK/Canton versions in the following places:
      1. The current Canton commit in this `README.md`
      2. If we're also updating the sdk version (this can lead to dar changes so we might skip it)
        1. Set `version` in `CantonDependencies.scala` to the SDK version from Step 3.1
        2. Set `sdk_version` in `nix/canton-sources.json` to the SDK release version from Step 3.1.
        3. Bump the sdk version in our own `daml.yaml` and `*.nix` files via `./set-sdk.sh $sdkversion` to the same Daml SDK version.
        4. Change the hashes for both the linux and macos releases in `daml2js.nix`. To do so change a character of the `sha256` digest (e.g. "ef..." -> "0f...") in `daml2js.nix`,
           and then call `direnv reload` to make the hash validation fail. Adjust the `sha256` digest by copying back the new hash when Nix throws an error during validation.
           Note that nix may print the hash in base64, when you specified it in base16, or vice versa. Just copying the 'got' hash should work in either case.
   6. Create another commit, `git add -A && git reset '*.rej' && git commit -s -m"Bump Canton commit and Canton/SDK versions" --no-verify`
6. Check if the `protocolVersions` in our `BuildInfoKeys` in `BuildCommon.scala` needs to be bumped.
   - One way to do this is to run `start-canton.sh -w` with an updated Canton binary, and check `ProtocolVersion.latest` in the console.
7. Test whether things compile using `sbt Test/compile`.
   In case of problems, here are some tips that help:
   - Check whether there are related `*.rej` files for the parts of our changes that could not be applied.
     The previous PR that bumped our Canton fork can serve as a point of comparison here.
     Search [here](https://github.com/DACH-NY/canton-network-node/pulls?q=is%3Apr+%22bump+canton%22) to identify that PR and
     look at the commits from the "Reapply our changes" step onwards in that PR.
   - Some of our changes might have been upstreamed: adapt `CANTON_CODE_CHANGES.md` accordingly; and resolve the path
     conflicts in favor of the upstreamed code.
   - The file paths and hence import paths may have changed in the upstream code. Change such imports to reflect the new paths.
   - Find the related change in the **closed source Canton repo** and use the change and its commit message to adjust our code.
   - We have some files that we added ourselves to the `canton/` directory, and the above steps happen to delete these.
     See the previous PR for a recent list, and add them back using `git restore -s main <path-to-file>`.
   - In case you run into issues with missing classes, or you find that some code is using a different class to the one defined in the Canton OSS repo,
     then:
     - If the file defining the class exists in the OSS repo but not in our fork, copy it over manually. You should also fix `copy-canton.sh` to ensure it gets
       copied over correctly in the future.
     - If the file already exists in our fork, you may need to [update the build dependencies](#updating-canton-build-dependencies).
8. Step 5 may have made changes to `package-lock.json` files; commit all of these changes.
   Note that you might need to fix the file formatting or dars.lock files (see the next points), due to the usage of `--no-verify` when committing in steps 1-4.
9. Run `sbt damlDarsLockFileUpdate` and commit the changes to `daml/dars.lock`.
10. Make a PR with your changes, so CI starts churning.
11. If there are any, remove all `*.rej` files.
12. Once complete, close your "bump canton fork" issue, create a new one, and assign the new issue to a random person in the team (ideally on a different squad from you).

You can refer to https://github.com/DACH-NY/canton-network-node/pull/446/commits for an example of how the update PR should look like.


### Updating Canton build dependencies

The relevant files defining our build are:
- `CantonDependencies.scala` - contains named constants for the various libraries used by Canton.
- `BuildCommon.scala` - specifies the module and library dependency graph for build targets common to most of our apps.
This is where you should find the dependencies for all the Canton related modules and where you will most likely need to make changes.
- `Dependencies.scala` - contains named constants for the various libraries used by the Splice repo apart from those defined in `CantonDependencies.scala`.
- `build.sbt` - tells SBT how to build the Splice apps making use of the definitions in the above files.

Updating the build dependencies can be a non-trivial and time-consuming process, so please reach out on Slack if you face issues.
It's recommended that you reload sbt and run `Test/compile` after each change to see if the build succeeds.

The following steps should be broadly useful when updating the build dependencies:

- Identify the module in the Splice repo that contains the class you're looking for. If you're an IntelliJ user, module names are
  always displayed in bold in the [Project Tool Window](https://www.jetbrains.com/help/idea/project-tool-window.html)
  (if the directory name is the same as the module name, it just appears bolded; if it is different, the module name appears in bold next
  to the directory name in square brackets). In our repo, the Canton modules are invariably named `canton-xxx`.
  Here is an example of identifying the module containing the class `PackageServiceError` in IntelliJ.
  ![Identifying module for a class in IntelliJ](readme/images/identifying-module-for-class.png)
- Add a `dependsOn` relationship in `BuildCommon.scala` between the module where the class is being used and the one where it is defined.
- Recompile to check if the build succeeds.

Both Canton and Splice also extensively use Daml SDK libraries and these can at times conflict.

To identify which Daml SDK library defines a particular class:
- search for the class in the [daml OSS repo](https://github.com/digital-asset/daml?search=1)
- identify the module directory and locate the `BUILD.bazel` file inside it.
- search for `maven_coordinates` within the `BUILD.bazel` file to get the name of the library.

To add a new library as a dependency for some module:
- add the library name as a constant in `CantonDependencies.scala` or `Dependencies.scala` as appropriate
- add the library to the list of `libraryDependencies` within the build definition of the required module in `BuildCommon.scala` or `build.sbt`

### Triggering a daml snapshot release

In the [daml](https://github.com/digital-asset/daml/) repository:

1. Create a PR that changes the LATEST file on the main branch
   (i.e., the PR should be against the main branch).
   To prepare a change that requests a snapshot release from the `origin/release/3.0.x` branch,
   run `git fetch && ./release.sh snapshot origin/release/3.0.x 3.0.0`.
   The resulting release version should be something like `3.0.0-snapshot.20240327.12947.0.vdef6b798`.
2. Wait for CI to get green, rerun as necessary.
3. Merge the PR. Anyone with write access to the repo can merge the PR.
4. Wait for release to be published.

Once the release is published, update `CantonDependencies.scala`.<|MERGE_RESOLUTION|>--- conflicted
+++ resolved
@@ -46,11 +46,7 @@
 1. Check out the [Canton **Open Source** repo](https://github.com/digital-asset/canton)
 2. Define the environment variable used in the commands below using `export PATH_TO_CANTON_OSS=<your-canton-oss-repo-path>`. This can be added to your private env vars.
 
-<<<<<<< HEAD
 Current Canton commit: `54792e6f5e1808db54b800fcfd17f5df3e64ea6f`
-=======
-Current Canton commit: `2d40ff8a28381489a1461bb7c50da0961c431298`
->>>>>>> c1b16004
 
 1. Checkout the **current Canton commit listed above** in the Canton open source repo from above, so we can diff our current fork against this checkout.
 2. Change to your checkout of the Splice repo and execute the following steps:
