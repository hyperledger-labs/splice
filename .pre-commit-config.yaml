--- conflicted
+++ resolved
@@ -50,11 +50,7 @@
         language: system
         entry: "scripts/fix-ts.py"
         types_or: [javascript, jsx, ts, tsx]
-<<<<<<< HEAD
-        exclude: "(/[.]prettierrc[.]cjs$|jest.config.js$)"
-=======
         exclude: "(/[.]prettierrc[.]cjs$|jest.config.ts$)"
->>>>>>> 3f5df6bb
       - id: pulumi_config
         name: check pulumi configs
         language: system
