infra:
  prometheus:
    retentionDuration: "30d"
    retentionSize: "200GB"
    storageSize: "600Gi"
pulumiProjectConfig:
  default:
    cloudSql:
      enabled: true
      protected: false
validator1:
  participantPruningSchedule:
    cron: "0 /10 * * * ?" # Run every 10min
    maxDuration: "5m"
    retention: "1h" # Keep 1h
  deduplicationDuration: 30m
<<<<<<< HEAD
sv:
  scan:
    # TODO(#1164): Remove this once the import update backfilling is enabled by default
    enableImportUpdatesBackfill: true
svs:
  default:
    participant:
      bftSequencerConnection: false
synchronizerMigration:
  active:
    id: 0
    version: 0.5.0 # Adjust as needed
    enableBftSequencer: true
    releaseReference:
      gitReference: "refs/heads/bft-test-3.4"
      repoUrl: https://github.com/hyperledger-labs/splice
      pulumiStacksDir: "cluster/stacks/prod"
      pulumiBaseDir: "splice/cluster/pulumi"
      deploymentDir: "cluster/deployment"
      spliceRoot: "splice"
      privateConfigsDir: "cluster/configs/configs-private"
      publicConfigsDir: "cluster/configs/configs"
=======
svs:
  sv-da-1:
    publicName: Digital-Asset-1
    subdomain: sv-1
    cometbft:
      nodeId: d825622358065aea3cb3b3479cf64d172675037e
      validatorKeyAddress: 2D21D8AB2306770E9F93E8BD0E0F07B3E86817D7
    svApp:
      auth0:
        clientId: bxjt0vzLyRG2rk2fapXfOzH5lzK4mrl7
    validatorApp:
      walletUser: auth0|68c2c41e6470184569e4521e
      auth0:
        clientId: fBFpzZSRuufk9ueV2pSEkOXNYXuQtVmY
>>>>>>> 8229d914
<|MERGE_RESOLUTION|>--- conflicted
+++ resolved
@@ -14,30 +14,6 @@
     maxDuration: "5m"
     retention: "1h" # Keep 1h
   deduplicationDuration: 30m
-<<<<<<< HEAD
-sv:
-  scan:
-    # TODO(#1164): Remove this once the import update backfilling is enabled by default
-    enableImportUpdatesBackfill: true
-svs:
-  default:
-    participant:
-      bftSequencerConnection: false
-synchronizerMigration:
-  active:
-    id: 0
-    version: 0.5.0 # Adjust as needed
-    enableBftSequencer: true
-    releaseReference:
-      gitReference: "refs/heads/bft-test-3.4"
-      repoUrl: https://github.com/hyperledger-labs/splice
-      pulumiStacksDir: "cluster/stacks/prod"
-      pulumiBaseDir: "splice/cluster/pulumi"
-      deploymentDir: "cluster/deployment"
-      spliceRoot: "splice"
-      privateConfigsDir: "cluster/configs/configs-private"
-      publicConfigsDir: "cluster/configs/configs"
-=======
 svs:
   sv-da-1:
     publicName: Digital-Asset-1
@@ -51,5 +27,4 @@
     validatorApp:
       walletUser: auth0|68c2c41e6470184569e4521e
       auth0:
-        clientId: fBFpzZSRuufk9ueV2pSEkOXNYXuQtVmY
->>>>>>> 8229d914
+        clientId: fBFpzZSRuufk9ueV2pSEkOXNYXuQtVmY