validator1:
  kms:
    type: gcp
    locationId: us-central1
    projectId: da-cn-devnet
    keyRingId: validator1_mock
multiValidator:
  postgresPvcSize: '100Gi'
  # Dummy values for testing
  extraValidatorEnvVars:
    - name: MULTI_VALIDATOR_ADDITIONAL_CONFIG_YOLO
      value: |
        canton.validator-apps.validator_backend_INDEX.automation.paused-triggers += "org.lfdecentralizedtrust.splice.wallet.automation.ExpireTransferOfferTrigger"
        canton.validator-apps.validator_backend_INDEX.automation.paused-triggers += "org.lfdecentralizedtrust.splice.wallet.automation.ExpireAcceptedTransferOfferTrigger"
  extraParticipantEnvVars:
    - name: MULTI_PARTICIPANT_ADDITIONAL_CONFIG_MAX_CONNECTIONS
      value: canton.participants.participant_INDEX.storage.parameters.max-connections = 33
sv:
  synchronizer:
    skipInitialization: true
    topologyChangeDelay: 250ms
splitwell:
  maxDarVersion: '0.1.8'
synchronizerMigration:
  archived:
    - id: 1
      version: 0.3.18
      releaseReference:
        gitReference: "refs/heads/release-line-0.3.18"
        repoUrl: https://github.com/hyperledger-labs/splice
        pulumiStacksDir: "cluster/stacks/prod"
        pulumiBaseDir: "splice/cluster/pulumi"
        deploymentDir: "cluster/deployment"
        spliceRoot: "splice"
    - id: 2
      version: 0.3.19
      releaseReference:
        gitReference: "refs/heads/release-line-0.3.19"
        repoUrl: https://github.com/hyperledger-labs/splice
        pulumiStacksDir: "cluster/stacks/prod"
        pulumiBaseDir: "splice/cluster/pulumi"
        deploymentDir: "cluster/deployment"
        spliceRoot: "splice"
  active:
    id: 3
    version: 0.3.20
    releaseReference:
      gitReference: "refs/heads/release-line-0.3.20"
      repoUrl: https://github.com/hyperledger-labs/splice
      pulumiStacksDir: "cluster/stacks/prod"
      pulumiBaseDir: "splice/cluster/pulumi"
      deploymentDir: "cluster/deployment"
      spliceRoot: "splice"
      privateConfigsDir: "cluster/configs/configs-private"
      publicConfigsDir: "cluster/configs/configs"
  upgrade:
    id: 4
    version: 0.3.21
    releaseReference:
      gitReference: "refs/heads/release-line-0.3.21"
      repoUrl: https://github.com/hyperledger-labs/splice
      pulumiStacksDir: "cluster/stacks/prod"
      pulumiBaseDir: "splice/cluster/pulumi"
      deploymentDir: "cluster/deployment"
      spliceRoot: "splice"
      privateConfigsDir: "cluster/configs/configs-private"
      publicConfigsDir: "cluster/configs/configs"
pulumiProjectConfig:
  default:
    interAppsDependencies: false
    isExternalCluster: true
    cloudSql:
      enabled: true
monitoring:
  alerting:
    enableNoDataAlerts: true
    alerts:
      cloudSql:
        maintenance: true
      svNames:
        - Dummy-SV-1
        - Dummy-SV-2
    logAlerts:
      # These are mock values and in no way recommendations
      forCometBft: |
        -(resource.labels.container_name="multi-validator" AND jsonPayload.message=~"wallet/transfer-offers.* resulted in a timeout")
      forNonTAPS: |
        -(resource.labels.container_name="multi-participant" AND jsonPayload.message=~"The sequencer clock timestamp.*is already past the max sequencing time")
        -(jsonPayload."span-name"="MergeValidatorLicenseContractsTrigger" AND (severity=WARNING OR "has not vetted"))
        -(jsonPayload."error-code"=~"ACS_COMMITMENT_MISMATCH" AND jsonPayload.remote=~"tw-cn-testnet-participant")
      missingConfiguredCardinality: |
        -(jsonPayload.message="Instrument splice.trigger.latency.duration.seconds has exceeded the maximum allowed cardinality (1999).")
operatorDeployment:
  reference:
    gitReference: refs/heads/main
    repoUrl: https://github.com/DACH-NY/canton-network-internal
    pulumiStacksDir: "cluster/stacks/prod"
    pulumiBaseDir: "splice/cluster/pulumi"
    deploymentDir: "cluster/deployment"
    spliceRoot: "splice"
    privateConfigsDir: "cluster/configs/configs-private"
    publicConfigsDir: "cluster/configs/configs"
loadTester:
  enable: true
  iterationsPerMinute: 30
  minRate: 0.123
  chartVersion: 1.2.3
svs:
  default:
    svApp:
      additionalEnvVars:
        - name: CUSTOM_MOCK_ENV_VAR_NAME
          value: CUSTOM_MOCK_ENV_VAR_VALUE
<<<<<<< HEAD
  sv:
    participant:
      bftSequencerConnection: false
=======
    participant:
      additionalEnvVars:
        - name: CUSTOM_MOCK_ENV_VAR_NAME
          value: CUSTOM_MOCK_ENV_VAR_VALUE
>>>>>>> 82075c09
  # TODO(tech-debt) Actually use the values below for the mock expected files (we mock deploy only sv-1 atm).
  sv-2:
    logging:
      appsLogLevel: INFO
      cantonLogLevel: INFO
  sv-3:
    participant:
      kms:
        keyRingId: sv-3_participant_mock
        locationId: us-central1
infra:
  extraCustomResources:
    deny-onboard-prepare-endpoint:
      apiVersion: security.istio.io/v1
      kind: AuthorizationPolicy
      metadata:
        name: deny-onboard-prepare-endpoint
        # if we pass a list here, pulumi will multiply the CR for us
        namespace: [ sv-1, sv-2 ]
      spec:
        selector:
          matchLabels:
            app: sv-app
        action: DENY
        rules:
          - to:
              - operation:
                  paths: [ "/api/sv/v0/devnet/onboard/validator/prepare" ]
    mock-cr:
      apiVersion: mock.example.com/v1
      kind: MockResource
      metadata:
        name: mock-resource
        namespace: validator1
      spec:
        key: value
        anotherKey: anotherValue<|MERGE_RESOLUTION|>--- conflicted
+++ resolved
@@ -111,16 +111,12 @@
       additionalEnvVars:
         - name: CUSTOM_MOCK_ENV_VAR_NAME
           value: CUSTOM_MOCK_ENV_VAR_VALUE
-<<<<<<< HEAD
   sv:
     participant:
       bftSequencerConnection: false
-=======
-    participant:
       additionalEnvVars:
         - name: CUSTOM_MOCK_ENV_VAR_NAME
           value: CUSTOM_MOCK_ENV_VAR_VALUE
->>>>>>> 82075c09
   # TODO(tech-debt) Actually use the values below for the mock expected files (we mock deploy only sv-1 atm).
   sv-2:
     logging:
