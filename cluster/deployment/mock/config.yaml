--- conflicted
+++ resolved
@@ -101,9 +101,7 @@
   enable: true
   iterationsPerMinute: 30
   minRate: 0.123
-<<<<<<< HEAD
 initialRound: 0
-=======
 svs:
   # TODO(tech-debt) Actually use the values below for the mock expected files (we mock deploy only sv-1 atm).
   sv-2:
@@ -114,5 +112,4 @@
     participant:
       kms:
         keyRingId: sv-3_participant_mock
-        locationId: us-central1
->>>>>>> 1c239c55
+        locationId: us-central1