--- conflicted
+++ resolved
@@ -95,13 +95,10 @@
         type = "CometBFT"
       }
 
-<<<<<<< HEAD
       sequencer-client {
         use-new-connection-pool = false
       }
 
-=======
->>>>>>> d64ac744
       public-api.stream.limits = {
         "com.digitalasset.canton.sequencer.api.v30.SequencerService/DownloadTopologyStateForInit" : 3,
         "com.digitalasset.canton.sequencer.api.v30.SequencerService/Subscribe" : 1000,
