--- conflicted
+++ resolved
@@ -11,14 +11,11 @@
     postgresql-client \
     curl \
     netcat-openbsd \
-    jq
+    jq \
+    socat
 
 RUN curl -fL -LO https://dl.k8s.io/release/${KUBECTL_VERSION}/bin/linux/amd64/kubectl && install -o root -g root -m 0755 kubectl /usr/local/bin/kubectl
 
-<<<<<<< HEAD
-RUN apt-get update && apt-get install -y postgresql-client curl socat
-=======
->>>>>>> df8da1b2
 RUN curl -sSLO https://github.com/fullstorydev/grpcurl/releases/download/v1.9.2/grpcurl_1.9.2_linux_amd64.deb && dpkg -i grpcurl_1.9.2_linux_amd64.deb && rm grpcurl_1.9.2_linux_amd64.deb
 
 COPY target/LICENSE .