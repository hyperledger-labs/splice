--- conflicted
+++ resolved
@@ -137,8 +137,6 @@
       }
     );
 
-<<<<<<< HEAD
-=======
     if (ledgerApiAudValue !== 'https://canton.network.global') {
       // TODO(DACH-NY/canton-network-internal#2206): For now, we also grant all apps access to the old default ledger API
       // audience, to un-break it until we clean up the audiences we use.
@@ -155,7 +153,6 @@
       );
     }
 
->>>>>>> d64ac744
     if (ledgerApiAudValue !== appAudValue) {
       new auth0.ClientGrant(
         `${resourceName}AppGrant`,
