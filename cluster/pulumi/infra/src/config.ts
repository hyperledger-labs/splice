// Copyright (c) 2024 Digital Asset (Switzerland) GmbH and/or its affiliates. All rights reserved.
// SPDX-License-Identifier: Apache-2.0
import * as pulumi from '@pulumi/pulumi';
import {
  config,
  loadJsonFromFile,
  externalIpRangesFile,
} from '@lfdecentralizedtrust/splice-pulumi-common';
import { clusterYamlConfig } from '@lfdecentralizedtrust/splice-pulumi-common/src/config/configLoader';
import { getSecretVersionOutput } from '@pulumi/gcp/secretmanager';
import util from 'node:util';
import { z } from 'zod';

export const clusterBasename = pulumi.getStack().replace(/.*[.]/, '');

export const clusterHostname = config.requireEnv('GCP_CLUSTER_HOSTNAME');
export const clusterBaseDomain = clusterHostname.split('.')[0];

export const gcpDnsProject = config.requireEnv('GCP_DNS_PROJECT');

const MonitoringConfigSchema = z.object({
  alerting: z.object({
    enableNoDataAlerts: z.boolean(),
    alerts: z.object({
      delegatelessContention: z.object({
        thresholdPerNamespace: z.number(),
      }),
      trafficWaste: z.object({
        kilobytes: z.number(),
        overMinutes: z.number(),
        quantile: z.number(),
      }),
      confirmationRequests: z.object({
        total: z.object({
          rate: z.number(),
          overMinutes: z.number(),
        }),
        perMember: z.object({
          rate: z.number(),
          overMinutes: z.number(),
        }),
      }),
      cloudSql: z.object({
        maintenance: z.boolean(),
      }),
      cometbft: z.object({
        expectedMaxBlocksPerSecond: z.number(),
      }),
      loadTester: z.object({
        minRate: z.number(),
      }),
      svNames: z.array(z.string()).default([]),
      mediators: z.object({
        acknowledgementLagSeconds: z.number(),
      }),
    }),
    logAlerts: z.object({}).catchall(z.string()).default({}),
  }),
});
const CloudArmorConfigSchema = z.object({
  enabled: z.boolean(),
  // "preview" is not pulumi preview, but https://cloud.google.com/armor/docs/security-policy-overview#preview_mode
  allRulesPreviewOnly: z.boolean(),
  publicEndpoints: z
    .object({})
    .catchall(
      z.object({
<<<<<<< HEAD
        domain: z.string(),
        // TODO (DACH-NY/canton-network-internal#2115) more config
=======
        rulePreviewOnly: z.boolean().default(false),
        hostname: z.string().regex(/^[A-Za-z0-9_-]+(\.[A-Za-z0-9_-]+)*$/, 'valid DNS hostname'),
        pathPrefix: z.string().regex(/^\/[^"]*$/, 'HTTP request path starting with /'),
        throttleAcrossAllEndpointsAllIps: z.object({
          withinIntervalSeconds: z.number().positive(),
          maxRequestsBeforeHttp429: z
            .number()
            .min(0, '0 to disallow requests or positive to allow'),
        }),
>>>>>>> d64ac744
      })
    )
    .default({}),
});
export const InfraConfigSchema = z.object({
  infra: z.object({
    ipWhitelisting: z
      .object({
        extraWhitelistedIngress: z.array(z.string()).default([]),
      })
      .optional(),
    prometheus: z.object({
      storageSize: z.string(),
      retentionDuration: z.string(),
      retentionSize: z.string(),
    }),
    istio: z.object({
      enableIngressAccessLogging: z.boolean(),
    }),
    extraCustomResources: z.object({}).catchall(z.any()).default({}),
  }),
  monitoring: MonitoringConfigSchema,
  cloudArmor: CloudArmorConfigSchema,
});

export type CloudArmorConfig = z.infer<typeof CloudArmorConfigSchema>;

export type Config = z.infer<typeof InfraConfigSchema>;

// eslint-disable-next-line
// @ts-ignore
const fullConfig = InfraConfigSchema.parse(clusterYamlConfig);

console.error(
  `Loaded infra config: ${util.inspect(fullConfig, {
    depth: null,
    maxStringLength: null,
  })}`
);

export const infraConfig = fullConfig.infra;
export const monitoringConfig = fullConfig.monitoring;
export const cloudArmorConfig: CloudArmorConfig = fullConfig.cloudArmor;

type IpRangesDict = { [key: string]: IpRangesDict } | string[];

function extractIpRanges(x: IpRangesDict, svsOnly: boolean = false): string[] {
  if (svsOnly) {
    if (Array.isArray(x)) {
      throw new Error('Cannot distinguish SV IP ranges from non-SV IP ranges in an array');
    }
    return extractIpRanges(x['svs'], false);
  } else {
    return Array.isArray(x)
      ? x
      : Object.keys(x).reduce((acc: string[], k: string) => acc.concat(extractIpRanges(x[k])), []);
  }
}

export function loadIPRanges(svsOnly: boolean = false): pulumi.Output<string[]> {
  const file = externalIpRangesFile();
  const externalIpRanges = file ? extractIpRanges(loadJsonFromFile(file), svsOnly) : [];

  const internalWhitelistedIps = getSecretVersionOutput({
    secret: 'pulumi-internal-whitelists',
  }).apply(whitelists => {
    const secretData = whitelists.secretData;
    const json = JSON.parse(secretData);
    const ret: string[] = [];
    // eslint-disable-next-line @typescript-eslint/no-explicit-any
    json.forEach((ip: any) => {
      ret.push(ip);
    });
    return ret;
  });

  const configWhitelistedIps = infraConfig.ipWhitelisting?.extraWhitelistedIngress || [];

  return internalWhitelistedIps.apply(whitelists =>
    whitelists.concat(externalIpRanges).concat(configWhitelistedIps)
  );
}<|MERGE_RESOLUTION|>--- conflicted
+++ resolved
@@ -65,10 +65,6 @@
     .object({})
     .catchall(
       z.object({
-<<<<<<< HEAD
-        domain: z.string(),
-        // TODO (DACH-NY/canton-network-internal#2115) more config
-=======
         rulePreviewOnly: z.boolean().default(false),
         hostname: z.string().regex(/^[A-Za-z0-9_-]+(\.[A-Za-z0-9_-]+)*$/, 'valid DNS hostname'),
         pathPrefix: z.string().regex(/^\/[^"]*$/, 'HTTP request path starting with /'),
@@ -78,7 +74,6 @@
             .number()
             .min(0, '0 to disallow requests or positive to allow'),
         }),
->>>>>>> d64ac744
       })
     )
     .default({}),
