// Copyright (c) 2024 Digital Asset (Switzerland) GmbH and/or its affiliates. All rights reserved.
// SPDX-License-Identifier: Apache-2.0
import * as pulumi from '@pulumi/pulumi';
import {
  ApprovedSvIdentity,
  Auth0Client,
  BackupConfig,
  BackupLocation,
  BootstrappingDumpConfig,
  CnInput,
  ExpectedValidatorOnboarding,
  SvIdKey,
  SvCometBftGovernanceKey,
  ValidatorTopupConfig,
} from 'splice-pulumi-common';
import { SweepConfig } from 'splice-pulumi-common-validator';
import { clusterYamlConfig } from 'splice-pulumi-common/src/config/configLoader';
import { z } from 'zod';

import { SingleSvConfiguration } from './singleSvConfig';
import {
  StaticCometBftConfig,
  StaticCometBftConfigWithNodeName,
} from './synchronizer/cometbftConfig';

export type SvOnboarding =
  | { type: 'domain-migration' }
  | {
      type: 'found-dso';
      sv1SvRewardWeightBps: number;
      roundZeroDuration?: string;
      initialRound?: string;
    }
  | {
      type: 'join-with-key';
      keys: CnInput<SvIdKey>;
      sponsorRelease: pulumi.Resource;
      sponsorApiUrl: string;
    };

export interface ScanBigQueryConfig {
  dataset: string;
  prefix: string;
}

export interface StaticSvConfig {
  nodeName: string;
  ingressName: string;
  onboardingName: string;
  validatorWalletUser?: string;
  auth0ValidatorAppName: string;
  auth0SvAppName: string;
  cometBft: StaticCometBftConfig;
  onboardingPollingInterval?: string;
  sweep?: SweepConfig;
  scanBigQuery?: ScanBigQueryConfig;
}

export type SequencerPruningConfig = {
  enabled: boolean;
  pruningInterval?: string;
  retentionPeriod?: string;
};

export interface SvConfig extends StaticSvConfig, SingleSvConfiguration {
  isFirstSv: boolean;
  auth0Client: Auth0Client;
  nodeConfigs: {
    sv1: StaticCometBftConfigWithNodeName;
    peers: StaticCometBftConfigWithNodeName[];
  };
  onboarding: SvOnboarding;
  approvedSvIdentities: ApprovedSvIdentity[];
  expectedValidatorOnboardings: ExpectedValidatorOnboarding[];
  isDevNet: boolean;
  periodicBackupConfig?: BackupConfig;
  identitiesBackupLocation: BackupLocation;
  bootstrappingDumpConfig?: BootstrappingDumpConfig;
  topupConfig?: ValidatorTopupConfig;
  sequencerPruningConfig: SequencerPruningConfig;
  splitPostgresInstances: boolean;
  disableOnboardingParticipantPromotionDelay: boolean;
  onboardingPollingInterval?: string;
  cometBftGovernanceKey?: CnInput<SvCometBftGovernanceKey>;
  initialRound?: string;
}

export const SvConfigSchema = z.object({
  sv: z
    .object({
      cometbft: z
        .object({
          volumeSize: z.string().optional(),
        })
        .optional(),
      scan: z
        .object({
          enableImportUpdatesBackfill: z.boolean().optional(),
          rateLimit: z
            .object({
              acs: z
                .object({
                  limit: z.number(),
                })
                .optional(),
            })
            .optional(),
        })
        .optional(),
      synchronizer: z
        .object({
          skipInitialization: z.boolean().default(false),
          // This can be used on clusters like CILR where we usually would expect to skip initialization but the sv runbook gets reset periodically.
          forceSvRunbookInitialization: z.boolean().default(false),
          topologyChangeDelay: z.string().optional(),
        })
        .optional(),
    })
    .optional(),
  initialRound: z.number().optional(),
});

export type Config = z.infer<typeof SvConfigSchema>;

// eslint-disable-next-line
// @ts-ignore
export const svsConfig = SvConfigSchema.parse(clusterYamlConfig).sv;

<<<<<<< HEAD
// eslint-disable-next-line
// @ts-ignore
export const initialRound = SvConfigSchema.parse(clusterYamlConfig).initialRound;

export const updateHistoryBackfillingValues = svConfig?.scan?.enableImportUpdatesBackfill
=======
export const updateHistoryBackfillingValues = svsConfig?.scan?.enableImportUpdatesBackfill
>>>>>>> 1c239c55
  ? {
      updateHistoryBackfilling: {
        enabled: true,
        importUpdatesEnabled: true,
        batchSize: 100,
      },
    }
  : undefined;<|MERGE_RESOLUTION|>--- conflicted
+++ resolved
@@ -126,15 +126,11 @@
 // @ts-ignore
 export const svsConfig = SvConfigSchema.parse(clusterYamlConfig).sv;
 
-<<<<<<< HEAD
 // eslint-disable-next-line
 // @ts-ignore
 export const initialRound = SvConfigSchema.parse(clusterYamlConfig).initialRound;
 
-export const updateHistoryBackfillingValues = svConfig?.scan?.enableImportUpdatesBackfill
-=======
 export const updateHistoryBackfillingValues = svsConfig?.scan?.enableImportUpdatesBackfill
->>>>>>> 1c239c55
   ? {
       updateHistoryBackfilling: {
         enabled: true,
