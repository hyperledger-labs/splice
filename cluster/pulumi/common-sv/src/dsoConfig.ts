// Copyright (c) 2024 Digital Asset (Switzerland) GmbH and/or its affiliates. All rights reserved.
// SPDX-License-Identifier: Apache-2.0
import {
  config,
  isDevNet,
  DeploySvRunbook,
} from '@lfdecentralizedtrust/splice-pulumi-common/src/config';

import { configuredExtraSvs } from './singleSvConfig';

function getDsoSize(): number {
  // If not devnet, enforce 1 sv
  if (!isDevNet) {
    return 1;
  }

  const maxDsoSize = 16;
  const dsoSize = parseInt(
    config.requireEnv(
      'DSO_SIZE',
      `Specify how many foundation SV nodes this cluster should be deployed with. (min 1, max ${maxDsoSize})`
    )
  );

  if (dsoSize < 1) {
    throw new Error('DSO_SIZE must be at least 1');
  }

  if (dsoSize > maxDsoSize) {
    throw new Error(`DSO_SIZE must be at most ${maxDsoSize}`);
  }

  return dsoSize;
}

export const dsoSize = getDsoSize();

<<<<<<< HEAD
// Usd by `cnluster --sv1-only`
=======
// Used by `cnluster --sv1-only`
>>>>>>> 2cd52935
export const skipExtraSvs = config.envFlag('SPLICE_SKIP_EXTRA_SVS', false);

function getAllSvNamesToDeploy(): string[] {
  const coreSvs = Array.from({ length: dsoSize }, (_, index) => `sv-${index + 1}`);
  const extraSvs = skipExtraSvs ? [] : configuredExtraSvs;
  const svRunbook = DeploySvRunbook ? ['sv'] : [];
  return [coreSvs, extraSvs, svRunbook].flat();
}

// use this is if imporing `svConfigs` for `allSvsToDeploy` doesn't work for you because you don't have a pulumi runtime
export const allSvNamesToDeploy = getAllSvNamesToDeploy();<|MERGE_RESOLUTION|>--- conflicted
+++ resolved
@@ -35,11 +35,7 @@
 
 export const dsoSize = getDsoSize();
 
-<<<<<<< HEAD
-// Usd by `cnluster --sv1-only`
-=======
 // Used by `cnluster --sv1-only`
->>>>>>> 2cd52935
 export const skipExtraSvs = config.envFlag('SPLICE_SKIP_EXTRA_SVS', false);
 
 function getAllSvNamesToDeploy(): string[] {
