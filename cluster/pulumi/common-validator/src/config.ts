--- conflicted
+++ resolved
@@ -35,10 +35,7 @@
     .optional(),
   participant: ParticipantConfigSchema.optional(),
   validatorApp: ValidatorAppConfigSchema.optional(),
-<<<<<<< HEAD
-=======
   disableAuth: z.boolean().default(false), // Note that this is currently ignored everywhere except for validator1, where it is used for testing only
->>>>>>> d64ac744
 });
 export const PartyAllocatorConfigSchema = z.object({
   enable: z.boolean(),
