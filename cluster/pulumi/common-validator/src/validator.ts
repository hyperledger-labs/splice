// Copyright (c) 2024 Digital Asset (Switzerland) GmbH and/or its affiliates. All rights reserved.
// SPDX-License-Identifier: Apache-2.0
import * as k8s from '@pulumi/kubernetes';
import * as pulumi from '@pulumi/pulumi';
import {
  activeVersion,
  Auth0Client,
  BackupConfig,
  BootstrappingDumpConfig,
  CLUSTER_BASENAME,
  CnInput,
  config,
  daContactPoint,
  DomainMigrationIndex,
  ExactNamespace,
  failOnAppVersionMismatch,
  fetchAndInstallParticipantBootstrapDump,
  getAdditionalJvmOptions,
  getValidatorAppApiAudience,
  installBootstrapDataBucketSecret,
  installSpliceHelmChart,
  installValidatorOnboardingSecret,
<<<<<<< HEAD
  installValidatorSecrets,
=======
  K8sResourceSchema,
>>>>>>> 838f06d4
  LogLevel,
  networkWideConfig,
  participantBootstrapDumpSecretName,
  ParticipantPruningConfig,
  PersistenceConfig,
  spliceInstanceNames,
  validatorOnboardingSecretName,
  ValidatorTopupConfig,
} from '@lfdecentralizedtrust/splice-pulumi-common';
import { Secret } from '@pulumi/kubernetes/core/v1';
import { Output } from '@pulumi/pulumi';

import { SweepConfig } from './sweep';

export type ExtraDomain = {
  alias: string;
  url: string;
};

export type ValidatorBackupConfig = {
  // If not set the secret will be created.
  secret?: pulumi.Resource;
  config: BackupConfig;
};

export type ValidatorSecrets = {
  validatorSecret: Secret;
  legacyValidatorSecret?: Secret;
  wallet: Secret;
  cns: Secret;
  auth0Client: Auth0Client;
};

type BasicValidatorConfig = {
  xns: ExactNamespace;
  topupConfig?: ValidatorTopupConfig;
  validatorWalletUsers: Output<string[]>;
  disableAllocateLedgerApiUserParty?: boolean;
  backupConfig?: ValidatorBackupConfig;
  extraDependsOn?: CnInput<pulumi.Resource>[];
  scanAddress: Output<string> | string;
  persistenceConfig: PersistenceConfig;
  appDars?: string[];
  validatorPartyHint?: string;
  extraDomains?: ExtraDomain[];
  additionalConfig?: string;
  additionalUsers?: k8s.types.input.core.v1.EnvVar[];
  additionalEnvVars?: k8s.types.input.core.v1.EnvVar[];
  additionalJvmOptions?: string;
  participantAddress: Output<string> | string;
  auth0Client: Auth0Client;
  auth0ValidatorAppName: string;
  sweep?: SweepConfig;
  autoAcceptTransfers?: AutoAcceptTransfersConfig;
  nodeIdentifier: string;
  dependencies: CnInput<pulumi.Resource>[];
  participantPruningConfig?: ParticipantPruningConfig;
  deduplicationDuration?: string;
  disableAuth?: boolean;
  logLevel?: LogLevel;
  resources?: K8sResourceSchema;
};

export type ValidatorInstallConfig = BasicValidatorConfig & {
  svValidator: false;
  onboardingSecret: string;
  svSponsorAddress?: string;
  participantBootstrapDump?: BootstrappingDumpConfig;
  migration: {
    id: DomainMigrationIndex;
    migrating: boolean;
  };
};

export type AutoAcceptTransfersConfig = {
  fromParty: string;
  toParty: string;
};

export function autoAcceptTransfersConfigFromEnv(
  nodeName: string
): AutoAcceptTransfersConfig | undefined {
  const asJson = config.optionalEnv(`${nodeName}_AUTO_ACCEPT_TRANSFERS`);
  return asJson && JSON.parse(asJson);
}

type SvValidatorConfig = BasicValidatorConfig & {
  svValidator: true;
  decentralizedSynchronizerUrl?: string;
  migration: {
    id: DomainMigrationIndex;
  };
};

export async function installValidatorApp(
  baseConfig: ValidatorInstallConfig | SvValidatorConfig
): Promise<pulumi.Resource> {
  const backupConfig = baseConfig.backupConfig
    ? {
        ...baseConfig.backupConfig,
        config: {
          ...baseConfig.backupConfig.config,
          location: {
            ...baseConfig.backupConfig.config.location,
            prefix:
              baseConfig.backupConfig.config.location.prefix ||
              `${CLUSTER_BASENAME}/${baseConfig.xns.logicalName}`,
          },
        },
      }
    : undefined;

  const config = { ...baseConfig, backupConfig };

  const validatorSecrets: Secret[] = baseConfig.disableAuth
    ? []
    : await installValidatorSecrets(config.xns, config.auth0Client, config.auth0ValidatorAppName);

  const participantBootstrapDumpSecret: pulumi.Resource | undefined =
    !config.svValidator && config.participantBootstrapDump
      ? await fetchAndInstallParticipantBootstrapDump(config.xns, config.participantBootstrapDump)
      : undefined;

  const backupConfigSecret: pulumi.Resource | undefined = config.backupConfig
    ? config.backupConfig.secret
      ? config.backupConfig.secret
      : installBootstrapDataBucketSecret(config.xns, config.backupConfig.config.location.bucket)
    : undefined;

  const validatorOnboardingSecret =
    !config.svValidator && config.onboardingSecret
      ? [installValidatorOnboardingSecret(config.xns, 'validator', config.onboardingSecret)]
      : [];
  const dependsOn: CnInput<pulumi.Resource>[] = config.dependencies
    .concat([config.xns.ns])
    .concat(validatorOnboardingSecret)
    .concat(backupConfigSecret ? [backupConfigSecret] : [])
    .concat(participantBootstrapDumpSecret ? [participantBootstrapDumpSecret] : [])
    .concat(validatorSecrets)
    .concat(config.extraDependsOn || []);

  const walletSweep = config.sweep && {
    [config.sweep.fromParty]: {
      maxBalanceUSD: config.sweep.maxBalance,
      minBalanceUSD: config.sweep.minBalance,
      receiver: config.sweep.toParty,
    },
  };

  const autoAcceptTransfers = config.autoAcceptTransfers && {
    [config.autoAcceptTransfers.toParty]: {
      fromParties: [config.autoAcceptTransfers.fromParty],
    },
  };

  const chartVersion = activeVersion;

  return installSpliceHelmChart(
    config.xns,
    `validator-${config.xns.logicalName}`,
    'splice-validator',
    {
      migration: config.migration,
      additionalUsers: config.additionalUsers || [],
      additionalEnvVars: config.additionalEnvVars || undefined,
      validatorPartyHint: config.validatorPartyHint,
      appDars: config.appDars || [],
      decentralizedSynchronizerUrl: config.svValidator
        ? config.decentralizedSynchronizerUrl
        : undefined,
      scanAddress: config.scanAddress,
      extraDomains: config.extraDomains,
      validatorWalletUsers: config.validatorWalletUsers,
      svSponsorAddress: !config.svValidator ? config.svSponsorAddress : undefined,
      onboardingSecretFrom:
        !config.svValidator && config.onboardingSecret
          ? {
              secretKeyRef: {
                name: validatorOnboardingSecretName('validator'),
                key: 'secret',
                optional: false,
              },
            }
          : undefined,
      topup: config.topupConfig ? { enabled: true, ...config.topupConfig } : { enabled: false },
      persistence: config.persistenceConfig,
      disableAllocateLedgerApiUserParty: config.disableAllocateLedgerApiUserParty,
      participantIdentitiesDumpPeriodicBackup: config.backupConfig?.config,
      additionalConfig: config.additionalConfig,
      participantIdentitiesDumpImport:
        !config.svValidator && config.participantBootstrapDump
          ? { secretName: participantBootstrapDumpSecretName }
          : undefined,
      svValidator: config.svValidator,
      useSequencerConnectionsFromScan:
        !config.svValidator || config.decentralizedSynchronizerUrl === undefined,
      metrics: {
        enable: true,
      },
      participantAddress: config.participantAddress,
      additionalJvmOptions: getAdditionalJvmOptions(config.additionalJvmOptions),
      failOnAppVersionMismatch: failOnAppVersionMismatch,
      enablePostgresMetrics: true,
      auth: config.disableAuth
        ? undefined
        : {
            audience: getValidatorAppApiAudience(config.auth0Client.getCfg()),
            jwksUrl: `https://${config.auth0Client.getCfg().auth0Domain}/.well-known/jwks.json`,
          },
      walletSweep,
      autoAcceptTransfers,
      contactPoint: daContactPoint,
      nodeIdentifier: config.nodeIdentifier,
      participantPruningSchedule: config.participantPruningConfig,
      deduplicationDuration: config.deduplicationDuration,
      maxVettingDelay: networkWideConfig?.maxVettingDelay,
      disableAuth: baseConfig.disableAuth || false,
      logLevel: config.logLevel,
      resources: baseConfig.svValidator ? config.resources : {},
      ...spliceInstanceNames,
    },
    chartVersion,
    { dependsOn }
  );
}<|MERGE_RESOLUTION|>--- conflicted
+++ resolved
@@ -20,11 +20,8 @@
   installBootstrapDataBucketSecret,
   installSpliceHelmChart,
   installValidatorOnboardingSecret,
-<<<<<<< HEAD
   installValidatorSecrets,
-=======
   K8sResourceSchema,
->>>>>>> 838f06d4
   LogLevel,
   networkWideConfig,
   participantBootstrapDumpSecretName,
