--- conflicted
+++ resolved
@@ -19,18 +19,8 @@
   config,
   approvedSvIdentities,
 } from 'splice-pulumi-common';
-<<<<<<< HEAD
-import { initialRound, StaticCometBftConfigWithNodeName, svConfigs } from 'splice-pulumi-common-sv';
-import {
-  clusterSvsConfiguration,
-  SequencerPruningConfig,
-  StaticSvConfig,
-  SvOnboarding,
-} from 'splice-pulumi-common-sv';
-=======
-import { configForSv, StaticCometBftConfigWithNodeName, svConfigs } from 'splice-pulumi-common-sv';
+import {configForSv, initialRound, StaticCometBftConfigWithNodeName, svConfigs} from 'splice-pulumi-common-sv';
 import { SequencerPruningConfig, StaticSvConfig, SvOnboarding } from 'splice-pulumi-common-sv';
->>>>>>> 1c239c55
 
 import { InstalledSv, installSvNode } from './sv';
 
@@ -117,11 +107,8 @@
         onboardingPollingInterval: this.args.onboardingPollingInterval,
         sweep: svConf.sweep,
         cometBftGovernanceKey,
-<<<<<<< HEAD
         initialRound: initialRound?.toString(),
-=======
         ...configForSv(svConf.nodeName),
->>>>>>> 1c239c55
       },
       this.args.decentralizedSynchronizerUpgradeConfig,
       extraDependsOn
