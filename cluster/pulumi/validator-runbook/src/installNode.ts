--- conflicted
+++ resolved
@@ -38,12 +38,8 @@
   InstalledHelmChart,
   ansDomainPrefix,
   failOnAppVersionMismatch,
-<<<<<<< HEAD
+  networkWideConfig,
 } from '@lfdecentralizedtrust/splice-pulumi-common';
-=======
-  networkWideConfig,
-} from 'splice-pulumi-common';
->>>>>>> 978d77a6
 import {
   installParticipant,
   ValidatorNodeConfig,
