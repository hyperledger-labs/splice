# Extra patterns to ignore from the canton-standalone-disaster-recovery log file
# See 'canton_log.ignore.txt' for details on how to write these.

Request failed for sequencer. Is the server running?
SEQUENCER_SUBSCRIPTION_LOST

Failed to acknowledge clean timestamp.*closed stream

<<<<<<< HEAD
The sequencer client's healthy subscriptions count is under the configured BFT threshold
=======
'sequencer-client' is now in state Failed
>>>>>>> 0ddd67e1

# Make sure to have a trailing newline<|MERGE_RESOLUTION|>--- conflicted
+++ resolved
@@ -6,10 +6,6 @@
 
 Failed to acknowledge clean timestamp.*closed stream
 
-<<<<<<< HEAD
-The sequencer client's healthy subscriptions count is under the configured BFT threshold
-=======
 'sequencer-client' is now in state Failed
->>>>>>> 0ddd67e1
 
 # Make sure to have a trailing newline